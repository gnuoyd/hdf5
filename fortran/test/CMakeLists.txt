--- conflicted
+++ resolved
@@ -39,34 +39,11 @@
   )
 endif (BUILD_SHARED_LIBS)
 
-<<<<<<< HEAD
-# See if the F2008 intrinsic STORAGE_SIZE and C_SIZEOF are supported. If not then
-# fall back to F2003. If F2003 not supported then use F90 for the tests.
-
-set_source_files_properties (tf_F90.f90 tf_F03.f90 tf_F08.f90 tf.f90 PROPERTIES LANGUAGE Fortran)
-if (FORTRAN_HAVE_STORAGE_SIZE AND FORTRAN_HAVE_C_SIZEOF)
-  add_library (${HDF5_F90_TEST_LIB_TARGET} STATIC tf_F08.f90 tf.f90)
-  if (BUILD_SHARED_LIBS)
-    add_library (${HDF5_F90_TEST_LIBSH_TARGET} SHARED tf_F08.f90 tf.f90)
-  endif (BUILD_SHARED_LIBS)
-elseif (HDF5_ENABLE_F2003)
-  add_library (${HDF5_F90_TEST_LIB_TARGET} STATIC tf_F03.f90 tf.f90)
-  if (BUILD_SHARED_LIBS)
-    add_library (${HDF5_F90_TEST_LIBSH_TARGET} SHARED tf_F03.f90 tf.f90)
-  endif (BUILD_SHARED_LIBS)
-else (FORTRAN_HAVE_STORAGE_SIZE AND FORTRAN_HAVE_C_SIZEOF)
-  add_library (${HDF5_F90_TEST_LIB_TARGET} STATIC tf_F90.f90 tf.f90) 
-  if (BUILD_SHARED_LIBS)
-    add_library (${HDF5_F90_TEST_LIBSH_TARGET} SHARED tf_F90.f90 tf.f90) 
-  endif (BUILD_SHARED_LIBS)
-endif (FORTRAN_HAVE_STORAGE_SIZE AND FORTRAN_HAVE_C_SIZEOF)
-=======
 set_source_files_properties (tf.F90 ${HDF5_F90_BINARY_DIR}/tf_gen.F90 PROPERTIES LANGUAGE Fortran)
 add_library (${HDF5_F90_TEST_LIB_TARGET} STATIC tf.F90 ${HDF5_F90_BINARY_DIR}/tf_gen.F90)
 if (BUILD_SHARED_LIBS)
    add_library (${HDF5_F90_TEST_LIBSH_TARGET} SHARED tf.F90 ${HDF5_F90_BINARY_DIR}/tf_gen.F90)
 endif (BUILD_SHARED_LIBS)
->>>>>>> a9bef45c
 
 TARGET_FORTRAN_PROPERTIES (${HDF5_F90_TEST_LIB_TARGET} STATIC " " " ")
 target_link_libraries (${HDF5_F90_TEST_LIB_TARGET}
@@ -81,8 +58,6 @@
     LINKER_LANGUAGE Fortran
     INTERFACE_INCLUDE_DIRECTORIES "$<INSTALL_INTERFACE:$<INSTALL_PREFIX>/include>"
     Fortran_MODULE_DIRECTORY ${CMAKE_Fortran_MODULE_DIRECTORY}/static
-<<<<<<< HEAD
-=======
 )
 if (WIN32)
   set_property (TARGET ${HDF5_F90_TEST_LIB_TARGET} APPEND PROPERTY
@@ -141,40 +116,7 @@
 set_target_properties (H5_test_buildiface PROPERTIES
     LINKER_LANGUAGE Fortran
     Fortran_MODULE_DIRECTORY ${CMAKE_Fortran_MODULE_DIRECTORY}
->>>>>>> a9bef45c
-)
-if (WIN32)
-  set_property (TARGET ${HDF5_F90_TEST_LIB_TARGET} APPEND PROPERTY
-        COMPILE_DEFINITIONS "HDF5F90_WINDOWS"
-    )
-endif (WIN32)
-if (BUILD_SHARED_LIBS)
-  set (SHARED_LINK_FLAGS " ")
-  if (WIN32 AND MSVC)
-    set (SHARED_LINK_FLAGS "/DLL")
-  endif (WIN32 AND MSVC)
-  TARGET_FORTRAN_PROPERTIES (${HDF5_F90_TEST_LIBSH_TARGET} SHARED " " ${SHARED_LINK_FLAGS})
-  target_link_libraries (${HDF5_F90_TEST_LIBSH_TARGET}
-      ${HDF5_F90_C_TEST_LIBSH_TARGET}
-      ${HDF5_F90_LIBSH_TARGET}
-      ${HDF5_LIBSH_TARGET}
-  )
-  H5_SET_LIB_OPTIONS (${HDF5_F90_TEST_LIBSH_TARGET} ${HDF5_F90_TEST_LIB_NAME} SHARED)
-  target_include_directories (${HDF5_F90_TEST_LIBSH_TARGET} PRIVATE ${CMAKE_Fortran_MODULE_DIRECTORY}/shared)
-  set_target_properties (${HDF5_F90_TEST_LIBSH_TARGET} PROPERTIES
-      FOLDER libraries/test/fortran
-      LINKER_LANGUAGE Fortran
-      COMPILE_DEFINITIONS "H5_BUILT_AS_DYNAMIC_LIB"
-      INTERFACE_INCLUDE_DIRECTORIES "$<INSTALL_INTERFACE:$<INSTALL_PREFIX>/include>"
-      INTERFACE_COMPILE_DEFINITIONS H5_BUILT_AS_DYNAMIC_LIB=1
-      Fortran_MODULE_DIRECTORY ${CMAKE_Fortran_MODULE_DIRECTORY}/shared
-  )
-  if (WIN32)
-    set_property (TARGET ${HDF5_F90_TEST_LIBSH_TARGET} APPEND PROPERTY
-        COMPILE_DEFINITIONS "BUILD_HDF5_TEST_DLL;HDF5F90_WINDOWS"
-    )
-  endif (WIN32)
-endif (BUILD_SHARED_LIBS)
+)
 
 set (CMD $<TARGET_FILE:H5_test_buildiface>)
 add_custom_command (
@@ -348,21 +290,12 @@
       tH5T_F03.F90
       tHDF5_F03.f90
   )
-<<<<<<< HEAD
-  TARGET_NAMING (fortranlib_test_F03 STATIC)
-  TARGET_FORTRAN_PROPERTIES (fortranlib_test_F03 STATIC " " " ")
-  target_link_libraries (fortranlib_test_F03 
-      ${HDF5_F90_TEST_LIB_TARGET}
-      ${HDF5_F90_LIB_TARGET}
-      ${HDF5_LIB_TARGET}
-=======
   TARGET_NAMING (fortranlib_test_F03-shared SHARED)
   TARGET_FORTRAN_PROPERTIES (fortranlib_test_F03-shared SHARED " " " ")
   target_link_libraries (fortranlib_test_F03-shared 
       ${HDF5_F90_TEST_LIBSH_TARGET}
       ${HDF5_F90_LIBSH_TARGET}
       ${HDF5_LIBSH_TARGET}
->>>>>>> a9bef45c
   )
   if (WIN32 AND MSVC)
     target_link_libraries (fortranlib_test_F03-shared "ws2_32.lib")
@@ -371,43 +304,9 @@
   set_target_properties (fortranlib_test_F03-shared PROPERTIES
       LINKER_LANGUAGE Fortran
       FOLDER test/fortran
-<<<<<<< HEAD
-      Fortran_MODULE_DIRECTORY ${CMAKE_Fortran_MODULE_DIRECTORY}/static
-  )
-  if (BUILD_SHARED_LIBS)
-    add_executable (fortranlib_test_F03-shared
-        fortranlib_test_F03.f90
-        tH5E_F03.f90
-        tH5F_F03.f90
-        tH5L_F03.f90
-        tH5O_F03.f90
-        tH5P_F03.f90
-        tH5T_F03.f90
-        tHDF5_F03.f90
-    )
-    TARGET_NAMING (fortranlib_test_F03-shared SHARED)
-    TARGET_FORTRAN_PROPERTIES (fortranlib_test_F03-shared SHARED " " " ")
-    target_link_libraries (fortranlib_test_F03-shared 
-        ${HDF5_F90_TEST_LIBSH_TARGET}
-        ${HDF5_F90_LIBSH_TARGET}
-        ${HDF5_LIBSH_TARGET}
-    )
-    if (WIN32 AND MSVC)
-      target_link_libraries (fortranlib_test_F03-shared "ws2_32.lib")
-    endif (WIN32 AND MSVC)
-    target_include_directories (fortranlib_test_F03-shared PRIVATE ${CMAKE_Fortran_MODULE_DIRECTORY}/shared)
-    set_target_properties (fortranlib_test_F03-shared PROPERTIES
-        LINKER_LANGUAGE Fortran
-        FOLDER test/fortran
-        Fortran_MODULE_DIRECTORY ${CMAKE_Fortran_MODULE_DIRECTORY}/shared
-  )
-  endif (BUILD_SHARED_LIBS)
-endif (HDF5_ENABLE_F2003)
-=======
       Fortran_MODULE_DIRECTORY ${CMAKE_Fortran_MODULE_DIRECTORY}/shared
 )
 endif (BUILD_SHARED_LIBS)
->>>>>>> a9bef45c
 
 #-- Adding test for fflush1
 add_executable (fflush1 fflush1.f90)
