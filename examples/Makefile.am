#
# Copyright by The HDF Group.
# Copyright by the Board of Trustees of the University of Illinois.
# All rights reserved.
#
# This file is part of HDF5.  The full HDF5 copyright notice, including
# terms governing use, modification, and redistribution, is contained in
# the COPYING file, which can be found at the root of the source code
# distribution tree, or in https://support.hdfgroup.org/ftp/HDF5/releases.
# If you do not have access to either file, you may request a copy from
# help@hdfgroup.org.
##
## Makefile.am
## Run automake to generate a Makefile.in from this file.
##
#
# HDF5 Library Examples Makefile(.in)
#

include $(top_srcdir)/config/commence.am

if BUILD_PARALLEL_CONDITIONAL
  EXAMPLE_PROG_PARA = ph5example h5rados_file_create h5rados_file_open \
           h5rados_group_create h5rados_group_open h5rados_dset_create \
           h5rados_dset_open h5rados_dset_write h5rados_dset_read \
           h5rados_dset_wpartial h5rados_dset_rpartial
endif

INSTALL_SCRIPT_FILES = run-c-ex.sh
INSTALL_TOP_SCRIPT_FILES = run-all-ex.sh
INSTALL_TOP_FILES = README

# Example programs.
# Don't tell automake about them, because if it knew they were programs,
# it would try to compile them instead of using the h5cc script.
# Use the boilerplate in config/examples.am instead.
EXAMPLE_PROG = h5_write h5_read h5_extend_write h5_chunk_read h5_compound \
            h5_crtgrpd h5_subset h5_cmprss h5_rdwt h5_crtgrpar h5_extend \
            h5_crtatt h5_crtgrp h5_crtdat \
            h5_group h5_select h5_attribute h5_mount h5_reference h5_drivers \
            h5_ref2reg h5_extlink h5_elink_unix2win h5_shared_mesg h5_vds h5_vds-exc \
            h5_vds-exclim h5_vds-eiger h5_vds-simpleIO h5_vds-percival \
<<<<<<< HEAD
            h5_vds-percival-unlim h5_vds-percival-unlim-maxmin \
            h5rados_file_create h5rados_file_open \
            h5rados_dset_create h5rados_dset_open h5rados_dset_read h5rados_dset_rpartial \
            h5rados_dset_rss h5rados_dset_wpartial h5rados_dset_write h5rados_dset_wss \
            h5rados_group_create h5rados_group_open
=======
            h5_vds-percival-unlim h5_vds-percival-unlim-maxmin
>>>>>>> 23a23d78

TEST_SCRIPT=testh5cc.sh 
TEST_EXAMPLES_SCRIPT=$(INSTALL_SCRIPT_FILES)

# Install files
# List all file that should be installed in examples directory
INSTALL_FILES = h5_write.c h5_read.c h5_extend_write.c h5_chunk_read.c   \
            h5_crtgrpd.c h5_subset.c h5_cmprss.c h5_rdwt.c h5_crtgrpar.c \
            h5_extend.c h5_crtatt.c h5_crtgrp.c h5_crtdat.c \
            h5_compound.c h5_group.c h5_select.c h5_attribute.c h5_mount.c \
            h5_reference.c h5_drivers.c h5_extlink.c h5_elink_unix2win.c   \
            h5_ref2reg.c h5_shared_mesg.c ph5example.c h5_vds.c h5_vds-exc.c \
            h5_vds-exclim.c h5_vds-eiger.c h5_vds-simpleIO.c h5_vds-percival.c \
            h5_vds-percival-unlim.c h5_vds-percival-unlim-maxmin.c \
            h5rados_example.h h5rados_file_create.c h5rados_file_open.c \
            h5rados_dset_create.c h5rados_dset_open.c h5rados_dset_read.c h5rados_dset_rpartial.c \
            h5rados_dset_rss.c h5rados_dset_wpartial.c h5rados_dset_write.c h5rados_dset_wss.c \
<<<<<<< HEAD
            h5rados_group_create.c h5rados_group_open.c
=======
            h5rados_group_create.c h5rados_group_open.c \
			h5rados_example.h run_rados_examples.sh run_mobject_examples.sh

>>>>>>> 23a23d78

# How to build examples, using installed version of h5cc
if BUILD_PARALLEL_CONDITIONAL
$(EXTRA_PROG): $(H5CC_PP)
	$(H5CC_PP) $(H5CCFLAGS) $(CFLAGS) -o $@ $(srcdir)/$@.c;
else
$(EXTRA_PROG): $(H5CC)
	$(H5CC) $(H5CCFLAGS) $(CFLAGS) -o $@ $(srcdir)/$@.c;
endif

# Some examples depend on files created by other examples.
h5_read.chkexe_: h5_write.chkexe_
h5_chunk_read.chkexe_: h5_extend_write.chkexe_
h5_crtgrpd.chkexe_: h5_crtgrpar.chkexe_
# h5_rdwt and h5_crtatt both modify the same file created by
# h5_crtdat. Serialize them.
h5_rdwt.chkexe_: h5_crtdat.chkexe_
h5_crtatt.chkexe_: h5_rdwt.chkexe_

# The external link examples demonstrate how to use paths; they need
# directories to be created to do this.
EXTLINK_DIRS=red blue u2w

$(EXTLINK_DIRS):
	echo $(mkdir_p) $@
	$(mkdir_p) $@

CHECK_CLEANFILES+=$(EXTLINK_DIRS)

# Example directory
# Note: no '/' after DESTDIR.  Explanation in commence.am
EXAMPLEDIR=${DESTDIR}$(exec_prefix)/share/hdf5_examples/c
EXAMPLETOPDIR=${DESTDIR}$(exec_prefix)/share/hdf5_examples

# List dependencies for each program.  Normally, automake would take
# care of this for us, but if we tell automake about the programs it
# will try to build them with the normal C compiler, not h5cc.  This is
# an inelegant way of solving the problem.
# All programs share the same build rule and a dependency on the main hdf5
# library above.
h5_chunk_read: $(srcdir)/h5_chunk_read.c
h5_compound: $(srcdir)/h5_compound.c
h5_crtgrpd: $(srcdir)/h5_crtgrpd.c
h5_subset: $(srcdir)/h5_subset.c
h5_cmprss: $(srcdir)/h5_cmprss.c
h5_rdwt: $(srcdir)/h5_rdwt.c
h5_crtgrpar: $(srcdir)/h5_crtgrpar.c
h5_extend: $(srcdir)/h5_extend.c
h5_crtatt: $(srcdir)/h5_crtatt.c
h5_crtgrp: $(srcdir)/h5_crtgrp.c
h5_crtdat: $(srcdir)/h5_crtdat.c
h5_extend_write: $(srcdir)/h5_extend_write.c
h5_group: $(srcdir)/h5_group.c
h5_write: $(srcdir)/h5_write.c
h5_read: $(srcdir)/h5_read.c
h5_select: $(srcdir)/h5_select.c
h5_attribute: $(srcdir)/h5_attribute.c
h5_mount: $(srcdir)/h5_mount.c
h5_reference: $(srcdir)/h5_reference.c
h5_ref2reg: $(srcdir)/h5_ref2reg.c
h5_drivers: $(srcdir)/h5_drivers.c
ph5example: $(srcdir)/ph5example.c
h5_dtransform: $(srcdir)/h5_dtransform.c
h5_extlink: $(srcdir)/h5_extlink.c $(EXTLINK_DIRS)
h5_elink_unix2win: $(srcdir)/h5_elink_unix2win.c $(EXTLINK_DIRS)
h5_shared_mesg: $(srcdir)/h5_shared_mesg.c
h5_vds: $(srcdir)/h5_vds.c
h5_vds-exc: $(srcdir)/h5_vds-exc.c
h5_vds-exclim: $(srcdir)/h5_vds-exclim.c
h5_vds-eiger: $(srcdir)/h5_vds-eiger.c
h5_vds-simpleIO: $(srcdir)/h5_vds-simpleIO.c
h5_vds-percival: $(srcdir)/h5_vds-percival.c
h5_vds-percival-unlim: $(srcdir)/h5_vds-percival-unlim.c
h5_vds-percival-unlim-maxmin: $(srcdir)/h5_vds-percival-unlim-maxmin.c
h5rados_file_create: $(srcdir)/h5rados_file_create.c
h5rados_file_open: $(srcdir)/h5rados_file_open.c
h5rados_group_create: $(srcdir)/h5rados_group_create.c
h5rados_group_open: $(srcdir)/h5rados_group_open.c
h5rados_dset_create: $(srcdir)/h5rados_dset_create.c
h5rados_dset_open: $(srcdir)/h5rados_dset_open.c
h5rados_dset_write: $(srcdir)/h5rados_dset_write.c
h5rados_dset_read: $(srcdir)/h5rados_dset_read.c
h5rados_dset_wpartial: $(srcdir)/h5rados_dset_wpartial.c
h5rados_dset_rpartial: $(srcdir)/h5rados_dset_rpartial.c

if BUILD_SHARED_SZIP_CONDITIONAL
LD_LIBRARY_PATH=$(LL_PATH)
endif

include $(top_srcdir)/config/examples.am
include $(top_srcdir)/config/conclude.am<|MERGE_RESOLUTION|>--- conflicted
+++ resolved
@@ -40,15 +40,7 @@
             h5_group h5_select h5_attribute h5_mount h5_reference h5_drivers \
             h5_ref2reg h5_extlink h5_elink_unix2win h5_shared_mesg h5_vds h5_vds-exc \
             h5_vds-exclim h5_vds-eiger h5_vds-simpleIO h5_vds-percival \
-<<<<<<< HEAD
-            h5_vds-percival-unlim h5_vds-percival-unlim-maxmin \
-            h5rados_file_create h5rados_file_open \
-            h5rados_dset_create h5rados_dset_open h5rados_dset_read h5rados_dset_rpartial \
-            h5rados_dset_rss h5rados_dset_wpartial h5rados_dset_write h5rados_dset_wss \
-            h5rados_group_create h5rados_group_open
-=======
             h5_vds-percival-unlim h5_vds-percival-unlim-maxmin
->>>>>>> 23a23d78
 
 TEST_SCRIPT=testh5cc.sh 
 TEST_EXAMPLES_SCRIPT=$(INSTALL_SCRIPT_FILES)
@@ -66,13 +58,9 @@
             h5rados_example.h h5rados_file_create.c h5rados_file_open.c \
             h5rados_dset_create.c h5rados_dset_open.c h5rados_dset_read.c h5rados_dset_rpartial.c \
             h5rados_dset_rss.c h5rados_dset_wpartial.c h5rados_dset_write.c h5rados_dset_wss.c \
-<<<<<<< HEAD
-            h5rados_group_create.c h5rados_group_open.c
-=======
             h5rados_group_create.c h5rados_group_open.c \
 			h5rados_example.h run_rados_examples.sh run_mobject_examples.sh
 
->>>>>>> 23a23d78
 
 # How to build examples, using installed version of h5cc
 if BUILD_PARALLEL_CONDITIONAL
