
#include <stdio.h>
#include <stdlib.h>
#include <assert.h>
#include "hdf5.h"

#define LOG 502

static herr_t H5VL_log_init(hid_t vipl_id);
static herr_t H5VL_log_term(void);

/* Datatype callbacks */
static void *H5VL_log_datatype_commit(void *obj, H5VL_loc_params_t loc_params, const char *name, hid_t type_id, hid_t lcpl_id, hid_t tcpl_id, hid_t tapl_id, hid_t dxpl_id, void **req);
static void *H5VL_log_datatype_open(void *obj, H5VL_loc_params_t loc_params, const char *name, hid_t tapl_id, hid_t dxpl_id, void **req);
static herr_t H5VL_log_datatype_get(void *dt, H5VL_datatype_get_t get_type, hid_t dxpl_id, void **req, va_list arguments);
static herr_t H5VL_log_datatype_close(void *dt, hid_t dxpl_id, void **req);

/* Dataset callbacks */
static void *H5VL_log_dataset_create(void *obj, H5VL_loc_params_t loc_params, const char *name, hid_t dcpl_id, hid_t dapl_id, hid_t dxpl_id, void **req);
static void *H5VL_log_dataset_open(void *obj, H5VL_loc_params_t loc_params, const char *name, hid_t dapl_id, hid_t dxpl_id, void **req);
static herr_t H5VL_log_dataset_read(void *dset, hid_t mem_type_id, hid_t mem_space_id,
                                    hid_t file_space_id, hid_t plist_id, void *buf, void **req);
static herr_t H5VL_log_dataset_write(void *dset, hid_t mem_type_id, hid_t mem_space_id,
                                     hid_t file_space_id, hid_t plist_id, const void *buf, void **req);
static herr_t H5VL_log_dataset_close(void *dset, hid_t dxpl_id, void **req);

/* File callbacks */
static void *H5VL_log_file_create(const char *name, unsigned flags, hid_t fcpl_id, hid_t fapl_id, hid_t dxpl_id, void **req);
static void *H5VL_log_file_open(const char *name, unsigned flags, hid_t fapl_id, hid_t dxpl_id, void **req);
static herr_t H5VL_log_file_get(void *file, H5VL_file_get_t get_type, hid_t dxpl_id, void **req, va_list arguments);
static herr_t H5VL_log_file_close(void *file, hid_t dxpl_id, void **req);

/* Group callbacks */
static void *H5VL_log_group_create(void *obj, H5VL_loc_params_t loc_params, const char *name, hid_t gcpl_id, hid_t gapl_id, hid_t dxpl_id, void **req);
static herr_t H5VL_log_group_close(void *grp, hid_t dxpl_id, void **req);

/* Link callbacks */

/* Object callbacks */
static void *H5VL_log_object_open(void *obj, H5VL_loc_params_t loc_params, H5I_type_t *opened_type, hid_t dxpl_id, void **req);
static herr_t H5VL_log_object_specific(void *obj, H5VL_loc_params_t loc_params, H5VL_object_specific_t specific_type, hid_t dxpl_id, void **req, va_list arguments);

hid_t native_plugin_id = -1;

static const H5VL_class_t H5VL_log_g = {
    0,                                          /* VOL class struct version */
    LOG,                                        /* ID of plugin */
    "log",					/* Name of plugin */
    0,                                          /* capability flags */
    H5VL_log_init,                              /* initialize */
    H5VL_log_term,                              /* terminate */
    sizeof(hid_t),                              /* info size    */
    NULL,                                       /* info copy    */
    NULL,                                       /* info compare */
    NULL,                                       /* info free    */
    NULL,                                       /* get_object   */
    NULL,                                       /* get_wrap_ctx */
    NULL,                                       /* free_wrap_ctx */
    NULL,                                       /* wrap_object  */
    {                                           /* attribute_cls */
        NULL, /* H5VL_log_attr_create, */           /* create */
        NULL, /* H5VL_log_attr_open, */             /* open */
        NULL, /* H5VL_log_attr_read, */             /* read */
        NULL, /* H5VL_log_attr_write, */            /* write */
        NULL, /* H5VL_log_attr_get, */              /* get */
        NULL, /* H5VL_log_attr_specific, */         /* specific */
        NULL, /* H5VL_log_attr_optional, */         /* optional */
        NULL  /* H5VL_log_attr_close */             /* close */
    },
    {                                           /* dataset_cls */
        H5VL_log_dataset_create,                    /* create */
        H5VL_log_dataset_open,                      /* open */
        H5VL_log_dataset_read,                      /* read */
        H5VL_log_dataset_write,                     /* write */
        NULL, /* H5VL_log_dataset_get, */           /* get */
        NULL, /* H5VL_log_dataset_specific, */      /* specific */
        NULL, /* H5VL_log_dataset_optional, */      /* optional */
        H5VL_log_dataset_close                      /* close */
    },
    {                                               /* datatype_cls */
        H5VL_log_datatype_commit,                   /* commit */
        H5VL_log_datatype_open,                     /* open */
        H5VL_log_datatype_get,                      /* get_size */
        NULL, /* H5VL_log_datatype_specific, */     /* specific */
        NULL, /* H5VL_log_datatype_optional, */     /* optional */
        H5VL_log_datatype_close                     /* close */
    },
    {                                           /* file_cls */
        H5VL_log_file_create,                       /* create */
        H5VL_log_file_open,                         /* open */
        H5VL_log_file_get,                          /* get */
        NULL, /* H5VL_log_file_specific, */         /* specific */
        NULL, /* H5VL_log_file_optional, */         /* optional */
        H5VL_log_file_close                         /* close */
    },
    {                                           /* group_cls */
        H5VL_log_group_create,                      /* create */
        NULL, /* H5VL_log_group_open, */            /* open */
        NULL, /* H5VL_log_group_get, */             /* get */
        NULL, /* H5VL_log_group_specific, */        /* specific */
        NULL, /* H5VL_log_group_optional, */        /* optional */
        H5VL_log_group_close                        /* close */
    },
    {                                           /* link_cls */
        NULL, /* H5VL_log_link_create, */           /* create */
        NULL, /* H5VL_log_link_copy, */             /* copy */
        NULL, /* H5VL_log_link_move, */             /* move */
        NULL, /* H5VL_log_link_get, */              /* get */
        NULL, /* H5VL_log_link_specific, */         /* specific */
        NULL  /* H5VL_log_link_optional, */         /* optional */
    },
    {                                           /* object_cls */
        H5VL_log_object_open,                       /* open */
        NULL, /* H5VL_log_object_copy, */           /* copy */
        NULL, /* H5VL_log_object_get, */            /* get */
        H5VL_log_object_specific,                   /* specific */
        NULL  /* H5VL_log_object_optional, */       /* optional */
    },
    {                                           /* request_cls */
        NULL,                                       /* wait         */
        NULL,                                       /* cancel       */
        NULL,                                       /* specific     */
        NULL,                                       /* optional     */
        NULL                                        /* free         */
    },
    NULL
};

typedef struct H5VL_log_t {
    void   *under_object;
} H5VL_log_t;

static herr_t
visit_cb(hid_t oid, const char *name, const H5O_info_t *oinfo, void *udata)
{
    ssize_t len;
    char n[25];

    if(H5Iget_type(oid) == H5I_GROUP) {
<<<<<<< HEAD
        len = H5VLget_plugin_name(oid, n, 50);
        printf ("Visiting GROUP VOL name = %s  %zd\n", n, len);
=======
        len = H5VLget_driver_name(oid, n, 50);
        printf ("Visiting GROUP VOL name = %s  %lu\n", n, (unsigned long)len);
>>>>>>> 20ad15a1
    }
    if(H5Iget_type(oid) == H5I_DATASET) 
        printf("visiting dataset\n");
    if(H5Iget_type(oid) == H5I_DATATYPE) 
        printf("visiting datatype\n");

    return 1;
}

int
main(int argc, char **argv)
{
    const char file_name[]="large_dataset.h5";
    const char group_name[]="/Group";
    const char dataset_name[]="Data";
    char fullpath[500];
    hid_t file_id;
    hid_t group_id;
    hid_t dataspaceId;
    hid_t datasetId;
    hid_t acc_tpl;
    hid_t under_fapl;
    hid_t vol_id, vol_id2;
    hid_t int_id;
    hid_t attr;
    hid_t space;
    const unsigned int nelem=60;
    int *data;
    unsigned int i;
    hsize_t dims[1];
    ssize_t len;
    char name[25];
    static hsize_t      ds_size[2] = {10, 20};

    under_fapl = H5Pcreate(H5P_FILE_ACCESS);
    H5Pset_fapl_native(under_fapl);
    assert(H5VLis_plugin_registered("native") == 1);

    vol_id = H5VLregister_plugin(&H5VL_log_g, H5P_DEFAULT);
    assert(vol_id > 0);
    assert(H5VLis_plugin_registered("log") == 1);

    vol_id2 = H5VLget_plugin_id("log");
    H5VLclose(vol_id2);

    native_plugin_id = H5VLget_plugin_id("native");
    assert(native_plugin_id > 0);

    acc_tpl = H5Pcreate (H5P_FILE_ACCESS);
    H5Pset_vol(acc_tpl, vol_id, &under_fapl);

    file_id = H5Fcreate(file_name, H5F_ACC_TRUNC, H5P_DEFAULT, acc_tpl);
<<<<<<< HEAD
    len = H5VLget_plugin_name(file_id, name, 25);
    printf ("FILE VOL name = %s  %zd\n", name, len);

    group_id = H5Gcreate2(file_id, group_name, H5P_DEFAULT, H5P_DEFAULT, H5P_DEFAULT);
    len = H5VLget_plugin_name(group_id, name, 50);
    printf ("GROUP VOL name = %s  %zd\n", name, len);

    int_id = H5Tcopy(H5T_NATIVE_INT);
    H5Tcommit2(file_id, "int", int_id, H5P_DEFAULT, H5P_DEFAULT, H5P_DEFAULT);
    len = H5VLget_plugin_name(int_id, name, 50);
    printf ("DT COMMIT name = %s  %zd\n", name, len);
    H5Tclose(int_id);

    int_id = H5Topen2(file_id, "int", H5P_DEFAULT);
    len = H5VLget_plugin_name(int_id, name, 50);
    printf ("DT OPEN name = %s  %zd\n", name, len);
    H5Tclose(int_id);

    int_id = H5Oopen(file_id,"int",H5P_DEFAULT);
    len = H5VLget_plugin_name(int_id, name, 50);
    printf ("DT OOPEN name = %s  %zd\n", name, len);
=======
    len = H5VLget_driver_name(file_id, name, 25);
    printf("FILE VOL name = %s  %lu\n", name, (unsigned long)len);

    group_id = H5Gcreate2(file_id, group_name, H5P_DEFAULT, H5P_DEFAULT, H5P_DEFAULT);
    len = H5VLget_driver_name(group_id, name, 50);
    printf("GROUP VOL name = %s  %lu\n", name, (unsigned long)len);

    int_id = H5Tcopy(H5T_NATIVE_INT);
    H5Tcommit2(file_id, "int", int_id, H5P_DEFAULT, H5P_DEFAULT, H5P_DEFAULT);
    len = H5VLget_driver_name(int_id, name, 50);
    printf("DT COMMIT name = %s  %lu\n", name, (unsigned long)len);
    H5Tclose(int_id);

    int_id = H5Topen2(file_id, "int", H5P_DEFAULT);
    len = H5VLget_driver_name(int_id, name, 50);
    printf("DT OPEN name = %s  %lu\n", name, (unsigned long)len);
    H5Tclose(int_id);

    int_id = H5Oopen(file_id,"int",H5P_DEFAULT);
    len = H5VLget_driver_name(int_id, name, 50);
    printf("DT OPEN name = %s  %lu\n", name, (unsigned long)len);
>>>>>>> 20ad15a1

    len = H5Fget_name(file_id, name, 50);
    printf("name = %lu  %s\n", (unsigned long)len, name);

    data = malloc(sizeof(int)*nelem);
    for(i = 0; i < nelem; ++i)
        data[i] = i;

    dims [0] = 60;
    dataspaceId = H5Screate_simple(1, dims, NULL); 
    space = H5Screate_simple (2, ds_size, ds_size);

    sprintf(fullpath,"%s/%s",group_name,dataset_name);
    datasetId = H5Dcreate2(file_id,fullpath,H5T_NATIVE_INT,dataspaceId,H5P_DEFAULT,H5P_DEFAULT,H5P_DEFAULT);
    H5Sclose(dataspaceId);

<<<<<<< HEAD
    len = H5VLget_plugin_name(datasetId, name, 50);
    printf ("DSET name = %s  %zd\n", name, len);
=======
    len = H5VLget_driver_name(datasetId, name, 50);
    printf ("DSET name = %s  %lu\n", name, (unsigned long)len);
>>>>>>> 20ad15a1

    H5Dwrite(datasetId, H5T_NATIVE_INT, H5S_ALL, H5S_ALL, H5P_DEFAULT, data);
    H5Dclose(datasetId);

    H5Ovisit2(file_id, H5_INDEX_NAME, H5_ITER_NATIVE, visit_cb, NULL, H5O_INFO_ALL);

    free(data);
    H5Oclose(int_id);
    H5Sclose (space);
    H5Gclose(group_id);
    H5Fclose(file_id);
    H5Pclose(acc_tpl);
    H5Pclose(under_fapl);

<<<<<<< HEAD
    H5VLclose(native_plugin_id);
    H5VLunregister_plugin(vol_id);
    assert(H5VLis_plugin_registered("log") == 0);
    return 0;
=======
    H5VLclose(native_driver_id);
    H5VLterminate(vol_id, H5P_DEFAULT);
    H5VLunregister_driver(vol_id);
    assert(H5VLis_driver_registered("log") == 0);

    return EXIT_SUCCESS;
>>>>>>> 20ad15a1
}

static herr_t
H5VL_log_init(hid_t vipl_id)
{
    printf("------- LOG INIT\n");
    return 1;
}

<<<<<<< HEAD
static herr_t H5VL_log_term(void)
=======
static herr_t
H5VL_log_term(hid_t vtpl_id)
>>>>>>> 20ad15a1
{
    printf("------- LOG TERM\n");
    return 1;
}

static void *
H5VL_log_file_create(const char *name, unsigned flags, hid_t fcpl_id, hid_t fapl_id, hid_t dxpl_id, void **req)
{
    hid_t under_fapl = -1;
    H5VL_log_t *file;

    file = (H5VL_log_t *)calloc(1, sizeof(H5VL_log_t));

    H5Pget_vol_info(fapl_id, &under_fapl);
    file->under_object = H5VLfile_create(name, flags, fcpl_id, under_fapl, dxpl_id, req);

    printf("------- LOG H5Fcreate\n");
    return (void *)file;
}

static void *
H5VL_log_file_open(const char *name, unsigned flags, hid_t fapl_id, hid_t dxpl_id, void **req)
{
    hid_t under_fapl = -1;
    H5VL_log_t *file;

    file = (H5VL_log_t *)calloc(1, sizeof(H5VL_log_t));

    H5Pget_vol_info(fapl_id, &under_fapl);
    file->under_object = H5VLfile_open(name, flags, under_fapl, dxpl_id, req);

    printf("------- LOG H5Fopen\n");
    return (void *)file;
}

static herr_t 
H5VL_log_file_get(void *file, H5VL_file_get_t get_type, hid_t dxpl_id, void **req, va_list arguments)
{
    H5VL_log_t *f = (H5VL_log_t *)file;

    H5VLfile_get(f->under_object, native_plugin_id, get_type, dxpl_id, req, arguments);

    printf("------- LOG H5Fget %d\n", get_type);
    return 1;
}

static herr_t 
H5VL_log_file_close(void *file, hid_t dxpl_id, void **req)
{
    H5VL_log_t *f = (H5VL_log_t *)file;

    H5VLfile_close(f->under_object, native_plugin_id, dxpl_id, req);
    free(f);

    printf("------- LOG H5Fclose\n");
    return 1;
}

static void *
H5VL_log_group_create(void *obj, H5VL_loc_params_t loc_params, const char *name, 
                      hid_t gcpl_id, hid_t gapl_id, hid_t dxpl_id, void **req)
{
    H5VL_log_t *group;
    H5VL_log_t *o = (H5VL_log_t *)obj;

    group = (H5VL_log_t *)calloc(1, sizeof(H5VL_log_t));

    group->under_object = H5VLgroup_create(o->under_object, loc_params, native_plugin_id, name, gcpl_id,  gapl_id, dxpl_id, req);

    printf("------- LOG H5Gcreate\n");
    return (void *)group;
}

static herr_t 
H5VL_log_group_close(void *grp, hid_t dxpl_id, void **req)
{
    H5VL_log_t *g = (H5VL_log_t *)grp;

    H5VLgroup_close(g->under_object, native_plugin_id, dxpl_id, req);
    free(g);

    printf("------- LOG H5Gclose\n");
    return 1;
}

static void *
H5VL_log_datatype_commit(void *obj, H5VL_loc_params_t loc_params, const char *name, 
                         hid_t type_id, hid_t lcpl_id, hid_t tcpl_id, hid_t tapl_id, hid_t dxpl_id, void **req)
{
    H5VL_log_t *dt;
    H5VL_log_t *o = (H5VL_log_t *)obj;

    dt = (H5VL_log_t *)calloc(1, sizeof(H5VL_log_t));

    dt->under_object = H5VLdatatype_commit(o->under_object, loc_params, native_plugin_id, name, 
                                           type_id, lcpl_id, tcpl_id, tapl_id, dxpl_id, req);

    printf("------- LOG H5Tcommit\n");
    return dt;
}

static void *
H5VL_log_datatype_open(void *obj, H5VL_loc_params_t loc_params, const char *name, hid_t tapl_id, hid_t dxpl_id, void **req)
{
    H5VL_log_t *dt;
    H5VL_log_t *o = (H5VL_log_t *)obj;  

    dt = (H5VL_log_t *)calloc(1, sizeof(H5VL_log_t));

    dt->under_object = H5VLdatatype_open(o->under_object, loc_params, native_plugin_id, name, tapl_id, dxpl_id, req);

    printf("------- LOG H5Topen\n");
    return (void *)dt;
}

static herr_t 
H5VL_log_datatype_get(void *dt, H5VL_datatype_get_t get_type, hid_t dxpl_id, void **req, va_list arguments)
{
    H5VL_log_t *o = (H5VL_log_t *)dt;
    herr_t ret_value;

    ret_value = H5VLdatatype_get(o->under_object, native_plugin_id, get_type, dxpl_id, req, arguments);

    printf("------- LOG datatype get\n");
    return ret_value;
}

static herr_t 
H5VL_log_datatype_close(void *dt, hid_t dxpl_id, void **req)
{
    H5VL_log_t *type = (H5VL_log_t *)dt;

    assert(type->under_object);

    H5VLdatatype_close(type->under_object, native_plugin_id, dxpl_id, req);
    free(type);

    printf("------- LOG H5Tclose\n");
    return 1;
}

static void *
H5VL_log_object_open(void *obj, H5VL_loc_params_t loc_params, H5I_type_t *opened_type, hid_t dxpl_id, void **req)
{
    H5VL_log_t *new_obj;
    H5VL_log_t *o = (H5VL_log_t *)obj;

    new_obj = (H5VL_log_t *)calloc(1, sizeof(H5VL_log_t));
    
    new_obj->under_object = H5VLobject_open(o->under_object, loc_params, native_plugin_id, opened_type, dxpl_id, req);

    printf("------- LOG H5Oopen\n");
    return (void *)new_obj;
}

static herr_t 
H5VL_log_object_specific(void *obj, H5VL_loc_params_t loc_params, H5VL_object_specific_t specific_type, 
                         hid_t dxpl_id, void **req, va_list arguments)
{
    H5VL_log_t *o = (H5VL_log_t *)obj;

    H5VLobject_specific(o->under_object, loc_params, native_plugin_id, specific_type, dxpl_id, req, arguments);

    printf("------- LOG Object specific\n");
    return 1;
}

static void *
H5VL_log_dataset_create(void *obj, H5VL_loc_params_t loc_params, const char *name, hid_t dcpl_id, hid_t dapl_id, hid_t dxpl_id, void **req) 
{
    H5VL_log_t *dset;
    H5VL_log_t *o = (H5VL_log_t *)obj;

    dset = (H5VL_log_t *)calloc(1, sizeof(H5VL_log_t));

    dset->under_object = H5VLdataset_create(o->under_object, loc_params, native_plugin_id, name, dcpl_id,  dapl_id, dxpl_id, req);

    printf("------- LOG H5Dcreate\n");
    return (void *)dset;
}

static void *
H5VL_log_dataset_open(void *obj, H5VL_loc_params_t loc_params, const char *name, hid_t dapl_id, hid_t dxpl_id, void **req)
{
    H5VL_log_t *dset;
    H5VL_log_t *o = (H5VL_log_t *)obj;

    dset = (H5VL_log_t *)calloc(1, sizeof(H5VL_log_t));

    dset->under_object = H5VLdataset_open(o->under_object, loc_params, native_plugin_id, name, dapl_id, dxpl_id, req);

    printf("------- LOG H5Dopen\n");
    return (void *)dset;
}

static herr_t 
H5VL_log_dataset_read(void *dset, hid_t mem_type_id, hid_t mem_space_id,
                      hid_t file_space_id, hid_t plist_id, void *buf, void **req)
{
    H5VL_log_t *d = (H5VL_log_t *)dset;

    H5VLdataset_read(d->under_object, native_plugin_id, mem_type_id, mem_space_id, file_space_id, 
                     plist_id, buf, req);

    printf("------- LOG H5Dread\n");
    return 1;
}

static herr_t 
H5VL_log_dataset_write(void *dset, hid_t mem_type_id, hid_t mem_space_id,
                       hid_t file_space_id, hid_t plist_id, const void *buf, void **req)
{
    H5VL_log_t *d = (H5VL_log_t *)dset;

    H5VLdataset_write(d->under_object, native_plugin_id, mem_type_id, mem_space_id, file_space_id, 
                     plist_id, buf, req);

    printf("------- LOG H5Dwrite\n");
    return 1;
}

static herr_t 
H5VL_log_dataset_close(void *dset, hid_t dxpl_id, void **req)
{
    H5VL_log_t *d = (H5VL_log_t *)dset;

    H5VLdataset_close(d->under_object, native_plugin_id, dxpl_id, req);
    free(d);

    printf("------- LOG H5Dclose\n");
    return 1;
}
<|MERGE_RESOLUTION|>--- conflicted
+++ resolved
@@ -137,13 +137,8 @@
     char n[25];
 
     if(H5Iget_type(oid) == H5I_GROUP) {
-<<<<<<< HEAD
         len = H5VLget_plugin_name(oid, n, 50);
-        printf ("Visiting GROUP VOL name = %s  %zd\n", n, len);
-=======
-        len = H5VLget_driver_name(oid, n, 50);
-        printf ("Visiting GROUP VOL name = %s  %lu\n", n, (unsigned long)len);
->>>>>>> 20ad15a1
+        printf("Visiting GROUP VOL name = %s  %zd\n", n, len);
     }
     if(H5Iget_type(oid) == H5I_DATASET) 
         printf("visiting dataset\n");
@@ -196,51 +191,27 @@
     H5Pset_vol(acc_tpl, vol_id, &under_fapl);
 
     file_id = H5Fcreate(file_name, H5F_ACC_TRUNC, H5P_DEFAULT, acc_tpl);
-<<<<<<< HEAD
     len = H5VLget_plugin_name(file_id, name, 25);
-    printf ("FILE VOL name = %s  %zd\n", name, len);
+    printf("FILE VOL name = %s  %zd\n", name, len);
 
     group_id = H5Gcreate2(file_id, group_name, H5P_DEFAULT, H5P_DEFAULT, H5P_DEFAULT);
     len = H5VLget_plugin_name(group_id, name, 50);
-    printf ("GROUP VOL name = %s  %zd\n", name, len);
+    printf("GROUP VOL name = %s  %zd\n", name, len);
 
     int_id = H5Tcopy(H5T_NATIVE_INT);
     H5Tcommit2(file_id, "int", int_id, H5P_DEFAULT, H5P_DEFAULT, H5P_DEFAULT);
     len = H5VLget_plugin_name(int_id, name, 50);
-    printf ("DT COMMIT name = %s  %zd\n", name, len);
+    printf("DT COMMIT name = %s  %zd\n", name, len);
     H5Tclose(int_id);
 
     int_id = H5Topen2(file_id, "int", H5P_DEFAULT);
     len = H5VLget_plugin_name(int_id, name, 50);
-    printf ("DT OPEN name = %s  %zd\n", name, len);
+    printf("DT OPEN name = %s  %zd\n", name, len);
     H5Tclose(int_id);
 
     int_id = H5Oopen(file_id,"int",H5P_DEFAULT);
     len = H5VLget_plugin_name(int_id, name, 50);
-    printf ("DT OOPEN name = %s  %zd\n", name, len);
-=======
-    len = H5VLget_driver_name(file_id, name, 25);
-    printf("FILE VOL name = %s  %lu\n", name, (unsigned long)len);
-
-    group_id = H5Gcreate2(file_id, group_name, H5P_DEFAULT, H5P_DEFAULT, H5P_DEFAULT);
-    len = H5VLget_driver_name(group_id, name, 50);
-    printf("GROUP VOL name = %s  %lu\n", name, (unsigned long)len);
-
-    int_id = H5Tcopy(H5T_NATIVE_INT);
-    H5Tcommit2(file_id, "int", int_id, H5P_DEFAULT, H5P_DEFAULT, H5P_DEFAULT);
-    len = H5VLget_driver_name(int_id, name, 50);
-    printf("DT COMMIT name = %s  %lu\n", name, (unsigned long)len);
-    H5Tclose(int_id);
-
-    int_id = H5Topen2(file_id, "int", H5P_DEFAULT);
-    len = H5VLget_driver_name(int_id, name, 50);
-    printf("DT OPEN name = %s  %lu\n", name, (unsigned long)len);
-    H5Tclose(int_id);
-
-    int_id = H5Oopen(file_id,"int",H5P_DEFAULT);
-    len = H5VLget_driver_name(int_id, name, 50);
-    printf("DT OPEN name = %s  %lu\n", name, (unsigned long)len);
->>>>>>> 20ad15a1
+    printf("DT OOPEN name = %s  %zd\n", name, len);
 
     len = H5Fget_name(file_id, name, 50);
     printf("name = %lu  %s\n", (unsigned long)len, name);
@@ -257,13 +228,8 @@
     datasetId = H5Dcreate2(file_id,fullpath,H5T_NATIVE_INT,dataspaceId,H5P_DEFAULT,H5P_DEFAULT,H5P_DEFAULT);
     H5Sclose(dataspaceId);
 
-<<<<<<< HEAD
     len = H5VLget_plugin_name(datasetId, name, 50);
-    printf ("DSET name = %s  %zd\n", name, len);
-=======
-    len = H5VLget_driver_name(datasetId, name, 50);
-    printf ("DSET name = %s  %lu\n", name, (unsigned long)len);
->>>>>>> 20ad15a1
+    printf("DSET name = %s  %zd\n", name, len);
 
     H5Dwrite(datasetId, H5T_NATIVE_INT, H5S_ALL, H5S_ALL, H5P_DEFAULT, data);
     H5Dclose(datasetId);
@@ -278,19 +244,11 @@
     H5Pclose(acc_tpl);
     H5Pclose(under_fapl);
 
-<<<<<<< HEAD
     H5VLclose(native_plugin_id);
     H5VLunregister_plugin(vol_id);
     assert(H5VLis_plugin_registered("log") == 0);
-    return 0;
-=======
-    H5VLclose(native_driver_id);
-    H5VLterminate(vol_id, H5P_DEFAULT);
-    H5VLunregister_driver(vol_id);
-    assert(H5VLis_driver_registered("log") == 0);
 
     return EXIT_SUCCESS;
->>>>>>> 20ad15a1
 }
 
 static herr_t
@@ -300,12 +258,8 @@
     return 1;
 }
 
-<<<<<<< HEAD
-static herr_t H5VL_log_term(void)
-=======
 static herr_t
-H5VL_log_term(hid_t vtpl_id)
->>>>>>> 20ad15a1
+H5VL_log_term(void)
 {
     printf("------- LOG TERM\n");
     return 1;
