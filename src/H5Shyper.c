/* * * * * * * * * * * * * * * * * * * * * * * * * * * * * * * * * * * * * * *
 * Copyright by The HDF Group.                                               *
 * Copyright by the Board of Trustees of the University of Illinois.         *
 * All rights reserved.                                                      *
 *                                                                           *
 * This file is part of HDF5.  The full HDF5 copyright notice, including     *
 * terms governing use, modification, and redistribution, is contained in    *
 * the files COPYING and Copyright.html.  COPYING can be found at the root   *
 * of the source code distribution tree; Copyright.html can be found at the  *
 * root level of an installed copy of the electronic HDF5 document set and   *
 * is linked from the top-level documents page.  It can also be found at     *
 * http://hdfgroup.org/HDF5/doc/Copyright.html.  If you do not have          *
 * access to either file, you may request a copy from help@hdfgroup.org.     *
 * * * * * * * * * * * * * * * * * * * * * * * * * * * * * * * * * * * * * * */

/*
 * Programmer:  Quincey Koziol <koziol@ncsa.uiuc.edu>
 *              Thursday, June 18, 1998
 *
 * Purpose:	Hyperslab selection data space I/O functions.
 */

#include "H5Smodule.h"          /* This source code file is part of the H5S module */


#include "H5private.h"		/* Generic Functions			*/
#include "H5Eprivate.h"		/* Error handling			*/
#include "H5FLprivate.h"	/* Free Lists				*/
#include "H5Iprivate.h"		/* ID Functions				*/
#include "H5Spkg.h"		/* Dataspace functions			*/
#include "H5VMprivate.h"         /* Vector functions			*/

/* Local datatypes */

/* Static function prototypes */
static herr_t H5S_hyper_free_span_info(H5S_hyper_span_info_t *span_info);
static herr_t H5S_hyper_free_span(H5S_hyper_span_t *span);
static H5S_hyper_span_info_t *H5S_hyper_copy_span(H5S_hyper_span_info_t *spans);
static void H5S_hyper_span_scratch(H5S_hyper_span_info_t *spans, void *scr_value);
static herr_t H5S_hyper_span_precompute(H5S_hyper_span_info_t *spans, size_t elmt_size);
static herr_t H5S_generate_hyperslab(H5S_t *space, H5S_seloper_t op,
    const hsize_t start[], const hsize_t stride[], const hsize_t count[], const hsize_t block[]);
static herr_t H5S_hyper_generate_spans(H5S_t *space);
/* Needed for use in hyperslab code (H5Shyper.c) */
#ifdef NEW_HYPERSLAB_API
static herr_t H5S_select_select (H5S_t *space1, H5S_seloper_t op, H5S_t *space2);
#endif /*NEW_HYPERSLAB_API*/
static void H5S__hyper_get_clip_diminfo(hsize_t start, hsize_t stride,
    hsize_t *count, hsize_t *block, hsize_t clip_size);
static hsize_t H5S__hyper_get_clip_extent_real(const H5S_t *clip_space,
    hsize_t num_slices, hbool_t incl_trail);

/* Selection callbacks */
static herr_t H5S_hyper_copy(H5S_t *dst, const H5S_t *src, hbool_t share_selection);
static herr_t H5S_hyper_get_seq_list(const H5S_t *space, unsigned flags,
    H5S_sel_iter_t *iter, size_t maxseq, size_t maxbytes,
    size_t *nseq, size_t *nbytes, hsize_t *off, size_t *len);
static herr_t H5S_hyper_release(H5S_t *space);
static htri_t H5S_hyper_is_valid(const H5S_t *space);
static hssize_t H5S_hyper_serial_size(const H5S_t *space);
static herr_t H5S_hyper_serialize(const H5S_t *space, uint8_t **p);
static herr_t H5S_hyper_deserialize(H5S_t *space, uint32_t version, uint8_t flags,
    const uint8_t **p);
static herr_t H5S_hyper_bounds(const H5S_t *space, hsize_t *start, hsize_t *end);
static herr_t H5S_hyper_offset(const H5S_t *space, hsize_t *offset);
static int H5S__hyper_unlim_dim(const H5S_t *space);
static herr_t H5S_hyper_num_elem_non_unlim(const H5S_t *space,
    hsize_t *num_elem_non_unlim);
static htri_t H5S_hyper_is_contiguous(const H5S_t *space);
static htri_t H5S_hyper_is_single(const H5S_t *space);
static htri_t H5S_hyper_is_regular(const H5S_t *space);
static herr_t H5S_hyper_adjust_u(H5S_t *space, const hsize_t *offset);
static herr_t H5S_hyper_project_scalar(const H5S_t *space, hsize_t *offset);
static herr_t H5S_hyper_project_simple(const H5S_t *space, H5S_t *new_space, hsize_t *offset);
static herr_t H5S_hyper_iter_init(H5S_sel_iter_t *iter, const H5S_t *space);

/* Selection iteration callbacks */
static herr_t H5S_hyper_iter_coords(const H5S_sel_iter_t *iter, hsize_t *coords);
static herr_t H5S_hyper_iter_block(const H5S_sel_iter_t *iter, hsize_t *start, hsize_t *end);
static hsize_t H5S_hyper_iter_nelmts(const H5S_sel_iter_t *iter);
static htri_t H5S_hyper_iter_has_next_block(const H5S_sel_iter_t *sel_iter);
static herr_t H5S_hyper_iter_next(H5S_sel_iter_t *sel_iter, size_t nelem);
static herr_t H5S_hyper_iter_next_block(H5S_sel_iter_t *sel_iter);
static herr_t H5S_hyper_iter_release(H5S_sel_iter_t *sel_iter);

/* Static function for optimizing hyperslab */
static hbool_t H5S_hyper_rebuild_helper(const H5S_hyper_span_t *span,
    H5S_hyper_dim_t span_slab_info[], unsigned rank);
static htri_t H5S_hyper_rebuild(H5S_t *space);

/* Selection properties for hyperslab selections */
const H5S_select_class_t H5S_sel_hyper[1] = {{
    H5S_SEL_HYPERSLABS,

    /* Methods on selection */
    H5S_hyper_copy,
    H5S_hyper_get_seq_list,
    H5S_hyper_release,
    H5S_hyper_is_valid,
    H5S_hyper_serial_size,
    H5S_hyper_serialize,
    H5S_hyper_deserialize,
    H5S_hyper_bounds,
    H5S_hyper_offset,
    H5S__hyper_unlim_dim,
    H5S_hyper_num_elem_non_unlim,
    H5S_hyper_is_contiguous,
    H5S_hyper_is_single,
    H5S_hyper_is_regular,
    H5S_hyper_adjust_u,
    H5S_hyper_project_scalar,
    H5S_hyper_project_simple,
    H5S_hyper_iter_init,
}};

/* Iteration properties for hyperslab selections */
static const H5S_sel_iter_class_t H5S_sel_iter_hyper[1] = {{
    H5S_SEL_HYPERSLABS,

    /* Methods on selection iterator */
    H5S_hyper_iter_coords,
    H5S_hyper_iter_block,
    H5S_hyper_iter_nelmts,
    H5S_hyper_iter_has_next_block,
    H5S_hyper_iter_next,
    H5S_hyper_iter_next_block,
    H5S_hyper_iter_release,
}};

/* Static variables */

/* Array for default stride, block, etc. */
static const hsize_t _ones[H5O_LAYOUT_NDIMS]={
    1,1,1,1, 1,1,1,1,
    1,1,1,1, 1,1,1,1,
    1,1,1,1, 1,1,1,1,
    1,1,1,1, 1,1,1,1,1};

/* Declare a free list to manage the H5S_hyper_sel_t struct */
H5FL_DEFINE_STATIC(H5S_hyper_sel_t);

/* Declare a free list to manage the H5S_hyper_span_t struct */
H5FL_DEFINE_STATIC(H5S_hyper_span_t);

/* Declare a free list to manage the H5S_hyper_span_info_t struct */
H5FL_DEFINE_STATIC(H5S_hyper_span_info_t);

/* #define H5S_HYPER_DEBUG */
#ifdef H5S_HYPER_DEBUG
static herr_t
H5S_hyper_print_spans_helper(FILE *f, struct H5S_hyper_span_t *span,unsigned depth)
{
    FUNC_ENTER_NOAPI_NOINIT_NOERR

    while(span) {
        HDfprintf(f,"%s: depth=%u, span=%p, (%d, %d), nelem=%u, pstride=%u\n",FUNC,depth,span,(int)span->low,(int)span->high,(unsigned)span->nelem,(unsigned)span->pstride);
        if(span->down && span->down->head) {
            HDfprintf(f,"%s: spans=%p, count=%u, scratch=%p, head=%p\n",FUNC,span->down,span->down->count,span->down->scratch,span->down->head);
            H5S_hyper_print_spans_helper(f,span->down->head,depth+1);
        } /* end if */
        span=span->next;
    } /* end while */

    FUNC_LEAVE_NOAPI(SUCCEED)
}

herr_t
H5S_hyper_print_spans(FILE *f, const struct H5S_hyper_span_info_t *span_lst)
{
    FUNC_ENTER_NOAPI_NOINIT_NOERR

    if(span_lst!=NULL) {
        HDfprintf(f,"%s: spans=%p, count=%u, scratch=%p, head=%p\n",FUNC,span_lst,span_lst->count,span_lst->scratch,span_lst->head);
        H5S_hyper_print_spans_helper(f,span_lst->head,0);
    } /* end if */

    FUNC_LEAVE_NOAPI(SUCCEED)
}

herr_t
H5S_space_print_spans(FILE *f, const H5S_t *space)
{
    FUNC_ENTER_NOAPI_NOINIT_NOERR

    H5S_hyper_print_spans(f,space->select.sel_info.hslab->span_lst);

    FUNC_LEAVE_NOAPI(SUCCEED)
}

static herr_t
H5S_hyper_print_diminfo_helper(FILE *f, const char *field, unsigned ndims, const H5S_hyper_dim_t *dinfo)
{
    unsigned u;                 /* Local index variable */

    FUNC_ENTER_NOAPI_NOINIT_NOERR

    if(dinfo!=NULL) {
        HDfprintf(f,"%s: %s: start=[",FUNC,field);
        for(u=0; u<ndims; u++)
            HDfprintf(f,"%Hd%s",dinfo[u].start, (u<(ndims-1) ? ", " : "]\n"));
        HDfprintf(f,"%s: %s: stride=[",FUNC,field);
        for(u=0; u<ndims; u++)
            HDfprintf(f,"%Hu%s",dinfo[u].stride, (u<(ndims-1) ? ", " : "]\n"));
        HDfprintf(f,"%s: %s: count=[",FUNC,field);
        for(u=0; u<ndims; u++)
            HDfprintf(f,"%Hu%s",dinfo[u].count, (u<(ndims-1) ? ", " : "]\n"));
        HDfprintf(f,"%s: %s: block=[",FUNC,field);
        for(u=0; u<ndims; u++)
            HDfprintf(f,"%Hu%s",dinfo[u].block, (u<(ndims-1) ? ", " : "]\n"));
    } /* end if */
    else
        HDfprintf(f,"%s: %s==NULL\n",FUNC,field);

    FUNC_LEAVE_NOAPI(SUCCEED)
}

herr_t
H5S_hyper_print_diminfo(FILE *f, const H5S_t *space)
{
    FUNC_ENTER_NOAPI_NOINIT_NOERR

    H5S_hyper_print_diminfo_helper(f,"opt_diminfo",space->extent.rank,space->select.sel_info.hslab->opt_diminfo);
    H5S_hyper_print_diminfo_helper(f,"app_diminfo",space->extent.rank,space->select.sel_info.hslab->app_diminfo);

    FUNC_LEAVE_NOAPI(SUCCEED)
}
#endif /* H5S_HYPER_DEBUG */


/*-------------------------------------------------------------------------
 * Function:	H5S_hyper_iter_init
 *
 * Purpose:	Initializes iteration information for hyperslab span tree selection.
 *
 * Return:	non-negative on success, negative on failure.
 *
 * Programmer:	Quincey Koziol
 *              Saturday, February 24, 2001
 *
 * Notes:       If the 'elmt_size' parameter is set to zero, the regular
 *              hyperslab selection iterator will not be 'flattened'.  This
 *              is used by the H5S_select_shape_same() code to avoid changing
 *              the rank and appearance of the selection.
 *
 *-------------------------------------------------------------------------
 */
static herr_t
H5S_hyper_iter_init(H5S_sel_iter_t *iter, const H5S_t *space)
{
    const H5S_hyper_dim_t *tdiminfo;    /* Temporary pointer to diminfo information */
    H5S_hyper_span_info_t *spans;   /* Pointer to hyperslab span info node */
    unsigned rank;                  /* Dataspace's dimension rank */
    unsigned u;                     /* Index variable */
    int i;                          /* Index variable */

    FUNC_ENTER_NOAPI_NOINIT_NOERR

    /* Check args */
    HDassert(space && H5S_SEL_HYPERSLABS == H5S_GET_SELECT_TYPE(space));
    HDassert(iter);
    HDassert(space->select.sel_info.hslab->unlim_dim < 0);

    /* Initialize the number of points to iterate over */
    iter->elmt_left = space->select.num_elem;
    iter->u.hyp.iter_rank = 0;

    /* Get the rank of the dataspace */
    rank = space->extent.rank;

    /* Set the temporary pointer to the dimension information */
    tdiminfo = space->select.sel_info.hslab->opt_diminfo;

    /* Check for the special case of just one H5Sselect_hyperslab call made */
    if(space->select.sel_info.hslab->diminfo_valid) {
/* Initialize the information needed for regular hyperslab I/O */
        const hsize_t *mem_size;    /* Temporary pointer to dataspace extent's dimension sizes */
        hsize_t acc;                /* Accumulator for "flattened" dimension's sizes */
        unsigned cont_dim = 0;      /* # of contiguous dimensions */

        /* Set the temporary pointer to the dataspace extent's dimension sizes */
        mem_size = space->extent.size;

        /*
         * For a regular hyperslab to be contiguous up to some dimension, it
         * must have only one block (i.e. count==1 in all dimensions up to that
         * dimension) and the block size must be the same as the dataspace's
         * extent in that dimension and all dimensions up to that dimension.
         */

        /* Don't flatten adjacent elements into contiguous block if the
         * element size is 0.  This is for the H5S_select_shape_same() code.
         */
        if(iter->elmt_size > 0) {
            /* Check for any "contiguous" blocks that can be flattened */
            for(u = (rank - 1); u > 0; u--) {
                if(tdiminfo[u].count == 1 && tdiminfo[u].block == mem_size[u]) {
                    cont_dim++;
                    iter->u.hyp.flattened[u] = TRUE;
                } /* end if */
                else
                    iter->u.hyp.flattened[u] = FALSE;
            } /* end for */
            iter->u.hyp.flattened[0] = FALSE;
        } /* end if */

        /* Check if the regular selection can be "flattened" */
        if(cont_dim > 0) {
            unsigned last_dim_flattened = 1;    /* Flag to indicate that the last dimension was flattened */
            unsigned flat_rank = rank-cont_dim; /* Number of dimensions after flattening */
            unsigned curr_dim;                  /* Current dimension */

            /* Set the iterator's rank to the contiguous dimensions */
            iter->u.hyp.iter_rank = flat_rank;

            /* "Flatten" dataspace extent and selection information */
            curr_dim = flat_rank - 1;
            for(i = (int)rank - 1, acc = 1; i >= 0; i--) {
                if(tdiminfo[i].block == mem_size[i] && i > 0) {
                    /* "Flatten" this dimension */
                    HDassert(tdiminfo[i].start == 0);
                    acc *= mem_size[i];

                    /* Indicate that the dimension was flattened */
                    last_dim_flattened = 1;
                } /* end if */
                else {
                    if(last_dim_flattened) {
                        /* First dimension after flattened dimensions */
                        iter->u.hyp.diminfo[curr_dim].start = tdiminfo[i].start * acc;

                        /* Special case for single block regular selections */
                        if(tdiminfo[i].count == 1)
                            iter->u.hyp.diminfo[curr_dim].stride = 1;
                        else
                            iter->u.hyp.diminfo[curr_dim].stride = tdiminfo[i].stride * acc;
                        iter->u.hyp.diminfo[curr_dim].count = tdiminfo[i].count;
                        iter->u.hyp.diminfo[curr_dim].block = tdiminfo[i].block * acc;
                        iter->u.hyp.size[curr_dim] = mem_size[i] * acc;
                        iter->u.hyp.sel_off[curr_dim] = space->select.offset[i] * (hssize_t)acc;

                        /* Reset the "last dim flattened" flag to avoid flattened any further dimensions */
                        last_dim_flattened = 0;

                        /* Reset the "accumulator" for possible further dimension flattening */
                        acc = 1;
                    } /* end if */
                    else {
                        /* All other dimensions */
                        iter->u.hyp.diminfo[curr_dim].start = tdiminfo[i].start;
                        iter->u.hyp.diminfo[curr_dim].stride = tdiminfo[i].stride;
                        iter->u.hyp.diminfo[curr_dim].count = tdiminfo[i].count;
                        iter->u.hyp.diminfo[curr_dim].block = tdiminfo[i].block;
                        iter->u.hyp.size[curr_dim] = mem_size[i];
                        iter->u.hyp.sel_off[curr_dim] = space->select.offset[i];
                    } /* end else */

                    /* Decrement "current" flattened dimension */
                    curr_dim--;
                } /* end if */
            } /* end for */

            /* Initialize "flattened" iterator offset to initial location and dataspace extent and selection information to correct values */
            for(u = 0; u < flat_rank; u++)
                iter->u.hyp.off[u] = iter->u.hyp.diminfo[u].start;
        } /* end if */
        else {
            /* Initialize position to initial location */
            /* Also make local copy of the regular selection information */
            for(u = 0; u < rank; u++) {
                /* Regular selection information */
                iter->u.hyp.diminfo[u].start = tdiminfo[u].start;
                iter->u.hyp.diminfo[u].stride = tdiminfo[u].stride;
                iter->u.hyp.diminfo[u].count = tdiminfo[u].count;
                iter->u.hyp.diminfo[u].block = tdiminfo[u].block;

                /* Position information */
                iter->u.hyp.off[u] = tdiminfo[u].start;
            } /* end if */
        } /* end else */

        /* Flag the diminfo information as valid in the iterator */
        iter->u.hyp.diminfo_valid = TRUE;

        /* Initialize irregular region information also (for release) */
        iter->u.hyp.spans = NULL;
    } /* end if */
    else {
/* Initialize the information needed for non-regular hyperslab I/O */
        HDassert(space->select.sel_info.hslab->span_lst);
        /* Make a copy of the span tree to iterate over */
        iter->u.hyp.spans = H5S_hyper_copy_span(space->select.sel_info.hslab->span_lst);

        /* Set the nelem & pstride values according to the element size */
        H5S_hyper_span_precompute(iter->u.hyp.spans,iter->elmt_size);

        /* Initialize the starting span_info's and spans */
        spans = iter->u.hyp.spans;
        for(u = 0; u < rank; u++) {
            /* Set the pointers to the initial span in each dimension */
            HDassert(spans);
            HDassert(spans->head);

            /* Set the pointer to the first span in the list for this node */
            iter->u.hyp.span[u] = spans->head;

            /* Set the initial offset to low bound of span */
            iter->u.hyp.off[u] = iter->u.hyp.span[u]->low;

            /* Get the pointer to the next level down */
            spans = spans->head->down;
        } /* end for */

        /* Flag the diminfo information as not valid in the iterator */
        iter->u.hyp.diminfo_valid = FALSE;
    } /* end else */

    /* Initialize type of selection iterator */
    iter->type = H5S_sel_iter_hyper;

    FUNC_LEAVE_NOAPI(SUCCEED)
}   /* H5S_hyper_iter_init() */


/*-------------------------------------------------------------------------
 * Function:	H5S_hyper_iter_coords
 *
 * Purpose:	Retrieve the current coordinates of iterator for current
 *              selection
 *
 * Return:	non-negative on success, negative on failure
 *
 * Programmer:	Quincey Koziol
 *              Tuesday, April 22, 2003
 *
 * Modifications:
 *
 *-------------------------------------------------------------------------
 */
static herr_t
H5S_hyper_iter_coords (const H5S_sel_iter_t *iter, hsize_t *coords)
{
    FUNC_ENTER_NOAPI_NOINIT_NOERR

    /* Check args */
    HDassert(iter);
    HDassert(coords);

    /* Copy the offset of the current point */

    /* Check for a single "regular" hyperslab */
    if(iter->u.hyp.diminfo_valid) {
        /* Check if this is a "flattened" regular hyperslab selection */
        if(iter->u.hyp.iter_rank != 0 && iter->u.hyp.iter_rank < iter->rank) {
            int u, v;           /* Dimension indices */

            /* Set the starting rank of both the "natural" & "flattened" dimensions */
            u = (int)iter->rank - 1;
            v = (int)iter->u.hyp.iter_rank - 1;

            /* Construct the "natural" dimensions from a set of flattened coordinates */
            while(u >= 0) {
                if(iter->u.hyp.flattened[u]) {
                    int begin = u;      /* The rank of the first flattened dimension */

                    /* Walk up through as many flattened dimensions as possible */
                    do {
                        u--;
                    } while(u >= 0 && iter->u.hyp.flattened[u]);

                    /* Compensate for possibly overshooting dim 0 */
                    if(u < 0)
                        u = 0;

                    /* Sanity check */
                    HDassert(v >= 0);

                    /* Compute the coords for the flattened dimensions */
                    H5VM_array_calc(iter->u.hyp.off[v], (unsigned)((begin - u) + 1), &(iter->dims[u]), &(coords[u]));

                    /* Continue to faster dimension in both indices */
                    u--;
                    v--;
                } /* end if */
                else {
                    /* Walk up through as many non-flattened dimensions as possible */
                    while(u >= 0 && !iter->u.hyp.flattened[u]) {
                        /* Sanity check */
                        HDassert(v >= 0);

                        /* Copy the coordinate */
                        coords[u] = iter->u.hyp.off[v];

                        /* Continue to faster dimension in both indices */
                        u--;
                        v--;
                    } /* end while */
                } /* end else */
            } /* end while */
            HDassert(v < 0);
        } /* end if */
        else
            HDmemcpy(coords, iter->u.hyp.off, sizeof(hsize_t) * iter->rank);
    } /* end if */
    else
        HDmemcpy(coords, iter->u.hyp.off, sizeof(hsize_t) * iter->rank);

    FUNC_LEAVE_NOAPI(SUCCEED)
}   /* H5S_hyper_iter_coords() */


/*-------------------------------------------------------------------------
 * Function:	H5S_hyper_iter_block
 *
 * Purpose:	Retrieve the current block of iterator for current
 *              selection
 *
 * Return:	non-negative on success, negative on failure
 *
 * Programmer:	Quincey Koziol
 *              Monday, June 2, 2003
 *
 * Notes:       This routine assumes that the iterator is always located at
 *              the beginning of a block.
 *
 * Modifications:
 *
 *-------------------------------------------------------------------------
 */
static herr_t
H5S_hyper_iter_block (const H5S_sel_iter_t *iter, hsize_t *start, hsize_t *end)
{
    unsigned u;                 /* Local index variable */

    FUNC_ENTER_NOAPI_NOINIT_NOERR

    /* Check args */
    HDassert(iter);
    HDassert(start);
    HDassert(end);

    /* Copy the offset of the current point */

    /* Check for a single "regular" hyperslab */
    if(iter->u.hyp.diminfo_valid) {
        /* Compute the end of the block */
        for(u=0; u<iter->rank; u++) {
            start[u]=iter->u.hyp.off[u];
            end[u]=(start[u]+iter->u.hyp.diminfo[u].block)-1;
        } /* end for */
    } /* end if */
    else {
        /* Copy the start of the block */
        for(u=0; u<iter->rank; u++)
            start[u]=iter->u.hyp.span[u]->low;

        /* Copy the end of the block */
        for(u=0; u<iter->rank; u++)
            end[u]=iter->u.hyp.span[u]->high;
    } /* end else */

    FUNC_LEAVE_NOAPI(SUCCEED)
}   /* H5S_hyper_iter_block() */


/*-------------------------------------------------------------------------
 * Function:	H5S_hyper_iter_nelmts
 *
 * Purpose:	Return number of elements left to process in iterator
 *
 * Return:	non-negative number of elements on success, zero on failure
 *
 * Programmer:	Quincey Koziol
 *              Tuesday, June 16, 1998
 *
 * Modifications:
 *
 *-------------------------------------------------------------------------
 */
static hsize_t
H5S_hyper_iter_nelmts (const H5S_sel_iter_t *iter)
{
    FUNC_ENTER_NOAPI_NOINIT_NOERR

    /* Check args */
    HDassert(iter);

    FUNC_LEAVE_NOAPI(iter->elmt_left)
}   /* H5S_hyper_iter_nelmts() */


/*--------------------------------------------------------------------------
 NAME
    H5S_hyper_iter_has_next_block
 PURPOSE
    Check if there is another block left in the current iterator
 USAGE
    htri_t H5S_hyper_iter_has_next_block(iter)
        const H5S_sel_iter_t *iter;       IN: Pointer to selection iterator
 RETURNS
    Non-negative (TRUE/FALSE) on success/Negative on failure
 DESCRIPTION
    Check if there is another block available in the selection iterator.
 GLOBAL VARIABLES
 COMMENTS, BUGS, ASSUMPTIONS
 EXAMPLES
 REVISION LOG
--------------------------------------------------------------------------*/
static htri_t
H5S_hyper_iter_has_next_block(const H5S_sel_iter_t *iter)
{
    unsigned u;                 /* Local index variable */
    htri_t ret_value = FALSE;   /* Return value */

    FUNC_ENTER_NOAPI_NOINIT_NOERR

    /* Check args */
    HDassert(iter);

    /* Check for a single "regular" hyperslab */
    if(iter->u.hyp.diminfo_valid) {
        const H5S_hyper_dim_t *tdiminfo;    /* Temporary pointer to diminfo information */
        const hsize_t *toff;               /* Temporary offset in selection */

        /* Check if the offset of the iterator is at the last location in all dimensions */
        tdiminfo = iter->u.hyp.diminfo;
        toff = iter->u.hyp.off;
        for(u = 0; u < iter->rank; u++) {
            /* If there is only one block, continue */
            if(tdiminfo[u].count == 1)
                continue;
            if(toff[u] != (tdiminfo[u].start + ((tdiminfo[u].count - 1) * tdiminfo[u].stride)))
                HGOTO_DONE(TRUE);
        } /* end for */
    } /* end if */
    else {
        /* Check for any levels of the tree with more sequences in them */
        for(u = 0; u < iter->rank; u++)
            if(iter->u.hyp.span[u]->next != NULL)
                HGOTO_DONE(TRUE);
    } /* end else */

done:
    FUNC_LEAVE_NOAPI(ret_value)
}   /* H5S_hyper_iter_has_next_block() */


/*-------------------------------------------------------------------------
 * Function:	H5S_hyper_iter_next
 *
 * Purpose:	Moves a hyperslab iterator to the beginning of the next sequence
 *      of elements to read.  Handles walking off the end in all dimensions.
 *
 * Return:	Success:	non-negative
 *		Failure:	negative
 *
 * Programmer:	Quincey Koziol
 *              Friday, September 8, 2000
 *
 * Modifications:
 *      Modified for both general and optimized hyperslab I/O
 *      Quincey Koziol, April 17, 2003
 *
 *-------------------------------------------------------------------------
 */
static herr_t
H5S_hyper_iter_next(H5S_sel_iter_t *iter, size_t nelem)
{
    unsigned ndims;     /* Number of dimensions of dataset */
    int fast_dim;       /* Rank of the fastest changing dimension for the dataspace */
    unsigned i;         /* Counters */

    FUNC_ENTER_NOAPI_NOINIT_NOERR

    /* Check for the special case of just one H5Sselect_hyperslab call made */
    /* (i.e. a regular hyperslab selection */
    if(iter->u.hyp.diminfo_valid) {
        const H5S_hyper_dim_t *tdiminfo;    /* Temporary pointer to diminfo information */
        hsize_t iter_offset[H5O_LAYOUT_NDIMS];
        hsize_t iter_count[H5O_LAYOUT_NDIMS];
        int temp_dim;  /* Temporary rank holder */

        /* Check if this is a "flattened" regular hyperslab selection */
        if(iter->u.hyp.iter_rank!=0 && iter->u.hyp.iter_rank<iter->rank) {
            /* Set the aliases for the dimension rank */
            ndims=iter->u.hyp.iter_rank;
        } /* end if */
        else {
            /* Set the aliases for the dimension rank */
            ndims=iter->rank;
        } /* end else */

        /* Set the fastest dimension rank */
        fast_dim = (int)ndims - 1;

        /* Set the local copy of the diminfo pointer */
        tdiminfo=iter->u.hyp.diminfo;

        /* Calculate the offset and block count for each dimension */
        for(i=0; i<ndims; i++) {
            if(tdiminfo[i].count==1) {
                iter_offset[i]=iter->u.hyp.off[i]-tdiminfo[i].start;
                iter_count[i]=0;
            } /* end if */
            else {
                iter_offset[i]=(iter->u.hyp.off[i]-tdiminfo[i].start)%tdiminfo[i].stride;
                iter_count[i]=(iter->u.hyp.off[i]-tdiminfo[i].start)/tdiminfo[i].stride;
            } /* end else */
        } /* end for */

        /* Loop through, advancing the offset & counts, until all the nelements are accounted for */
        while(nelem>0) {
            /* Start with the fastest changing dimension */
            temp_dim=fast_dim;
            while(temp_dim>=0) {
                if(temp_dim==fast_dim) {
                    size_t actual_elem;     /* Actual # of elements advanced on each iteration through loop */
                    hsize_t block_elem;     /* Number of elements left in a block */

                    /* Compute the number of elements left in block */
                    block_elem=tdiminfo[temp_dim].block-iter_offset[temp_dim];

                    /* Compute the number of actual elements to advance */
                    actual_elem=(size_t)MIN(nelem,block_elem);

                    /* Move the iterator over as many elements as possible */
                    iter_offset[temp_dim]+=actual_elem;

                    /* Decrement the number of elements advanced */
                    nelem-=actual_elem;
                } /* end if */
                else {
                    /* Move to the next row in the current dimension */
                    iter_offset[temp_dim]++;
                } /* end else */

                /* If this block is still in the range of blocks to output for the dimension, break out of loop */
                if(iter_offset[temp_dim]<tdiminfo[temp_dim].block)
                    break;
                else {
                    /* Move to the next block in the current dimension */
                    iter_offset[temp_dim]=0;
                    iter_count[temp_dim]++;

                    /* If this block is still in the range of blocks to output for the dimension, break out of loop */
                    if(iter_count[temp_dim]<tdiminfo[temp_dim].count)
                        break;
                    else
                        iter_count[temp_dim]=0; /* reset back to the beginning of the line */
                } /* end else */

                /* Decrement dimension count */
                temp_dim--;
            } /* end while */
        } /* end while */

        /* Translate current iter_offset and iter_count into iterator position */
        for(i=0; i<ndims; i++)
            iter->u.hyp.off[i]=tdiminfo[i].start+(tdiminfo[i].stride*iter_count[i])+iter_offset[i];
    } /* end if */
    /* Must be an irregular hyperslab selection */
    else {
        H5S_hyper_span_t *curr_span;    /* Current hyperslab span node */
        H5S_hyper_span_t **ispan;       /* Iterator's hyperslab span nodes */
        hsize_t *abs_arr;              /* Absolute hyperslab span position */
        int curr_dim;                   /* Temporary rank holder */

        /* Set the rank of the fastest changing dimension */
        ndims=iter->rank;
        fast_dim = (int)ndims - 1;

        /* Get the pointers to the current span info and span nodes */
        abs_arr=iter->u.hyp.off;
        ispan=iter->u.hyp.span;

        /* Loop through, advancing the span information, until all the nelements are accounted for */
        while(nelem>0) {
            /* Start at the fastest dim */
            curr_dim=fast_dim;

            /* Work back up through the dimensions */
            while(curr_dim>=0) {
                /* Reset the current span */
                curr_span=ispan[curr_dim];

                /* Increment absolute position */
                if(curr_dim==fast_dim) {
                    size_t actual_elem;     /* Actual # of elements advanced on each iteration through loop */
                    hsize_t span_elem;      /* Number of elements left in a span */

                    /* Compute the number of elements left in block */
                    span_elem=(curr_span->high-abs_arr[curr_dim])+1;

                    /* Compute the number of actual elements to advance */
                    actual_elem=(size_t)MIN(nelem,span_elem);

                    /* Move the iterator over as many elements as possible */
                    abs_arr[curr_dim]+=actual_elem;

                    /* Decrement the number of elements advanced */
                    nelem-=actual_elem;
                } /* end if */
                else {
                    /* Move to the next row in the current dimension */
                    abs_arr[curr_dim]++;
                } /* end else */

                /* Check if we are still within the span */
                if(abs_arr[curr_dim]<=curr_span->high) {
                    break;
                } /* end if */
                /* If we walked off that span, advance to the next span */
                else {
                    /* Advance span in this dimension */
                    curr_span=curr_span->next;

                    /* Check if we have a valid span in this dimension still */
                    if(curr_span!=NULL) {
                        /* Reset the span in the current dimension */
                        ispan[curr_dim]=curr_span;

                        /* Reset absolute position */
                        abs_arr[curr_dim]=curr_span->low;

                        break;
                    } /* end if */
                    else {
                        /* If we finished the span list in this dimension, decrement the dimension worked on and loop again */
                        curr_dim--;
                    } /* end else */
                } /* end else */
            } /* end while */

            /* Check if we are finished with the spans in the tree */
            if(curr_dim>=0) {
                /* Walk back down the iterator positions, reseting them */
                while(curr_dim<fast_dim) {
                    HDassert(curr_span);
                    HDassert(curr_span->down);
                    HDassert(curr_span->down->head);

                    /* Increment current dimension */
                    curr_dim++;

                    /* Set the new span_info & span for this dimension */
                    ispan[curr_dim]=curr_span->down->head;

                    /* Advance span down the tree */
                    curr_span=curr_span->down->head;

                    /* Reset the absolute offset for the dim */
                    abs_arr[curr_dim]=curr_span->low;
                } /* end while */

                /* Verify that the curr_span points to the fastest dim */
                HDassert(curr_span==ispan[fast_dim]);
            } /* end if */
        } /* end while */
    } /* end else */

    FUNC_LEAVE_NOAPI(SUCCEED)
} /* H5S_hyper_iter_next() */


/*-------------------------------------------------------------------------
 * Function:	H5S_hyper_iter_next_block
 *
 * Purpose:	Moves a hyperslab iterator to the beginning of the next sequence
 *      of elements to read.  Handles walking off the end in all dimensions.
 *
 * Return:	Success:	non-negative
 *		Failure:	negative
 *
 * Programmer:	Quincey Koziol
 *              Tuesday, June 3, 2003
 *
 * Modifications:
 *
 *-------------------------------------------------------------------------
 */
static herr_t
H5S_hyper_iter_next_block(H5S_sel_iter_t *iter)
{
    unsigned ndims;     /* Number of dimensions of dataset */
    int fast_dim;       /* Rank of the fastest changing dimension for the dataspace */
    unsigned u;         /* Counters */

    FUNC_ENTER_NOAPI_NOINIT_NOERR

    /* Check for the special case of just one H5Sselect_hyperslab call made */
    /* (i.e. a regular hyperslab selection */
    if(iter->u.hyp.diminfo_valid) {
        const H5S_hyper_dim_t *tdiminfo;    /* Temporary pointer to diminfo information */
        hsize_t iter_offset[H5O_LAYOUT_NDIMS];
        hsize_t iter_count[H5O_LAYOUT_NDIMS];
        int temp_dim;  /* Temporary rank holder */

        /* Check if this is a "flattened" regular hyperslab selection */
        if(iter->u.hyp.iter_rank!=0 && iter->u.hyp.iter_rank<iter->rank) {
            /* Set the aliases for the dimension rank */
            ndims=iter->u.hyp.iter_rank;
        } /* end if */
        else {
            /* Set the aliases for the dimension rank */
            ndims=iter->rank;
        } /* end else */

        /* Set the fastest dimension rank */
        fast_dim = (int)ndims - 1;

        /* Set the local copy of the diminfo pointer */
        tdiminfo=iter->u.hyp.diminfo;

        /* Calculate the offset and block count for each dimension */
        for(u=0; u<ndims; u++) {
            if(tdiminfo[u].count==1) {
                iter_offset[u]=iter->u.hyp.off[u]-tdiminfo[u].start;
                iter_count[u]=0;
            } /* end if */
            else {
                iter_offset[u]=(iter->u.hyp.off[u]-tdiminfo[u].start)%tdiminfo[u].stride;
                iter_count[u]=(iter->u.hyp.off[u]-tdiminfo[u].start)/tdiminfo[u].stride;
            } /* end else */
        } /* end for */

        /* Advance one block */
        temp_dim=fast_dim; /* Start with the fastest changing dimension */
        while(temp_dim>=0) {
            if(temp_dim==fast_dim) {
                /* Move iterator over current block */
                iter_offset[temp_dim]+=tdiminfo[temp_dim].block;
            } /* end if */
            else {
                /* Move to the next row in the current dimension */
                iter_offset[temp_dim]++;
            } /* end else */

            /* If this block is still in the range of blocks to output for the dimension, break out of loop */
            if(iter_offset[temp_dim]<tdiminfo[temp_dim].block)
                break;
            else {
                /* Move to the next block in the current dimension */
                iter_offset[temp_dim]=0;
                iter_count[temp_dim]++;

                /* If this block is still in the range of blocks to output for the dimension, break out of loop */
                if(iter_count[temp_dim]<tdiminfo[temp_dim].count)
                    break;
                else
                    iter_count[temp_dim]=0; /* reset back to the beginning of the line */
            } /* end else */

            /* Decrement dimension count */
            temp_dim--;
        } /* end while */

        /* Translate current iter_offset and iter_count into iterator position */
        for(u=0; u<ndims; u++)
            iter->u.hyp.off[u]=tdiminfo[u].start+(tdiminfo[u].stride*iter_count[u])+iter_offset[u];
    } /* end if */
    /* Must be an irregular hyperslab selection */
    else {
        H5S_hyper_span_t *curr_span;    /* Current hyperslab span node */
        H5S_hyper_span_t **ispan;       /* Iterator's hyperslab span nodes */
        hsize_t *abs_arr;              /* Absolute hyperslab span position */
        int curr_dim;                   /* Temporary rank holder */

        /* Set the rank of the fastest changing dimension */
        ndims = iter->rank;
        fast_dim = (int)ndims - 1;

        /* Get the pointers to the current span info and span nodes */
        abs_arr=iter->u.hyp.off;
        ispan=iter->u.hyp.span;

        /* Loop through, advancing the span information, until all the nelements are accounted for */
        curr_dim=fast_dim; /* Start at the fastest dim */

        /* Work back up through the dimensions */
        while(curr_dim>=0) {
            /* Reset the current span */
            curr_span=ispan[curr_dim];

            /* Increment absolute position */
            if(curr_dim==fast_dim) {
                /* Move the iterator over rest of element in span */
                abs_arr[curr_dim]=curr_span->high+1;
            } /* end if */
            else {
                /* Move to the next row in the current dimension */
                abs_arr[curr_dim]++;
            } /* end else */

            /* Check if we are still within the span */
            if(abs_arr[curr_dim]<=curr_span->high) {
                break;
            } /* end if */
            /* If we walked off that span, advance to the next span */
            else {
                /* Advance span in this dimension */
                curr_span=curr_span->next;

                /* Check if we have a valid span in this dimension still */
                if(curr_span!=NULL) {
                    /* Reset the span in the current dimension */
                    ispan[curr_dim]=curr_span;

                    /* Reset absolute position */
                    abs_arr[curr_dim]=curr_span->low;

                    break;
                } /* end if */
                else {
                    /* If we finished the span list in this dimension, decrement the dimension worked on and loop again */
                    curr_dim--;
                } /* end else */
            } /* end else */
        } /* end while */

        /* Check if we are finished with the spans in the tree */
        if(curr_dim>=0) {
            /* Walk back down the iterator positions, reseting them */
            while(curr_dim<fast_dim) {
                HDassert(curr_span);
                HDassert(curr_span->down);
                HDassert(curr_span->down->head);

                /* Increment current dimension */
                curr_dim++;

                /* Set the new span_info & span for this dimension */
                ispan[curr_dim]=curr_span->down->head;

                /* Advance span down the tree */
                curr_span=curr_span->down->head;

                /* Reset the absolute offset for the dim */
                abs_arr[curr_dim]=curr_span->low;
            } /* end while */

            /* Verify that the curr_span points to the fastest dim */
            HDassert(curr_span == ispan[fast_dim]);
        } /* end if */
    } /* end else */

    FUNC_LEAVE_NOAPI(SUCCEED)
} /* H5S_hyper_iter_next() */


/*--------------------------------------------------------------------------
 NAME
    H5S_hyper_iter_release
 PURPOSE
    Release hyperslab selection iterator information for a dataspace
 USAGE
    herr_t H5S_hyper_iter_release(iter)
        H5S_sel_iter_t *iter;       IN: Pointer to selection iterator
 RETURNS
    Non-negative on success/Negative on failure
 DESCRIPTION
    Releases all information for a dataspace hyperslab selection iterator
 GLOBAL VARIABLES
 COMMENTS, BUGS, ASSUMPTIONS
 EXAMPLES
 REVISION LOG
--------------------------------------------------------------------------*/
static herr_t
H5S_hyper_iter_release (H5S_sel_iter_t *iter)
{
    FUNC_ENTER_NOAPI_NOINIT_NOERR

    /* Check args */
    HDassert(iter);

/* Release the information needed for non-regular hyperslab I/O */
    /* Free the copy of the selections span tree */
    if(iter->u.hyp.spans != NULL)
        H5S_hyper_free_span_info(iter->u.hyp.spans);

    FUNC_LEAVE_NOAPI(SUCCEED)
}   /* H5S_hyper_iter_release() */


/*--------------------------------------------------------------------------
 NAME
    H5S_hyper_new_span
 PURPOSE
    Make a new hyperslab span node
 USAGE
    H5S_hyper_span_t *H5S_hyper_new_span(low, high, down, next)
        hsize_t low, high;         IN: Low and high bounds for new span node
        H5S_hyper_span_info_t *down;     IN: Down span tree for new node
        H5S_hyper_span_t *next;     IN: Next span for new node
 RETURNS
    Pointer to next span node on success, NULL on failure
 DESCRIPTION
    Allocate and initialize a new hyperslab span node, filling in the low &
    high bounds, the down span and next span pointers also.  Increment the
    reference count of the 'down span' if applicable.
 GLOBAL VARIABLES
 COMMENTS, BUGS, ASSUMPTIONS
 EXAMPLES
 REVISION LOG
--------------------------------------------------------------------------*/
static H5S_hyper_span_t *
H5S_hyper_new_span(hsize_t low, hsize_t high, H5S_hyper_span_info_t *down, H5S_hyper_span_t *next)
{
    H5S_hyper_span_t *ret_value = NULL;         /* Return value */

    FUNC_ENTER_NOAPI_NOINIT

    /* Allocate a new span node */
    if(NULL == (ret_value = H5FL_MALLOC(H5S_hyper_span_t)))
        HGOTO_ERROR(H5E_DATASPACE, H5E_CANTALLOC, NULL, "can't allocate hyperslab span")

    /* Copy the span's basic information */
    ret_value->low = low;
    ret_value->high = high;
    ret_value->nelem = (high - low) + 1;
    ret_value->pstride = 0;
    ret_value->down = down;
    ret_value->next = next;

    /* Increment the reference count of the 'down span' if there is one */
    if(ret_value->down)
        ret_value->down->count++;

done:
    FUNC_LEAVE_NOAPI(ret_value)
}   /* H5S_hyper_new_span() */


/*--------------------------------------------------------------------------
 NAME
    H5S_hyper_span_precompute_helper
 PURPOSE
    Helper routine to precompute the nelem and pstrides in bytes.
 USAGE
    herr_t H5S_hyper_span_precompute_helper(span_info, elmt_size)
        H5S_hyper_span_info_t *span_info;      IN/OUT: Span tree to work on
        size_t elmt_size;                      IN: element size to work with
 RETURNS
    Non-negative on success, negative on failure
 DESCRIPTION
    Change the nelem and pstride values in the span tree from elements to
    bytes using the elmt_size parameter.
 GLOBAL VARIABLES
 COMMENTS, BUGS, ASSUMPTIONS
 EXAMPLES
 REVISION LOG
--------------------------------------------------------------------------*/
static herr_t
H5S_hyper_span_precompute_helper (H5S_hyper_span_info_t *spans, size_t elmt_size)
{
    H5S_hyper_span_t *span;     /* Hyperslab span */
    herr_t      ret_value = SUCCEED;       /* Return value */

    FUNC_ENTER_NOAPI_NOINIT

    HDassert(spans);

    /* Check if we've already set this down span tree */
    if(spans->scratch!=(H5S_hyper_span_info_t *)~((size_t)NULL)) {
        /* Set the tree's scratch pointer */
        spans->scratch=(H5S_hyper_span_info_t *)~((size_t)NULL);

        /* Set the scratch pointers in all the nodes */
        span=spans->head;

        /* Loop over all the spans for this down span tree */
        while(span!=NULL) {
            /* If there are down spans, set their scratch value also */
            if(span->down!=NULL) {
                if(H5S_hyper_span_precompute_helper(span->down,elmt_size)==FAIL)
                    HGOTO_ERROR(H5E_INTERNAL, H5E_CANTFREE, FAIL, "can't reset hyperslab scratch pointer")
            } /* end if */

            /* Change the nelem & pstride values into bytes */
            span->nelem *= elmt_size;
            span->pstride *= elmt_size;

            /* Advance to next span */
            span=span->next;
        } /* end while */
    } /* end if */

done:
    FUNC_LEAVE_NOAPI(ret_value)
}   /* H5S_hyper_span_precompute_helper() */


/*--------------------------------------------------------------------------
 NAME
    H5S_hyper_span_precompute
 PURPOSE
    Precompute the nelem and pstrides in bytes.
 USAGE
    herr_t H5S_hyper_span_precompute(span_info, elmt_size)
        H5S_hyper_span_info_t *span_info;      IN/OUT: Span tree to work on
        size_t elmt_size;                      IN: element size to work with
 RETURNS
    Non-negative on success, negative on failure
 DESCRIPTION
    Change the nelem and pstride values in the span tree from elements to
    bytes using the elmt_size parameter.
 GLOBAL VARIABLES
 COMMENTS, BUGS, ASSUMPTIONS
 EXAMPLES
 REVISION LOG
--------------------------------------------------------------------------*/
static herr_t
H5S_hyper_span_precompute(H5S_hyper_span_info_t *spans, size_t elmt_size)
{
    herr_t      ret_value = SUCCEED;       /* Return value */

    FUNC_ENTER_NOAPI_NOINIT

    HDassert(spans);

    /* Call the helper routine to actually do the work */
    if(H5S_hyper_span_precompute_helper(spans, elmt_size) < 0)
        HGOTO_ERROR(H5E_INTERNAL, H5E_CANTFREE, FAIL, "can't precompute span info")

    /* Reset the scratch pointers for the next routine which needs them */
    H5S_hyper_span_scratch(spans, NULL);

done:
    FUNC_LEAVE_NOAPI(ret_value)
}   /* H5S_hyper_span_precompute() */


/*--------------------------------------------------------------------------
 NAME
    H5S_hyper_span_scratch
 PURPOSE
    Set the scratch pointers on hyperslab span trees
 USAGE
    void H5S_hyper_span_scratch(span_info)
        H5S_hyper_span_info_t *span_info;      IN: Span tree to reset
 RETURNS
    <none>
 DESCRIPTION
    Set the scratch pointers on a hyperslab span tree.
 GLOBAL VARIABLES
 COMMENTS, BUGS, ASSUMPTIONS
 EXAMPLES
 REVISION LOG
--------------------------------------------------------------------------*/
static void
H5S_hyper_span_scratch(H5S_hyper_span_info_t *spans, void *scr_value)
{
    FUNC_ENTER_NOAPI_NOINIT_NOERR

    HDassert(spans);

    /* Check if we've already set this down span tree */
    if(spans->scratch != scr_value) {
        H5S_hyper_span_t *span;             /* Hyperslab span */

        /* Set the tree's scratch pointer */
        spans->scratch = (H5S_hyper_span_info_t *)scr_value;

        /* Set the scratch pointers in all the nodes */
        span = spans->head;
        while(span != NULL) {
            /* If there are down spans, set their scratch value also */
            if(span->down != NULL)
                H5S_hyper_span_scratch(span->down, scr_value);

            /* Advance to next span */
            span = span->next;
        } /* end while */
    } /* end if */

    FUNC_LEAVE_NOAPI_VOID
}   /* H5S_hyper_span_scratch() */


/*--------------------------------------------------------------------------
 NAME
    H5S_hyper_copy_span_helper
 PURPOSE
    Helper routine to copy a hyperslab span tree
 USAGE
    H5S_hyper_span_info_t * H5S_hyper_copy_span_helper(spans)
        H5S_hyper_span_info_t *spans;      IN: Span tree to copy
 RETURNS
    Pointer to the copied span tree on success, NULL on failure
 DESCRIPTION
    Copy a hyperslab span tree, using reference counting as appropriate.
 GLOBAL VARIABLES
 COMMENTS, BUGS, ASSUMPTIONS
 EXAMPLES
 REVISION LOG
--------------------------------------------------------------------------*/
static H5S_hyper_span_info_t *
H5S_hyper_copy_span_helper (H5S_hyper_span_info_t *spans)
{
    H5S_hyper_span_t *span;         /* Hyperslab span */
    H5S_hyper_span_t *new_span;     /* Temporary hyperslab span */
    H5S_hyper_span_t *prev_span;    /* Previous hyperslab span */
    H5S_hyper_span_info_t *new_down;    /* New down span tree */
    H5S_hyper_span_info_t *ret_value = NULL;    /* Return value */

    FUNC_ENTER_NOAPI_NOINIT

    HDassert(spans);

    /* Check if the span tree was already copied */
    if(spans->scratch != NULL && spans->scratch != (H5S_hyper_span_info_t *)~((size_t)NULL)) {
        /* Just return the value of the already copied span tree */
        ret_value = spans->scratch;

        /* Increment the reference count of the span tree */
        ret_value->count++;
    } /* end if */
    else {
        /* Allocate a new span_info node */
        if(NULL == (ret_value = H5FL_MALLOC(H5S_hyper_span_info_t)))
            HGOTO_ERROR(H5E_DATASPACE, H5E_CANTALLOC, NULL, "can't allocate hyperslab span info")

        /* Copy the span_info information */
        ret_value->count = 1;
        ret_value->scratch = NULL;
        ret_value->head = NULL;

        /* Set the scratch pointer in the node being copied to the newly allocated node */
        spans->scratch = ret_value;

        /* Copy over the nodes in the span list */
        span = spans->head;
        prev_span = NULL;
        while(span != NULL) {
            /* Allocate a new node */
            if(NULL == (new_span = H5S_hyper_new_span(span->low, span->high, NULL, NULL)))
                HGOTO_ERROR(H5E_DATASPACE, H5E_CANTALLOC, NULL, "can't allocate hyperslab span")

            /* Append to list of spans */
            if(NULL == prev_span)
                ret_value->head = new_span;
            else
                prev_span->next = new_span;

            /* Copy the pstride */
            new_span->pstride = span->pstride;

            /* Recurse to copy the 'down' spans, if there are any */
            if(span->down != NULL) {
                if(NULL == (new_down = H5S_hyper_copy_span_helper(span->down)))
                    HGOTO_ERROR(H5E_DATASPACE, H5E_CANTCOPY, NULL, "can't copy hyperslab spans")
                new_span->down = new_down;
            } /* end if */

            /* Update the previous (new) span */
            prev_span = new_span;

            /* Advance to next span */
            span = span->next;
        } /* end while */
    } /* end else */

done:
    FUNC_LEAVE_NOAPI(ret_value)
}   /* H5S_hyper_copy_span_helper() */


/*--------------------------------------------------------------------------
 NAME
    H5S_hyper_copy_span
 PURPOSE
    Copy a hyperslab span tree
 USAGE
    H5S_hyper_span_info_t * H5S_hyper_copy_span(span_info)
        H5S_hyper_span_info_t *span_info;      IN: Span tree to copy
 RETURNS
    Non-negative on success, negative on failure
 DESCRIPTION
    Copy a hyperslab span tree, using reference counting as appropriate.
    (Which means that just the nodes in the top span tree are duplicated and
    the reference counts of their 'down spans' are just incremented)
 GLOBAL VARIABLES
 COMMENTS, BUGS, ASSUMPTIONS
 EXAMPLES
 REVISION LOG
--------------------------------------------------------------------------*/
static H5S_hyper_span_info_t *
H5S_hyper_copy_span(H5S_hyper_span_info_t *spans)
{
    H5S_hyper_span_info_t *ret_value = NULL;    /* Return value */

    FUNC_ENTER_NOAPI_NOINIT

    HDassert(spans);

    /* Copy the hyperslab span tree */
    if(NULL == (ret_value = H5S_hyper_copy_span_helper(spans)))
        HGOTO_ERROR(H5E_DATASPACE, H5E_CANTCOPY, NULL, "can't copy hyperslab span tree")

    /* Reset the scratch pointers for the next routine which needs them */
    H5S_hyper_span_scratch(spans, NULL);

done:
    FUNC_LEAVE_NOAPI(ret_value)
}   /* H5S_hyper_copy_span() */


/*--------------------------------------------------------------------------
 NAME
    H5S_hyper_cmp_spans
 PURPOSE
    Check if two hyperslab slabs are the same
 USAGE
    htri_d H5S_hyper_cmp_spans(span1, span2)
        H5S_hyper_span_t *span1;    IN: First span tree to compare
        H5S_hyper_span_t *span2;    IN: Second span tree to compare
 RETURNS
    TRUE (1) or FALSE (0) on success, negative on failure
 DESCRIPTION
    Compare two hyperslab slabs to determine if they refer to the same
    selection.  If span1 & span2 are both NULL, that counts as equal
 GLOBAL VARIABLES
 COMMENTS, BUGS, ASSUMPTIONS
 EXAMPLES
 REVISION LOG
--------------------------------------------------------------------------*/
static htri_t
H5S_hyper_cmp_spans (H5S_hyper_span_info_t *span_info1, H5S_hyper_span_info_t *span_info2)
{
    H5S_hyper_span_t *span1;
    H5S_hyper_span_t *span2;
    htri_t nest=FAIL;
    htri_t ret_value=FAIL;

    FUNC_ENTER_NOAPI_NOINIT_NOERR

    /* Check for redundant comparison */
    if(span_info1==span_info2)
        ret_value=TRUE;
    else {
        /* Check for both spans being NULL */
        if(span_info1==NULL && span_info2==NULL)
            ret_value=TRUE;
        else {
            /* Check for one span being NULL */
            if(span_info1==NULL || span_info2==NULL)
                ret_value=FALSE;
            else {
                /* Get the pointers to the actual lists of spans */
                span1=span_info1->head;
                span2=span_info2->head;

                /* Sanity checking */
                HDassert(span1);
                HDassert(span2);

                /* infinite loop which must be broken out of */
                while (1) {
                    /* Check for both spans being NULL */
                    if(span1==NULL && span2==NULL) {
                        ret_value=TRUE;
                        break;
                    } /* end if */
                    else {
                        /* Check for one span being NULL */
                        if(span1==NULL || span2==NULL) {
                            ret_value=FALSE;
                            break;
                        } /* end if */
                        else {
                            /* Check if the actual low & high span information is the same */
                            if(span1->low!=span2->low || span1->high!=span2->high) {
                                ret_value=FALSE;
                                break;
                            } /* end if */
                            else {
                                if(span1->down!=NULL || span2!=NULL) {
                                    if((nest=H5S_hyper_cmp_spans(span1->down,span2->down))==FAIL) {
                                        ret_value=FAIL;
                                        break;
                                    } /* end if */
                                    else {
                                        if(nest==FALSE) {
                                            ret_value=FALSE;
                                            break;
                                        } /* end if */
                                        else {
                                            /* Keep going... */
                                        } /* end else */
                                    } /* end else */
                                } /* end if */
                                else {
                                    /* Keep going... */
                                } /* end else */
                            } /* end else */
                        } /* end else */
                    } /* end else */

                    /* Advance to the next nodes in the span list */
                    span1=span1->next;
                    span2=span2->next;
                } /* end while */
            } /* end else */
        } /* end else */
    } /* end else */

    FUNC_LEAVE_NOAPI(ret_value)
}   /* H5S_hyper_cmp_spans() */


/*--------------------------------------------------------------------------
 NAME
    H5S_hyper_free_span_info
 PURPOSE
    Free a hyperslab span info node
 USAGE
    herr_t H5S_hyper_free_span_info(span_info)
        H5S_hyper_span_info_t *span_info;      IN: Span info node to free
 RETURNS
    Non-negative on success, negative on failure
 DESCRIPTION
    Free a hyperslab span info node, along with all the span nodes and the
    'down spans' from the nodes, if reducing their reference count to zero
    indicates it is appropriate to do so.
 GLOBAL VARIABLES
 COMMENTS, BUGS, ASSUMPTIONS
 EXAMPLES
 REVISION LOG
--------------------------------------------------------------------------*/
static herr_t
H5S_hyper_free_span_info (H5S_hyper_span_info_t *span_info)
{
    H5S_hyper_span_t *span, *next_span;
    herr_t      ret_value=SUCCEED;       /* Return value */

    FUNC_ENTER_NOAPI_NOINIT

    HDassert(span_info);

    /* Decrement the span tree's reference count */
    span_info->count--;

    /* Free the span tree if the reference count drops to zero */
    if(span_info->count==0) {

        /* Work through the list of spans pointed to by this 'info' node */
        span=span_info->head;
        while(span!=NULL) {
            next_span=span->next;
            if(H5S_hyper_free_span(span)<0)
                HGOTO_ERROR(H5E_INTERNAL, H5E_CANTFREE, FAIL, "failed to release hyperslab span")
            span=next_span;
        } /* end while */

        /* Free this span info */
        span_info = H5FL_FREE(H5S_hyper_span_info_t, span_info);
    } /* end if */

done:
    FUNC_LEAVE_NOAPI(ret_value)
}   /* H5S_hyper_free_span_info() */


/*--------------------------------------------------------------------------
 NAME
    H5S_hyper_free_span
 PURPOSE
    Free a hyperslab span node
 USAGE
    herr_t H5S_hyper_free_span(span)
        H5S_hyper_span_t *span;      IN: Span node to free
 RETURNS
    Non-negative on success, negative on failure
 DESCRIPTION
    Free a hyperslab span node, along with the 'down spans' from the node,
    if reducing their reference count to zero indicates it is appropriate to
    do so.
 GLOBAL VARIABLES
 COMMENTS, BUGS, ASSUMPTIONS
 EXAMPLES
 REVISION LOG
--------------------------------------------------------------------------*/
static herr_t
H5S_hyper_free_span (H5S_hyper_span_t *span)
{
    herr_t ret_value=SUCCEED;

    FUNC_ENTER_NOAPI_NOINIT

    HDassert(span);

    /* Decrement the reference count of the 'down spans', freeing them if appropriate */
    if(span->down!=NULL) {
        if(H5S_hyper_free_span_info(span->down)<0)
            HGOTO_ERROR(H5E_INTERNAL, H5E_CANTFREE, FAIL, "failed to release hyperslab span tree")
    } /* end if */

    /* Free this span */
    span = H5FL_FREE(H5S_hyper_span_t, span);

done:
    FUNC_LEAVE_NOAPI(ret_value)
}   /* H5S_hyper_free_span() */


/*--------------------------------------------------------------------------
 NAME
    H5S_hyper_copy
 PURPOSE
    Copy a selection from one dataspace to another
 USAGE
    herr_t H5S_hyper_copy(dst, src)
        H5S_t *dst;  OUT: Pointer to the destination dataspace
        H5S_t *src;  IN: Pointer to the source dataspace
 RETURNS
    Non-negative on success/Negative on failure
 DESCRIPTION
    Copies all the hyperslab selection information from the source
    dataspace to the destination dataspace.

    If the SHARE_SELECTION flag is set, then the selection can be shared
    between the source and destination dataspaces.  (This should only occur in
    situations where the destination dataspace will immediately change to a new
    selection)
 GLOBAL VARIABLES
 COMMENTS, BUGS, ASSUMPTIONS
 EXAMPLES
 REVISION LOG
--------------------------------------------------------------------------*/
static herr_t
H5S_hyper_copy (H5S_t *dst, const H5S_t *src, hbool_t share_selection)
{
    H5S_hyper_sel_t *dst_hslab;         /* Pointer to destination hyperslab info */
    const H5S_hyper_sel_t *src_hslab;   /* Pointer to source hyperslab info */
    herr_t ret_value=SUCCEED;   /* return value */

    FUNC_ENTER_NOAPI(FAIL)

    HDassert(src);
    HDassert(dst);

    /* Allocate space for the hyperslab selection information */
    if(NULL == (dst->select.sel_info.hslab = H5FL_MALLOC(H5S_hyper_sel_t)))
        HGOTO_ERROR(H5E_RESOURCE, H5E_NOSPACE, FAIL, "can't allocate hyperslab info")

    /* Set temporary pointers */
    dst_hslab=dst->select.sel_info.hslab;
    src_hslab=src->select.sel_info.hslab;

    /* Copy the hyperslab information */
    dst_hslab->diminfo_valid=src_hslab->diminfo_valid;
    if(src_hslab->diminfo_valid) {
        size_t u;       /* Local index variable */

        for(u=0; u<src->extent.rank; u++) {
            dst_hslab->opt_diminfo[u]=src_hslab->opt_diminfo[u];
            dst_hslab->app_diminfo[u]=src_hslab->app_diminfo[u];
        } /* end for */
    } /* end if */
    dst_hslab->unlim_dim = src_hslab->unlim_dim;
    dst_hslab->num_elem_non_unlim = src_hslab->num_elem_non_unlim;
    dst->select.sel_info.hslab->span_lst=src->select.sel_info.hslab->span_lst;

    /* Check if there is hyperslab span information to copy */
    /* (Regular hyperslab information is copied with the selection structure) */
    if(src->select.sel_info.hslab->span_lst!=NULL) {
        if(share_selection) {
            /* Share the source's span tree by incrementing the reference count on it */
            dst->select.sel_info.hslab->span_lst->count++;
        } /* end if */
        else
            /* Copy the hyperslab span information */
            dst->select.sel_info.hslab->span_lst = H5S_hyper_copy_span(src->select.sel_info.hslab->span_lst);
    } /* end if */

done:
    FUNC_LEAVE_NOAPI(ret_value)
} /* end H5S_hyper_copy() */


/*--------------------------------------------------------------------------
 NAME
    H5S_hyper_is_valid_helper
 PURPOSE
    Check whether the selection fits within the extent, with the current
    offset defined.
 USAGE
    htri_t H5S_hyper_is_valid_helper(spans, offset, rank);
        const H5S_hyper_span_info_t *spans; IN: Pointer to current hyperslab span tree
        const hssize_t *offset;             IN: Pointer to offset array
        const hsize_t *size;                IN: Pointer to size array
        hsize_t rank;                       IN: Current rank looking at
 RETURNS
    TRUE if the selection fits within the extent, FALSE if it does not and
        Negative on an error.
 DESCRIPTION
    Determines if the current selection at the current offet fits within the
    extent for the dataspace.
 GLOBAL VARIABLES
 COMMENTS, BUGS, ASSUMPTIONS
 EXAMPLES
 REVISION LOG
--------------------------------------------------------------------------*/
static htri_t
H5S_hyper_is_valid_helper (const H5S_hyper_span_info_t *spans, const hssize_t *offset, const hsize_t *size, hsize_t rank)
{
    H5S_hyper_span_t *curr;     /* Hyperslab information nodes */
    htri_t tmp;                 /* temporary return value */
    htri_t ret_value=TRUE;      /* return value */

    FUNC_ENTER_NOAPI_NOINIT_NOERR

    HDassert(spans);
    HDassert(offset);
    HDassert(size);
    HDassert(rank < H5O_LAYOUT_NDIMS);

    /* Check each point to determine whether selection+offset is within extent */
    curr=spans->head;
    while(curr!=NULL && ret_value==TRUE) {
        /* Check if an offset has been defined */
        /* Bounds check the selected point + offset against the extent */
        if((((hssize_t)curr->low+offset[rank])>=(hssize_t)size[rank])
                || (((hssize_t)curr->low+offset[rank])<0)
                || (((hssize_t)curr->high+offset[rank])>=(hssize_t)size[rank])
                || (((hssize_t)curr->high+offset[rank])<0)) {
            ret_value=FALSE;
            break;
        } /* end if */

        /* Recurse if this node has down spans */
        if(curr->down!=NULL) {
            if((tmp=H5S_hyper_is_valid_helper(curr->down,offset,size,rank+1))!=TRUE) {
                ret_value=tmp;
                break;
            } /* end if */
        } /* end if */

        /* Advance to next node */
        curr=curr->next;
    } /* end while */

    FUNC_LEAVE_NOAPI(ret_value)
} /* end H5S_hyper_is_valid_helper() */


/*--------------------------------------------------------------------------
 NAME
    H5S_hyper_is_valid
 PURPOSE
    Check whether the selection fits within the extent, with the current
    offset defined.
 USAGE
    htri_t H5S_hyper_is_valid(space);
        H5S_t *space;             IN: Dataspace pointer to query
 RETURNS
    TRUE if the selection fits within the extent, FALSE if it does not and
        Negative on an error.
 DESCRIPTION
    Determines if the current selection at the current offet fits within the
    extent for the dataspace.
 GLOBAL VARIABLES
 COMMENTS, BUGS, ASSUMPTIONS
 EXAMPLES
 REVISION LOG
--------------------------------------------------------------------------*/
static htri_t
H5S_hyper_is_valid (const H5S_t *space)
{
    unsigned u;                    /* Counter */
    htri_t ret_value = TRUE;      /* return value */

    FUNC_ENTER_NOAPI(FAIL)

    HDassert(space);

    /* Check for unlimited selection */
    if(space->select.sel_info.hslab->unlim_dim >= 0)
        HGOTO_DONE(FALSE)

    /* Check for a "regular" hyperslab selection */
    if(space->select.sel_info.hslab->diminfo_valid) {
        const H5S_hyper_dim_t *diminfo=space->select.sel_info.hslab->opt_diminfo; /* local alias for diminfo */
        hssize_t end;      /* The high bound of a region in a dimension */

        /* Check each dimension */
        for(u=0; u<space->extent.rank; u++) {
            /* if block or count is zero, then can skip the test since */
            /* no data point is chosen */
            if (diminfo[u].count && diminfo[u].block) {
                /* Bounds check the start point in this dimension */
                if(((hssize_t)diminfo[u].start+space->select.offset[u])<0 ||
                        ((hssize_t)diminfo[u].start+space->select.offset[u])>=(hssize_t)space->extent.size[u])
                    HGOTO_DONE(FALSE)

                /* Compute the largest location in this dimension */
                end=(hssize_t)(diminfo[u].start+diminfo[u].stride*(diminfo[u].count-1)+(diminfo[u].block-1))+space->select.offset[u];

                /* Bounds check the end point in this dimension */
                if(end<0 || end>=(hssize_t)space->extent.size[u])
                    HGOTO_DONE(FALSE)
            } /* end if */
        } /* end for */
    } /* end if */
    else {
        /* Call the recursive routine to validate the span tree */
        ret_value=H5S_hyper_is_valid_helper(space->select.sel_info.hslab->span_lst,space->select.offset,space->extent.size,(hsize_t)0);
    } /* end else */

done:
    FUNC_LEAVE_NOAPI(ret_value)
} /* end H5S_hyper_is_valid() */


/*--------------------------------------------------------------------------
 NAME
    H5S_hyper_span_nblocks
 PURPOSE
    Count the number of blocks in a span tree
 USAGE
    hsize_t H5S_hyper_span_nblocks(spans)
        const H5S_hyper_span_info_t *spans; IN: Hyperslab span tree to count elements of
 RETURNS
    Number of blocks in span tree on success; negative on failure
 DESCRIPTION
    Counts the number of blocks described by the spans in a span tree.
 GLOBAL VARIABLES
 COMMENTS, BUGS, ASSUMPTIONS
 EXAMPLES
 REVISION LOG
--------------------------------------------------------------------------*/
static hsize_t
H5S_hyper_span_nblocks(H5S_hyper_span_info_t *spans)
{
    H5S_hyper_span_t *span;     /* Hyperslab span */
    hsize_t ret_value = 0;      /* Return value */

    FUNC_ENTER_NOAPI_NOINIT_NOERR

    /* Count the number of elements in the span tree */
    if(spans != NULL) {
        span = spans->head;
        while(span != NULL) {
            /* If there are down spans, add the total down span blocks */
            if(span->down!=NULL)
                ret_value += H5S_hyper_span_nblocks(span->down);
            /* If there are no down spans, just count the block in this span */
            else
                ret_value++;

            /* Advance to next span */
            span = span->next;
        } /* end while */
    } /* end else */

    FUNC_LEAVE_NOAPI(ret_value)
}   /* H5S_hyper_span_nblocks() */


/*--------------------------------------------------------------------------
 NAME
    H5S_get_select_hyper_nblocks
 PURPOSE
    Get the number of hyperslab blocks in current hyperslab selection
 USAGE
    hsize_t H5S_get_select_hyper_nblocks(space)
        H5S_t *space;             IN: Dataspace ptr of selection to query
 RETURNS
    The number of hyperslab blocks in selection on success, negative on failure
 DESCRIPTION
    Returns the number of hyperslab blocks in current selection for dataspace.
 GLOBAL VARIABLES
 COMMENTS, BUGS, ASSUMPTIONS
 EXAMPLES
 REVISION LOG
--------------------------------------------------------------------------*/
static hsize_t
H5S_get_select_hyper_nblocks(H5S_t *space)
{
    hsize_t ret_value = 0;      /* Return value */

    FUNC_ENTER_NOAPI_NOINIT_NOERR

    HDassert(space);
    HDassert(space->select.sel_info.hslab->unlim_dim < 0);

    /* Check for a "regular" hyperslab selection */
    if(space->select.sel_info.hslab->diminfo_valid) {
        unsigned u;                 /* Local index variable */

        /* Check each dimension */
        for(ret_value = 1, u = 0; u < space->extent.rank; u++)
            ret_value *= space->select.sel_info.hslab->app_diminfo[u].count;
    } /* end if */
    else
        ret_value = H5S_hyper_span_nblocks(space->select.sel_info.hslab->span_lst);

    FUNC_LEAVE_NOAPI(ret_value)
}   /* H5S_get_select_hyper_nblocks() */


/*--------------------------------------------------------------------------
 NAME
    H5Sget_select_hyper_nblocks
 PURPOSE
    Get the number of hyperslab blocks in current hyperslab selection
 USAGE
    hssize_t H5Sget_select_hyper_nblocks(dsid)
        hid_t dsid;             IN: Dataspace ID of selection to query
 RETURNS
    The number of hyperslab blocks in selection on success, negative on failure
 DESCRIPTION
    Returns the number of hyperslab blocks in current selection for dataspace.
 GLOBAL VARIABLES
 COMMENTS, BUGS, ASSUMPTIONS
 EXAMPLES
 REVISION LOG
--------------------------------------------------------------------------*/
hssize_t
H5Sget_select_hyper_nblocks(hid_t spaceid)
{
    H5S_t *space;               /* Dataspace to modify selection of */
    hssize_t ret_value;         /* return value */

    FUNC_ENTER_API(FAIL)
    H5TRACE1("Hs", "i", spaceid);

    /* Check args */
    if(NULL == (space = (H5S_t *)H5I_object_verify(spaceid, H5I_DATASPACE)))
        HGOTO_ERROR(H5E_ARGS, H5E_BADTYPE, FAIL, "not a data space")
    if(H5S_GET_SELECT_TYPE(space) != H5S_SEL_HYPERSLABS)
        HGOTO_ERROR(H5E_ARGS, H5E_BADTYPE, FAIL, "not a hyperslab selection")
    if(space->select.sel_info.hslab->unlim_dim >= 0)
        HGOTO_ERROR(H5E_DATASPACE, H5E_UNSUPPORTED, FAIL, "cannot get number of blocks for unlimited selection")

    ret_value = (hssize_t)H5S_get_select_hyper_nblocks(space);

done:
    FUNC_LEAVE_API(ret_value)
}   /* H5Sget_select_hyper_nblocks() */


/*--------------------------------------------------------------------------
 NAME
    H5S_hyper_serial_size
 PURPOSE
    Determine the number of bytes needed to store the serialized hyperslab
        selection information.
 USAGE
    hssize_t H5S_hyper_serial_size(space)
        H5S_t *space;             IN: Dataspace pointer to query
 RETURNS
    The number of bytes required on success, negative on an error.
 DESCRIPTION
    Determines the number of bytes required to serialize the current hyperslab
    selection information for storage on disk.
 GLOBAL VARIABLES
 COMMENTS, BUGS, ASSUMPTIONS
 EXAMPLES
 REVISION LOG
--------------------------------------------------------------------------*/
static hssize_t
H5S_hyper_serial_size(const H5S_t *space)
{
    hsize_t block_count;       /* block counter for regular hyperslabs */
    unsigned u;                /* Counter */
    hssize_t ret_value = -1;   /* return value */

    FUNC_ENTER_NOAPI_NOINIT_NOERR

    HDassert(space);

    /* Check for version (right now, an unlimited dimension is the only thing
     * that would bump the version) */
    if(space->select.sel_info.hslab->unlim_dim >= 0)
        /* Version 2 */
        /* Size required is always:
         * <type (4 bytes)> + <version (4 bytes)> + <flags (1 byte)> +
         * <length (4 bytes)> + <rank (4 bytes)> +
         * (4 (start/stride/count/block) * <rank> * <value (8 bytes)>) =
         * 17 + (4 * rank * 8) bytes
         */
        ret_value = (hssize_t)17 + ((hssize_t)4 * (hssize_t)space->extent.rank
                * (hssize_t)8);
    else {
        /* Version 1 */
        /* Basic number of bytes required to serialize hyperslab selection:
         * <type (4 bytes)> + <version (4 bytes)> + <padding (4 bytes)> +
         * <length (4 bytes)> + <rank (4 bytes)> + <# of blocks (4 bytes)>
         * = 24 bytes
         */
        ret_value = 24;

        /* Check for a "regular" hyperslab selection */
        if(space->select.sel_info.hslab->diminfo_valid) {
            /* Check each dimension */
            for(block_count = 1, u = 0; u < space->extent.rank; u++)
                block_count *= space->select.sel_info.hslab->opt_diminfo[u].count;
        } /* end if */
        else
            /* Spin through hyperslab spans, adding 8 * rank bytes for each
             * block */
            block_count = H5S_hyper_span_nblocks(space->select.sel_info.hslab->span_lst);

        H5_CHECK_OVERFLOW((8 * space->extent.rank * block_count), hsize_t, hssize_t);
        ret_value += (hssize_t)(8 * block_count * space->extent.rank);
    } /* end else */

    FUNC_LEAVE_NOAPI(ret_value)
} /* end H5S_hyper_serial_size() */


/*--------------------------------------------------------------------------
 NAME
    H5S_hyper_serialize_helper
 PURPOSE
    Serialize the current selection into a user-provided buffer.
 USAGE
    void H5S_hyper_serialize_helper(spans, start, end, rank, buf)
        H5S_hyper_span_info_t *spans;   IN: Hyperslab span tree to serialize
        hssize_t start[];       IN/OUT: Accumulated start points
        hssize_t end[];         IN/OUT: Accumulated end points
        hsize_t rank;           IN: Current rank looking at
        uint8 *buf;             OUT: Buffer to put serialized selection into
 RETURNS
    <none>
 DESCRIPTION
    Serializes the current element selection into a buffer.  (Primarily for
    storing on disk).
 GLOBAL VARIABLES
 COMMENTS, BUGS, ASSUMPTIONS
 EXAMPLES
 REVISION LOG
--------------------------------------------------------------------------*/
static void
H5S_hyper_serialize_helper(const H5S_hyper_span_info_t *spans,
        hsize_t *start, hsize_t *end, hsize_t rank, uint8_t **p)
{
    H5S_hyper_span_t *curr;     /* Pointer to current hyperslab span */
    uint8_t *pp = (*p);         /* Local pointer for decoding */
    hsize_t u;                  /* Index variable */

    FUNC_ENTER_NOAPI_NOINIT

    /* Sanity checks */
    HDassert(spans);
    HDassert(start);
    HDassert(end);
    HDassert(rank < H5O_LAYOUT_NDIMS);
    HDassert(p && pp);

    /* Walk through the list of spans, recursing or outputing them */
    curr=spans->head;
    while(curr!=NULL) {
        /* Recurse if this node has down spans */
        if(curr->down!=NULL) {
            /* Add the starting and ending points for this span to the list */
            start[rank]=curr->low;
            end[rank]=curr->high;

            /* Recurse down to the next dimension */
            H5S_hyper_serialize_helper(curr->down, start, end, rank + 1, &pp);
        } /* end if */
        else {
            /* Encode all the previous dimensions starting & ending points */

            /* Encode previous starting points */
            for(u=0; u<rank; u++)
                UINT32ENCODE(pp, (uint32_t)start[u]);

            /* Encode starting point for this span */
            UINT32ENCODE(pp, (uint32_t)curr->low);

            /* Encode previous ending points */
            for(u=0; u<rank; u++)
                UINT32ENCODE(pp, (uint32_t)end[u]);

            /* Encode starting point for this span */
            UINT32ENCODE(pp, (uint32_t)curr->high);
        } /* end else */

        /* Advance to next node */
        curr=curr->next;
    } /* end while */

    /* Update encoding pointer */
    *p = pp;

    FUNC_LEAVE_NOAPI_VOID
}   /* H5S_hyper_serialize_helper() */


/*--------------------------------------------------------------------------
 NAME
    H5S_hyper_serialize
 PURPOSE
    Serialize the current selection into a user-provided buffer.
 USAGE
    herr_t H5S_hyper_serialize(space, p)
        const H5S_t *space;     IN: Dataspace with selection to serialize
        uint8_t **p;            OUT: Pointer to buffer to put serialized
                                selection.  Will be advanced to end of
                                serialized selection.
 RETURNS
    Non-negative on success/Negative on failure
 DESCRIPTION
    Serializes the current element selection into a buffer.  (Primarily for
    storing on disk).
 GLOBAL VARIABLES
 COMMENTS, BUGS, ASSUMPTIONS
 EXAMPLES
 REVISION LOG
--------------------------------------------------------------------------*/
static herr_t
H5S_hyper_serialize(const H5S_t *space, uint8_t **p)
{
    const H5S_hyper_dim_t *diminfo;         /* Alias for dataspace's diminfo information */
    uint8_t *pp = (*p);                     /* Local pointer for decoding */
    hsize_t tmp_count[H5O_LAYOUT_NDIMS];    /* Temporary hyperslab counts */
    hsize_t offset[H5O_LAYOUT_NDIMS];      /* Offset of element in dataspace */
    hsize_t start[H5O_LAYOUT_NDIMS];   /* Location of start of hyperslab */
    hsize_t end[H5O_LAYOUT_NDIMS];     /* Location of end of hyperslab */
    hsize_t temp_off;            /* Offset in a given dimension */
    uint8_t *lenp;          /* pointer to length location for later storage */
    uint32_t len = 0;       /* number of bytes used */
    uint32_t version;       /* Version number */
    uint8_t flags = 0;      /* Flags for message */
    hsize_t block_count;    /* block counter for regular hyperslabs */
    unsigned fast_dim;      /* Rank of the fastest changing dimension for the dataspace */
    unsigned ndims;         /* Rank of the dataspace */
    int done;               /* Whether we are done with the iteration */

    FUNC_ENTER_NOAPI_NOINIT_NOERR

    HDassert(space);
    HDassert(p);
    HDassert(pp);

    /* Calculate version */
    if(space->select.sel_info.hslab->unlim_dim >= 0) {
        version = 2;
        flags |= H5S_SELECT_FLAG_UNLIM;
    } /* end if */
    else
        version = 1;

    /* Store the preamble information */
    UINT32ENCODE(pp, (uint32_t)H5S_GET_SELECT_TYPE(space)); /* Store the type of selection */
    UINT32ENCODE(pp, version); /* Store the version number */
    if(version >= 2)
        *(pp)++ = flags; /* Store the flags */
    else
        UINT32ENCODE(pp, (uint32_t)0); /* Store the un-used padding */
    lenp = pp;           /* keep the pointer to the length location for later */
    pp += 4;             /* skip over space for length */

    /* Encode number of dimensions */
    UINT32ENCODE(pp, (uint32_t)space->extent.rank);
    len += 4;

    /* If there is an unlimited dimension, only encode opt_unlim_diminfo */
    if(flags & H5S_SELECT_FLAG_UNLIM) {
        unsigned i;

        HDassert(H5S_UNLIMITED == HSIZE_UNDEF);

        /* Iterate over dimensions */
        for(i = 0; i < space->extent.rank; i++) {
            /* Encode start/stride/block/count */
            UINT64ENCODE(pp, space->select.sel_info.hslab->opt_diminfo[i].start);
            UINT64ENCODE(pp, space->select.sel_info.hslab->opt_diminfo[i].stride);
            UINT64ENCODE(pp, space->select.sel_info.hslab->opt_diminfo[i].count);
            UINT64ENCODE(pp, space->select.sel_info.hslab->opt_diminfo[i].block);
        } /* end for */
    } /* end if */
    /* Check for a "regular" hyperslab selection */
    else if(space->select.sel_info.hslab->diminfo_valid) {
        unsigned u;     /* Local counting variable */

        /* Set some convienence values */
        ndims = space->extent.rank;
        fast_dim = ndims - 1;
        diminfo=space->select.sel_info.hslab->opt_diminfo;

        /* Check each dimension */
        for(block_count = 1, u = 0; u < ndims; u++)
            block_count *= diminfo[u].count;

        /* Encode number of hyperslabs */
        H5_CHECK_OVERFLOW(block_count, hsize_t, uint32_t);
        UINT32ENCODE(pp, (uint32_t)block_count);
        len+=4;

        /* Now serialize the information for the regular hyperslab */

        /* Build the tables of count sizes as well as the initial offset */
        for(u = 0; u < ndims; u++) {
            tmp_count[u] = diminfo[u].count;
            offset[u] = diminfo[u].start;
        } /* end for */

        /* We're not done with the iteration */
        done=0;

        /* Go iterate over the hyperslabs */
        while(done==0) {
            /* Iterate over the blocks in the fastest dimension */
            while(tmp_count[fast_dim]>0) {
                /* Add 8 bytes times the rank for each hyperslab selected */
                len+=8*ndims;

                /* Encode hyperslab starting location */
                for(u = 0; u < ndims; u++)
                    UINT32ENCODE(pp, (uint32_t)offset[u]);

                /* Encode hyperslab ending location */
                for(u = 0; u < ndims; u++)
                    UINT32ENCODE(pp, (uint32_t)(offset[u] + (diminfo[u].block - 1)));

                /* Move the offset to the next sequence to start */
                offset[fast_dim]+=diminfo[fast_dim].stride;

                /* Decrement the block count */
                tmp_count[fast_dim]--;
            } /* end while */

            /* Work on other dimensions if necessary */
            if(fast_dim > 0) {
                int temp_dim;           /* Temporary rank holder */

                /* Reset the block counts */
                tmp_count[fast_dim]=diminfo[fast_dim].count;

                /* Bubble up the decrement to the slower changing dimensions */
                temp_dim = (int)fast_dim - 1;
                while(temp_dim >= 0 && done == 0) {
                    /* Decrement the block count */
                    tmp_count[temp_dim]--;

                    /* Check if we have more blocks left */
                    if(tmp_count[temp_dim] > 0)
                        break;

                    /* Check for getting out of iterator */
                    if(temp_dim == 0)
                        done = 1;

                    /* Reset the block count in this dimension */
                    tmp_count[temp_dim] = diminfo[temp_dim].count;

                    /* Wrapped a dimension, go up to next dimension */
                    temp_dim--;
                } /* end while */
            } /* end if */
            else
                break;  /* Break out now, for 1-D selections */

            /* Re-compute offset array */
            for(u = 0; u < ndims; u++) {
                temp_off = diminfo[u].start + diminfo[u].stride * (diminfo[u].count - tmp_count[u]);
                offset[u] = temp_off;
            } /* end for */
        } /* end while */
    } /* end if */
    else {
        /* Encode number of hyperslabs */
        block_count = H5S_hyper_span_nblocks(space->select.sel_info.hslab->span_lst);
        H5_CHECK_OVERFLOW(block_count, hsize_t, uint32_t);
        UINT32ENCODE(pp, (uint32_t)block_count);
        len+=4;

        /* Add 8 bytes times the rank for each hyperslab selected */
        H5_CHECK_OVERFLOW((8 * space->extent.rank * block_count), hsize_t, size_t);
        len += (uint32_t)(8 * space->extent.rank * block_count);

        /* Encode each hyperslab in selection */
        H5S_hyper_serialize_helper(space->select.sel_info.hslab->span_lst, start, end, (hsize_t)0, &pp);
    } /* end else */

    /* Encode length */
    UINT32ENCODE(lenp, (uint32_t)len);  /* Store the length of the extra information */

    /* Update encoding pointer */
    *p = pp;

    FUNC_LEAVE_NOAPI(SUCCEED)
}   /* H5S_hyper_serialize() */


/*--------------------------------------------------------------------------
 NAME
    H5S_hyper_deserialize
 PURPOSE
    Deserialize the current selection from a user-provided buffer.
 USAGE
    herr_t H5S_hyper_deserialize(space, p)
        H5S_t *space;           IN/OUT: Dataspace pointer to place
                                selection into
        uint32_t version        IN: Selection version
        uint8_t flags           IN: Selection flags
        uint8 **p;              OUT: Pointer to buffer holding serialized
                                selection.  Will be advanced to end of
                                serialized selection.
 RETURNS
    Non-negative on success/Negative on failure
 DESCRIPTION
    Deserializes the current selection into a buffer.  (Primarily for retrieving
    from disk).
 GLOBAL VARIABLES
 COMMENTS, BUGS, ASSUMPTIONS
 EXAMPLES
 REVISION LOG
--------------------------------------------------------------------------*/
static herr_t
H5S_hyper_deserialize(H5S_t *space, uint32_t H5_ATTR_UNUSED version, uint8_t flags,
    const uint8_t **p)
{
    unsigned rank;           	/* rank of points */
    const uint8_t *pp = (*p);   /* Local pointer for decoding */
    size_t num_elem=0;      	/* number of elements in selection */
    hsize_t start[H5O_LAYOUT_NDIMS];	/* hyperslab start information */
    hsize_t end[H5O_LAYOUT_NDIMS];	/* hyperslab end information */
    hsize_t stride[H5O_LAYOUT_NDIMS];   /* hyperslab stride information */
    hsize_t count[H5O_LAYOUT_NDIMS];    /* hyperslab count information */
    hsize_t block[H5O_LAYOUT_NDIMS];    /* hyperslab block information */
    hsize_t *tstart=NULL;	/* temporary hyperslab pointers */
    hsize_t *tend=NULL;		/* temporary hyperslab pointers */
    hsize_t *tstride=NULL;	/* temporary hyperslab pointers */
    hsize_t *tcount=NULL;	/* temporary hyperslab pointers */
    hsize_t *tblock=NULL;	/* temporary hyperslab pointers */
    unsigned i,j;              	/* local counting variables */
    herr_t ret_value=FAIL;  	/* return value */

    FUNC_ENTER_NOAPI(FAIL)

    /* Check args */
    HDassert(space);
    HDassert(p);
    HDassert(pp);

    /* Deserialize slabs to select */
    /* (The header and rank have already beed decoded) */
    rank = space->extent.rank;  /* Retrieve rank from space */

    /* If there is an unlimited dimension, only encode opt_unlim_diminfo */
    if(flags & H5S_SELECT_FLAG_UNLIM) {
        HDassert(H5S_UNLIMITED == HSIZE_UNDEF);
        HDassert(version >= 2);

        /* Iterate over dimensions */
        for(i = 0; i < space->extent.rank; i++) {
            /* Decode start/stride/block/count */
            UINT64DECODE(pp, start[i]);
            UINT64DECODE(pp, stride[i]);
            UINT64DECODE(pp, count[i]);
            UINT64DECODE(pp, block[i]);
        } /* end for */

        /* Select the hyperslab to the current selection */
        if((ret_value = H5S_select_hyperslab(space, H5S_SELECT_SET, start, stride, count, block)) < 0)
            HGOTO_ERROR(H5E_DATASPACE, H5E_CANTDELETE, FAIL, "can't change selection")
    } /* end if */
    else {
        /* decode the number of points */
        UINT32DECODE(pp,num_elem);

        /* Set the count & stride for all blocks */
        for(tcount = count, tstride = stride, j = 0; j < rank; j++, tstride++, tcount++) {
            *tcount=1;
            *tstride=1;
        } /* end for */

        /* Retrieve the coordinates from the buffer */
        for(i = 0; i < num_elem; i++) {
            /* Decode the starting points */
            for(tstart=start,j=0; j<rank; j++,tstart++)
                UINT32DECODE(pp, *tstart);

            /* Decode the ending points */
            for(tend = end, j = 0; j < rank; j++, tend++)
                UINT32DECODE(pp, *tend);

            /* Change the ending points into blocks */
            for(tblock=block,tstart=start,tend=end,j=0; j<rank; j++,tstart++,tend++,tblock++)
                *tblock=(*tend-*tstart)+1;

            /* Select or add the hyperslab to the current selection */
            if((ret_value=H5S_select_hyperslab(space,(i==0 ? H5S_SELECT_SET : H5S_SELECT_OR),start,stride,count,block))<0)
                HGOTO_ERROR(H5E_DATASPACE, H5E_CANTDELETE, FAIL, "can't change selection")
        } /* end for */
    } /* end else */

    /* Update decoding pointer */
    *p = pp;

done:
    FUNC_LEAVE_NOAPI(ret_value)
}   /* H5S_hyper_deserialize() */


/*--------------------------------------------------------------------------
 NAME
    H5S_hyper_span_blocklist
 PURPOSE
    Get a list of hyperslab blocks currently selected
 USAGE
    herr_t H5S_hyper_span_blocklist(spans, start, end, rank, startblock, numblocks, buf)
        H5S_hyper_span_info_t *spans;   IN: Dataspace pointer of selection to query
        hsize_t start[];       IN/OUT: Accumulated start points
        hsize_t end[];         IN/OUT: Accumulated end points
        hsize_t rank;           IN: Rank of dataspace
        hsize_t *startblock;    IN/OUT: Hyperslab block to start with
        hsize_t *numblocks;     IN/OUT: Number of hyperslab blocks to get
        hsize_t **buf;          OUT: List of hyperslab blocks selected
 RETURNS
    Non-negative on success/Negative on failure
 DESCRIPTION
        Puts a list of the hyperslab blocks into the user's buffer.  The blocks
    start with the '*startblock'th block in the list of blocks and put
    '*numblocks' number of blocks into the user's buffer (or until the end of
    the list of blocks, whichever happens first)
        The block coordinates have the same dimensionality (rank) as the
    dataspace they are located within.  The list of blocks is formatted as
    follows: <"start" coordinate> immediately followed by <"opposite" corner
    coordinate>, followed by the next "start" and "opposite" coordinate, etc.
    until all the block information requested has been put into the user's
    buffer.
        No guarantee of any order of the blocks is implied.
 GLOBAL VARIABLES
 COMMENTS, BUGS, ASSUMPTIONS
 EXAMPLES
 REVISION LOG
--------------------------------------------------------------------------*/
static herr_t
H5S_hyper_span_blocklist(H5S_hyper_span_info_t *spans, hsize_t start[], hsize_t end[], hsize_t rank, hsize_t *startblock, hsize_t *numblocks, hsize_t **buf)
{
    H5S_hyper_span_t *curr;     /* Pointer to current hyperslab span */
    hsize_t u;                  /* Index variable */
    herr_t ret_value = SUCCEED; /* return value */

    FUNC_ENTER_NOAPI_NOINIT

    /* Sanity checks */
    HDassert(spans);
    HDassert(rank < H5O_LAYOUT_NDIMS);
    HDassert(start);
    HDassert(end);
    HDassert(startblock);
    HDassert(numblocks && *numblocks > 0);
    HDassert(buf && *buf);

    /* Walk through the list of spans, recursing or outputing them */
    curr = spans->head;
    while(curr != NULL && *numblocks > 0) {
        /* Recurse if this node has down spans */
        if(curr->down != NULL) {
            /* Add the starting and ending points for this span to the list */
            start[rank] = curr->low;
            end[rank] = curr->high;

            /* Recurse down to the next dimension */
            if(H5S_hyper_span_blocklist(curr->down, start, end, (rank + 1), startblock, numblocks, buf) < 0)
                HGOTO_ERROR(H5E_INTERNAL, H5E_CANTFREE, FAIL, "failed to release hyperslab spans")
        } /* end if */
        else {
            /* Skip this block if we haven't skipped all the startblocks yet */
            if(*startblock > 0) {
                /* Decrement the starting block */
                (*startblock)--;
            } /* end if */
            /* Process this block */
            else {
                /* Encode all the previous dimensions starting & ending points */

                /* Copy previous starting points */
                for(u = 0; u < rank; u++, (*buf)++)
                    HDmemcpy(*buf, &start[u], sizeof(hsize_t));

                /* Copy starting point for this span */
                HDmemcpy(*buf, &curr->low, sizeof(hsize_t));
                (*buf)++;

                /* Copy previous ending points */
                for(u = 0; u < rank; u++, (*buf)++)
                    HDmemcpy(*buf, &end[u], sizeof(hsize_t));

                /* Copy starting point for this span */
                HDmemcpy(*buf, &curr->high, sizeof(hsize_t));
                (*buf)++;

                /* Decrement the number of blocks processed */
                (*numblocks)--;
            } /* end else */
        } /* end else */

        /* Advance to next node */
        curr = curr->next;
    } /* end while */

done:
    FUNC_LEAVE_NOAPI(ret_value)
}   /* H5S_hyper_span_blocklist() */


/*--------------------------------------------------------------------------
 NAME
    H5S_get_select_hyper_blocklist
 PURPOSE
    Get the list of hyperslab blocks currently selected
 USAGE
    herr_t H5S_get_select_hyper_blocklist(space, startblock, numblocks, buf)
        H5S_t *space;           IN: Dataspace pointer of selection to query
        hsize_t startblock;     IN: Hyperslab block to start with
        hsize_t numblocks;      IN: Number of hyperslab blocks to get
        hsize_t *buf;           OUT: List of hyperslab blocks selected
 RETURNS
    Non-negative on success, negative on failure
 DESCRIPTION
        Puts a list of the hyperslab blocks into the user's buffer.  The blocks
    start with the 'startblock'th block in the list of blocks and put
    'numblocks' number of blocks into the user's buffer (or until the end of
    the list of blocks, whichever happens first)
        The block coordinates have the same dimensionality (rank) as the
    dataspace they are located within.  The list of blocks is formatted as
    follows: <"start" coordinate> immediately followed by <"opposite" corner
    coordinate>, followed by the next "start" and "opposite" coordinate, etc.
    until all the block information requested has been put into the user's
    buffer.
        No guarantee of any order of the blocks is implied.
 GLOBAL VARIABLES
 COMMENTS, BUGS, ASSUMPTIONS
 EXAMPLES
 REVISION LOG
--------------------------------------------------------------------------*/
static herr_t
H5S_get_select_hyper_blocklist(H5S_t *space, hbool_t internal, hsize_t startblock, hsize_t numblocks, hsize_t *buf)
{
    herr_t ret_value = SUCCEED; /* Return value */

    FUNC_ENTER_NOAPI_NOINIT_NOERR

    HDassert(space);
    HDassert(buf);
    HDassert(space->select.sel_info.hslab->unlim_dim < 0);

    /* Check for a "regular" hyperslab selection */
    if(space->select.sel_info.hslab->diminfo_valid) {
        const H5S_hyper_dim_t *diminfo; /* Alias for dataspace's diminfo information */
        hsize_t tmp_count[H5O_LAYOUT_NDIMS];    /* Temporary hyperslab counts */
        hsize_t offset[H5O_LAYOUT_NDIMS];      /* Offset of element in dataspace */
        unsigned fast_dim;          /* Rank of the fastest changing dimension for the dataspace */
        unsigned ndims;             /* Rank of the dataspace */
        hbool_t done;               /* Whether we are done with the iteration */
        unsigned u;                 /* Counter */

        /* Set some convienence values */
        ndims = space->extent.rank;
        fast_dim = ndims - 1;

        /* Check which set of dimension information to use */
        if(internal)
            /*
             * Use the "optimized dimension information" to pass back information
             * on the blocks set, not the "application information".
             */
            diminfo = space->select.sel_info.hslab->opt_diminfo;
        else
            if(space->select.sel_info.hslab->unlim_dim >= 0)
                /*
                 * There is an unlimited dimension so we must use opt_diminfo as
                 * it has been "clipped" to the current extent.
                 */
                diminfo = space->select.sel_info.hslab->opt_diminfo;
            else
                /*
                 * Use the "application dimension information" to pass back to
                 * the user the blocks they set, not the optimized, internal
                 * information.
                 */
                diminfo = space->select.sel_info.hslab->app_diminfo;

        /* Build the tables of count sizes as well as the initial offset */
        for(u = 0; u < ndims; u++) {
            tmp_count[u] = diminfo[u].count;
            offset[u] = diminfo[u].start;
        } /* end for */

        /* We're not done with the iteration */
        done = FALSE;

        /* Go iterate over the hyperslabs */
        while(!done && numblocks > 0) {
            hsize_t temp_off;           /* Offset in a given dimension */

            /* Iterate over the blocks in the fastest dimension */
            while(tmp_count[fast_dim] > 0 && numblocks > 0) {

                /* Check if we should copy this block information */
                if(startblock == 0) {
                    /* Copy the starting location */
                    HDmemcpy(buf, offset, sizeof(hsize_t) * ndims);
                    buf += ndims;

                    /* Compute the ending location */
                    HDmemcpy(buf, offset, sizeof(hsize_t) * ndims);
                    for(u = 0; u < ndims; u++)
                        buf[u] += (diminfo[u].block - 1);
                    buf += ndims;

                    /* Decrement the number of blocks to retrieve */
                    numblocks--;
                } /* end if */
                else
                    startblock--;

                /* Move the offset to the next sequence to start */
                offset[fast_dim] += diminfo[fast_dim].stride;

                /* Decrement the block count */
                tmp_count[fast_dim]--;
            } /* end while */

            /* Work on other dimensions if necessary */
            if(fast_dim > 0 && numblocks > 0) {
                int temp_dim;               /* Temporary rank holder */

                /* Reset the block counts */
                tmp_count[fast_dim] = diminfo[fast_dim].count;

                /* Bubble up the decrement to the slower changing dimensions */
                temp_dim = (int)(fast_dim - 1);
                while(temp_dim >= 0 && !done) {
                    /* Decrement the block count */
                    tmp_count[temp_dim]--;

                    /* Check if we have more blocks left */
                    if(tmp_count[temp_dim] > 0)
                        break;

                    /* Check for getting out of iterator */
                    if(temp_dim == 0)
                        done = TRUE;

                    /* Reset the block count in this dimension */
                    tmp_count[temp_dim] = diminfo[temp_dim].count;

                    /* Wrapped a dimension, go up to next dimension */
                    temp_dim--;
                } /* end while */
            } /* end if */

            /* Re-compute offset array */
            for(u = 0; u < ndims; u++) {
                temp_off = diminfo[u].start + diminfo[u].stride * (diminfo[u].count - tmp_count[u]);
                offset[u] = temp_off;
            } /* end for */
        } /* end while */
    } /* end if */
    else {
        hsize_t start[H5O_LAYOUT_NDIMS];   /* Location of start of hyperslab */
        hsize_t end[H5O_LAYOUT_NDIMS];     /* Location of end of hyperslab */

        ret_value = H5S_hyper_span_blocklist(space->select.sel_info.hslab->span_lst, start, end, (hsize_t)0, &startblock, &numblocks, &buf);
    } /* end else */

    FUNC_LEAVE_NOAPI(ret_value)
}   /* H5S_get_select_hyper_blocklist() */


/*--------------------------------------------------------------------------
 NAME
    H5Sget_select_hyper_blocklist
 PURPOSE
    Get the list of hyperslab blocks currently selected
 USAGE
    herr_t H5Sget_select_hyper_blocklist(dsid, startblock, numblocks, buf)
        hid_t dsid;             IN: Dataspace ID of selection to query
        hsize_t startblock;     IN: Hyperslab block to start with
        hsize_t numblocks;      IN: Number of hyperslab blocks to get
        hsize_t buf[];          OUT: List of hyperslab blocks selected
 RETURNS
    Non-negative on success, negative on failure
 DESCRIPTION
        Puts a list of the hyperslab blocks into the user's buffer.  The blocks
    start with the 'startblock'th block in the list of blocks and put
    'numblocks' number of blocks into the user's buffer (or until the end of
    the list of blocks, whichever happen first)
        The block coordinates have the same dimensionality (rank) as the
    dataspace they are located within.  The list of blocks is formatted as
    follows: <"start" coordinate> immediately followed by <"opposite" corner
    coordinate>, followed by the next "start" and "opposite" coordinate, etc.
    until all the block information requested has been put into the user's
    buffer.
        No guarantee of any order of the blocks is implied.
 GLOBAL VARIABLES
 COMMENTS, BUGS, ASSUMPTIONS
 EXAMPLES
 REVISION LOG
--------------------------------------------------------------------------*/
herr_t
H5Sget_select_hyper_blocklist(hid_t spaceid, hsize_t startblock,
    hsize_t numblocks, hsize_t buf[/*numblocks*/])
{
    H5S_t *space;               /* Dataspace to modify selection of */
    herr_t ret_value;           /* return value */

    FUNC_ENTER_API(FAIL)
    H5TRACE4("e", "ihh*[a2]h", spaceid, startblock, numblocks, buf);

    /* Check args */
    if(buf == NULL)
        HGOTO_ERROR(H5E_ARGS, H5E_BADVALUE, FAIL, "invalid pointer")
    if(NULL == (space = (H5S_t *)H5I_object_verify(spaceid, H5I_DATASPACE)))
        HGOTO_ERROR(H5E_ARGS, H5E_BADTYPE, FAIL, "not a data space")
    if(H5S_GET_SELECT_TYPE(space)!=H5S_SEL_HYPERSLABS)
        HGOTO_ERROR(H5E_ARGS, H5E_BADTYPE, FAIL, "not a hyperslab selection")
    if(space->select.sel_info.hslab->unlim_dim >= 0)
        HGOTO_ERROR(H5E_DATASPACE, H5E_UNSUPPORTED, FAIL, "cannot get blocklist for unlimited selection")

    /* Go get the correct number of blocks */
    if(numblocks > 0)
        ret_value = H5S_get_select_hyper_blocklist(space, 0, startblock, numblocks, buf);
    else
        ret_value=SUCCEED;      /* Successfully got 0 blocks... */

done:
    FUNC_LEAVE_API(ret_value)
}   /* H5Sget_select_hyper_blocklist() */


/*--------------------------------------------------------------------------
 NAME
    H5S_hyper_bounds_helper
 PURPOSE
    Gets the bounding box containing the selection.
 USAGE
    htri_t H5S_hyper_bounds_helper(spans, offset, rank);
        const H5S_hyper_span_info_t *spans; IN: Pointer to current hyperslab span tree
        const hssize_t *offset;         IN: Pointer to offset array
        hsize_t rank;                   IN: Current rank looking at
        hsize_t *start;                 OUT: Start array bounds
        hsize_t *end;                   OUT: End array bounds
 RETURNS
    Non-negative on success, negative on failure
 DESCRIPTION
    Retrieves the bounding box containing the current selection and places
    it into the user's buffers.  The start and end buffers must be large
    enough to hold the dataspace rank number of coordinates.  The bounding box
    exactly contains the selection, ie. if a 2-D element selection is currently
    defined with the following points: (4,5), (6,8) (10,7), the bounding box
    with be (4, 5), (10, 8).
        The bounding box calculations _does_ include the current offset of the
    selection within the dataspace extent.
 GLOBAL VARIABLES
 COMMENTS, BUGS, ASSUMPTIONS
 EXAMPLES
 REVISION LOG
--------------------------------------------------------------------------*/
static herr_t
H5S_hyper_bounds_helper(const H5S_hyper_span_info_t *spans, const hssize_t *offset, hsize_t rank, hsize_t *start, hsize_t *end)
{
    H5S_hyper_span_t *curr;             /* Hyperslab information nodes */
    herr_t      ret_value = SUCCEED;    /* Return value */

    FUNC_ENTER_NOAPI_NOINIT

    HDassert(spans);
    HDassert(offset);
    HDassert(rank < H5O_LAYOUT_NDIMS);
    HDassert(start);
    HDassert(end);

    /* Check each point to determine whether selection+offset is within extent */
    curr=spans->head;
    while(curr!=NULL) {
        /* Check for offset moving selection negative */
        if(((hssize_t)curr->low + offset[rank]) < 0)
            HGOTO_ERROR(H5E_DATASPACE, H5E_BADRANGE, FAIL, "offset moves selection out of bounds")

        /* Check if the current span extends the bounding box */
        if((curr->low + (hsize_t)offset[rank]) < start[rank])
            start[rank] = curr->low + (hsize_t)offset[rank];
        if((curr->high + (hsize_t)offset[rank]) > end[rank])
            end[rank] = curr->high + (hsize_t)offset[rank];

        /* Recurse if this node has down spans */
        if(curr->down != NULL) {
            if(H5S_hyper_bounds_helper(curr->down, offset, (rank + 1), start, end) < 0)
                HGOTO_ERROR(H5E_DATASPACE, H5E_BADSELECT, FAIL, "failure in lower dimension")
        } /* end if */

        /* Advance to next node */
        curr = curr->next;
    } /* end while */

done:
    FUNC_LEAVE_NOAPI(ret_value)
} /* end H5S_hyper_bounds_helper() */


/*--------------------------------------------------------------------------
 NAME
    H5S_hyper_bounds
 PURPOSE
    Gets the bounding box containing the selection.
 USAGE
    herr_t H5S_hyper_bounds(space, hsize_t *start, hsize_t *end)
        H5S_t *space;           IN: Dataspace pointer of selection to query
        hsize_t *start;         OUT: Starting coordinate of bounding box
        hsize_t *end;           OUT: Opposite coordinate of bounding box
 RETURNS
    Non-negative on success, negative on failure
 DESCRIPTION
    Retrieves the bounding box containing the current selection and places
    it into the user's buffers.  The start and end buffers must be large
    enough to hold the dataspace rank number of coordinates.  The bounding box
    exactly contains the selection, ie. if a 2-D element selection is currently
    defined with the following points: (4,5), (6,8) (10,7), the bounding box
    with be (4, 5), (10, 8).
        The bounding box calculations _does_ include the current offset of the
    selection within the dataspace extent.
 GLOBAL VARIABLES
 COMMENTS, BUGS, ASSUMPTIONS
 EXAMPLES
 REVISION LOG
--------------------------------------------------------------------------*/
static herr_t
H5S_hyper_bounds(const H5S_t *space, hsize_t *start, hsize_t *end)
{
    unsigned rank;              /* Dataspace rank */
    unsigned i;                 /* index variable */
    herr_t ret_value = SUCCEED; /* Return value */

    FUNC_ENTER_NOAPI(FAIL)

    HDassert(space);
    HDassert(start);
    HDassert(end);

    /* Set the start and end arrays up */
    rank = space->extent.rank;
    for(i = 0; i < rank; i++) {
        start[i] = HSIZET_MAX;
        end[i] = 0;
    } /* end for */

    /* Check for a "regular" hyperslab selection */
    if(space->select.sel_info.hslab->diminfo_valid) {
        const H5S_hyper_dim_t *diminfo = space->select.sel_info.hslab->opt_diminfo; /* local alias for diminfo */

        /* Check each dimension */
        for(i = 0; i < rank; i++) {
            /* Check for offset moving selection negative */
            if((space->select.offset[i] + (hssize_t)diminfo[i].start) < 0)
                HGOTO_ERROR(H5E_DATASPACE, H5E_BADRANGE, FAIL, "offset moves selection out of bounds")

            /* Compute the smallest location in this dimension */
            start[i] = diminfo[i].start + (hsize_t)space->select.offset[i];

            /* Compute the largest location in this dimension */
            if((int)i == space->select.sel_info.hslab->unlim_dim)
                end[i] = H5S_UNLIMITED;
            else
                end[i] = diminfo[i].start + diminfo[i].stride * (diminfo[i].count - 1) + (diminfo[i].block - 1) + (hsize_t)space->select.offset[i];
        } /* end for */
    } /* end if */
    else {
        /* Call the recursive routine to get the bounds for the span tree */
        ret_value = H5S_hyper_bounds_helper(space->select.sel_info.hslab->span_lst, space->select.offset, (hsize_t)0, start, end);
    } /* end if */

done:
    FUNC_LEAVE_NOAPI(ret_value)
}   /* H5S_hyper_bounds() */


/*--------------------------------------------------------------------------
 NAME
    H5S_hyper_offset
 PURPOSE
    Gets the linear offset of the first element for the selection.
 USAGE
    herr_t H5S_hyper_offset(space, offset)
        const H5S_t *space;     IN: Dataspace pointer of selection to query
        hsize_t *offset;        OUT: Linear offset of first element in selection
 RETURNS
    Non-negative on success, negative on failure
 DESCRIPTION
    Retrieves the linear offset (in "units" of elements) of the first element
    selected within the dataspace.
 GLOBAL VARIABLES
 COMMENTS, BUGS, ASSUMPTIONS
    Calling this function on a "none" selection returns fail.
 EXAMPLES
 REVISION LOG
--------------------------------------------------------------------------*/
static herr_t
H5S_hyper_offset(const H5S_t *space, hsize_t *offset)
{
    const hssize_t *sel_offset; /* Pointer to the selection's offset */
    const hsize_t *dim_size;    /* Pointer to a dataspace's extent */
    hsize_t accum;              /* Accumulator for dimension sizes */
    unsigned rank;              /* Dataspace rank */
    int i;                      /* index variable */
    herr_t ret_value = SUCCEED; /* Return value */

    FUNC_ENTER_NOAPI(FAIL)

    HDassert(space && space->extent.rank>0);
    HDassert(offset);

    /* Start at linear offset 0 */
    *offset = 0;

    /* Set up pointers to arrays of values */
    rank = space->extent.rank;
    sel_offset = space->select.offset;
    dim_size = space->extent.size;

    /* Check for a "regular" hyperslab selection */
    if(space->select.sel_info.hslab->diminfo_valid) {
        const H5S_hyper_dim_t *diminfo = space->select.sel_info.hslab->opt_diminfo; /* Local alias for diminfo */

        /* Loop through starting coordinates, calculating the linear offset */
        accum = 1;
        for(i = (int)(rank - 1); i >= 0; i--) {
            hssize_t hyp_offset = (hssize_t)diminfo[i].start + sel_offset[i]; /* Hyperslab's offset in this dimension */

            /* Check for offset moving selection out of the dataspace */
            if(hyp_offset < 0 || (hsize_t)hyp_offset >= dim_size[i])
                HGOTO_ERROR(H5E_DATASPACE, H5E_BADRANGE, FAIL, "offset moves selection out of bounds")

            /* Add the hyperslab's offset in this dimension to the total linear offset */
            *offset += (hsize_t)(hyp_offset * (hssize_t)accum);

            /* Increase the accumulator */
            accum *= dim_size[i];
        } /* end for */
    } /* end if */
    else {
        const H5S_hyper_span_t *span;           /* Hyperslab span node */
        hsize_t dim_accum[H5S_MAX_RANK];        /* Accumulators, for each dimension */

        /* Calculate the accumulator for each dimension */
        accum = 1;
        for(i = (int)(rank - 1); i >= 0; i--) {
            /* Set the accumulator for this dimension */
            dim_accum[i] = accum;

            /* Increase the accumulator */
            accum *= dim_size[i];
        } /* end for */

        /* Get information for the first span, in the slowest changing dimension */
        span = space->select.sel_info.hslab->span_lst->head;

        /* Work down the spans, computing the linear offset */
        i = 0;
        while(span) {
            hssize_t hyp_offset = (hssize_t)span->low + sel_offset[i]; /* Hyperslab's offset in this dimension */

            /* Check for offset moving selection out of the dataspace */
            if(hyp_offset < 0 || (hsize_t)hyp_offset >= dim_size[i])
                HGOTO_ERROR(H5E_DATASPACE, H5E_BADRANGE, FAIL, "offset moves selection out of bounds")

            /* Add the hyperslab's offset in this dimension to the total linear offset */
            *offset += (hsize_t)(hyp_offset * (hssize_t)dim_accum[i]);

            /* Advance to first span in "down" dimension */
            if(span->down) {
                HDassert(span->down->head);
                span = span->down->head;
            } /* end if */
            else
                span = NULL;
            i++;
        } /* end while */
    } /* end else */

done:
    FUNC_LEAVE_NOAPI(ret_value)
}   /* H5S_hyper_offset() */


/*--------------------------------------------------------------------------
 NAME
    H5S__hyper_unlim_dim
 PURPOSE
    Return unlimited dimension of selection, or -1 if none
 USAGE
    int H5S__hyper_unlim_dim(space)
        H5S_t *space;           IN: Dataspace pointer to check
 RETURNS
    Unlimited dimension of selection, or -1 if none (never fails).
 DESCRIPTION
    Returns the index of the unlimited dimension of the selection, or -1
    if the selection has no unlimited dimension.
 GLOBAL VARIABLES
 COMMENTS, BUGS, ASSUMPTIONS
 EXAMPLES
 REVISION LOG
--------------------------------------------------------------------------*/
static int
H5S__hyper_unlim_dim(const H5S_t *space)
{
    FUNC_ENTER_STATIC_NOERR

    FUNC_LEAVE_NOAPI(space->select.sel_info.hslab->unlim_dim);
} /* end H5S__hyper_unlim_dim() */


/*--------------------------------------------------------------------------
 NAME
    H5S_hyper_num_elem_non_unlim
 PURPOSE
    Return number of elements in the non-unlimited dimensions
 USAGE
    herr_t H5S_hyper_num_elem_non_unlim(space,num_elem_non_unlim)
        H5S_t *space;           IN: Dataspace pointer to check
        hsize_t *num_elem_non_unlim; OUT: Number of elements in the non-unlimited dimensions
 RETURNS
    Non-negative on success/Negative on failure
 DESCRIPTION
    Returns the number of elements in a slice through the non-unlimited
    dimensions of the selection.  Fails if the selection has no unlimited
    dimension.
 GLOBAL VARIABLES
 COMMENTS, BUGS, ASSUMPTIONS
 EXAMPLES
 REVISION LOG
--------------------------------------------------------------------------*/
static herr_t
H5S_hyper_num_elem_non_unlim(const H5S_t *space, hsize_t *num_elem_non_unlim)
{
    herr_t ret_value = SUCCEED;

    FUNC_ENTER_NOAPI(FAIL)

    /* Sanity check */
    HDassert(space);
    HDassert(num_elem_non_unlim);

    /* Get number of elements in the non-unlimited dimensions */
    if(space->select.sel_info.hslab->unlim_dim >= 0)
        *num_elem_non_unlim = space->select.sel_info.hslab->num_elem_non_unlim;
    else
        HGOTO_ERROR(H5E_DATASPACE, H5E_BADVALUE, FAIL, "selection has no unlimited dimension")

done:
    FUNC_LEAVE_NOAPI(ret_value)
} /* end H5S_hyper_num_elem_non_unlim() */


/*--------------------------------------------------------------------------
 NAME
    H5S_hyper_is_contiguous
 PURPOSE
    Check if a hyperslab selection is contiguous within the dataspace extent.
 USAGE
    htri_t H5S_hyper_is_contiguous(space)
        H5S_t *space;           IN: Dataspace pointer to check
 RETURNS
    TRUE/FALSE/FAIL
 DESCRIPTION
    Checks to see if the current selection in the dataspace is contiguous.
    This is primarily used for reading the entire selection in one swoop.
 GLOBAL VARIABLES
 COMMENTS, BUGS, ASSUMPTIONS
 EXAMPLES
 REVISION LOG
--------------------------------------------------------------------------*/
static htri_t
H5S_hyper_is_contiguous(const H5S_t *space)
{
    unsigned small_contiguous,      /* Flag for small contiguous block */
        large_contiguous;           /* Flag for large contiguous block */
    unsigned u;                     /* index variable */
    htri_t ret_value = FALSE;       /* Return value */

    FUNC_ENTER_NOAPI(FAIL)

    HDassert(space);

    /* Check for a "regular" hyperslab selection */
    if(space->select.sel_info.hslab->diminfo_valid) {
        const H5S_hyper_dim_t *diminfo=space->select.sel_info.hslab->opt_diminfo; /* local alias for diminfo */

        /*
         * For a regular hyperslab to be contiguous, it must have only one
         * block (i.e. count==1 in all dimensions) and the block size must be
         * the same as the dataspace extent's in all but the slowest changing
         * dimension. (dubbed "large contiguous" block)
         *
         * OR
         *
         * The selection must have only one block (i.e. count==1) in all
         * dimensions and the block size must be 1 in all but the fastest
         * changing dimension. (dubbed "small contiguous" block)
         */

        /* Initialize flags */
        large_contiguous=TRUE;	/* assume true and reset if the dimensions don't match */
        small_contiguous=FALSE;	/* assume false initially */

        /* Check for a "large contigous" block */
        for(u=0; u<space->extent.rank; u++) {
            if(diminfo[u].count>1) {
                large_contiguous=FALSE;
                break;
            } /* end if */
            if(u>0 && diminfo[u].block!=space->extent.size[u]) {
                large_contiguous=FALSE;
                break;
            } /* end if */
        } /* end for */

        /* If we didn't find a large contiguous block, check for a small one */
        if(large_contiguous==FALSE) {
            small_contiguous=TRUE;
            for(u=0; u<space->extent.rank; u++) {
                if(diminfo[u].count>1) {
                    small_contiguous=FALSE;
                    break;
                } /* end if */
                if(u<(space->extent.rank-1) && diminfo[u].block!=1) {
                    small_contiguous=FALSE;
                    break;
                } /* end if */
            } /* end for */
        } /* end if */

        /* Indicate true if it's either a large or small contiguous block */
        if(large_contiguous || small_contiguous)
            ret_value=TRUE;
    } /* end if */
    else {
        H5S_hyper_span_info_t *spans;   /* Hyperslab span info node */
        H5S_hyper_span_t *span;         /* Hyperslab span node */

        /*
         * For a hyperslab to be contiguous, it must have only one block and
         * (either it's size must be the same as the dataspace extent's in all
         * but the slowest changing dimension
         * OR
         * block size must be 1 in all but the fastest changing dimension).
         */
        /* Initialize flags */
        large_contiguous=TRUE;	/* assume true and reset if the dimensions don't match */
        small_contiguous=FALSE;	/* assume false initially */

        /* Get information for slowest changing information */
        spans=space->select.sel_info.hslab->span_lst;
        span=spans->head;

        /* If there are multiple spans in the slowest changing dimension, the selection isn't contiguous */
        if(span->next!=NULL)
            large_contiguous=FALSE;
        else {
            /* Now check the rest of the dimensions */
            if(span->down!=NULL) {
                u=1;    /* Current dimension working on */

                /* Get the span information for the next fastest dimension */
                spans=span->down;

                /* Cycle down the spans until we run out of down spans or find a non-contiguous span */
                while(spans!=NULL) {
                    span=spans->head;

                    /* Check that this is the only span and it spans the entire dimension */
                    if(span->next!=NULL) {
                        large_contiguous=FALSE;
                        break;
                    } /* end if */
                    else {
                        /* If this span doesn't cover the entire dimension, then this selection isn't contiguous */
                        if(((span->high-span->low)+1)!=space->extent.size[u]) {
                            large_contiguous=FALSE;
                            break;
                        } /* end if */
                        else {
                            /* Walk down to the next span */
                            spans=span->down;

                            /* Increment dimension */
                            u++;
                        } /* end else */
                    } /* end else */
                } /* end while */
            } /* end if */
        } /* end else */

        /* If we didn't find a large contiguous block, check for a small one */
        if(large_contiguous==FALSE) {
            small_contiguous=TRUE;

            /* Get information for slowest changing information */
            spans=space->select.sel_info.hslab->span_lst;
            span=spans->head;

            /* Current dimension working on */
            u=0;

            /* Cycle down the spans until we run out of down spans or find a non-contiguous span */
            while(spans!=NULL) {
                span=spans->head;

                /* Check that this is the only span and it spans the entire dimension */
                if(span->next!=NULL) {
                    small_contiguous=FALSE;
                    break;
                } /* end if */
                else {
                    /* If this span doesn't cover the entire dimension, then this selection isn't contiguous */
                    if(u<(space->extent.rank-1) && ((span->high-span->low)+1)!=1) {
                        small_contiguous=FALSE;
                        break;
                    } /* end if */
                    else {
                        /* Walk down to the next span */
                        spans=span->down;

                        /* Increment dimension */
                        u++;
                    } /* end else */
                } /* end else */
            } /* end while */
        } /* end if */

        /* Indicate true if it's either a large or small contiguous block */
        if(large_contiguous || small_contiguous)
            ret_value=TRUE;
    } /* end else */

done:
    FUNC_LEAVE_NOAPI(ret_value)
}   /* H5S_hyper_is_contiguous() */


/*--------------------------------------------------------------------------
 NAME
    H5S_hyper_is_single
 PURPOSE
    Check if a hyperslab selection is a single block within the dataspace extent.
 USAGE
    htri_t H5S_hyper_is_single(space)
        H5S_t *space;           IN: Dataspace pointer to check
 RETURNS
    TRUE/FALSE/FAIL
 DESCRIPTION
    Checks to see if the current selection in the dataspace is a single block.
    This is primarily used for reading the entire selection in one swoop.
 GLOBAL VARIABLES
 COMMENTS, BUGS, ASSUMPTIONS
 EXAMPLES
 REVISION LOG
--------------------------------------------------------------------------*/
static htri_t
H5S_hyper_is_single(const H5S_t *space)
{
    H5S_hyper_span_info_t *spans;   /* Hyperslab span info node */
    H5S_hyper_span_t *span;         /* Hyperslab span node */
    unsigned u;                     /* index variable */
    htri_t ret_value=TRUE;         /* return value */

    FUNC_ENTER_NOAPI(FAIL)

    HDassert(space);

    /* Check for a "single" hyperslab selection */
    if(space->select.sel_info.hslab->diminfo_valid) {
        /*
         * For a regular hyperslab to be single, it must have only one
         * block (i.e. count==1 in all dimensions)
         */

        /* Check for a single block */
        for(u=0; u<space->extent.rank; u++) {
            if(space->select.sel_info.hslab->opt_diminfo[u].count>1)
                HGOTO_DONE(FALSE)
        } /* end for */
    } /* end if */
    else {
        /*
         * For a region to be single, it must have only one block
         */
        /* Get information for slowest changing information */
        spans=space->select.sel_info.hslab->span_lst;

        /* Cycle down the spans until we run out of down spans or find a non-contiguous span */
        while(spans!=NULL) {
            span=spans->head;

            /* Check that this is the only span and it spans the entire dimension */
            if(span->next!=NULL)
                HGOTO_DONE(FALSE)
            else
                /* Walk down to the next span */
                spans=span->down;
        } /* end while */
    } /* end else */

done:
    FUNC_LEAVE_NOAPI(ret_value)
}   /* H5S_hyper_is_single() */


/*--------------------------------------------------------------------------
 NAME
    H5S_hyper_is_regular
 PURPOSE
    Check if a hyperslab selection is "regular"
 USAGE
    htri_t H5S_hyper_is_regular(space)
        const H5S_t *space;     IN: Dataspace pointer to check
 RETURNS
    TRUE/FALSE/FAIL
 DESCRIPTION
    Checks to see if the current selection in a dataspace is the a regular
    pattern.
    This is primarily used for reading the entire selection in one swoop.
 GLOBAL VARIABLES
 COMMENTS, BUGS, ASSUMPTIONS
    Doesn't check for "regular" hyperslab selections composed of spans
 EXAMPLES
 REVISION LOG
--------------------------------------------------------------------------*/
static htri_t
H5S_hyper_is_regular(const H5S_t *space)
{
    htri_t ret_value = FAIL;    /* return value */

    FUNC_ENTER_NOAPI_NOINIT_NOERR

    /* Check args */
    HDassert(space);

    /* Only simple check for regular hyperslabs for now... */
    if(space->select.sel_info.hslab->diminfo_valid)
        ret_value=TRUE;
    else
        ret_value=FALSE;

    FUNC_LEAVE_NOAPI(ret_value)
}   /* H5S_hyper_is_regular() */


/*--------------------------------------------------------------------------
 NAME
    H5S_hyper_release
 PURPOSE
    Release hyperslab selection information for a dataspace
 USAGE
    herr_t H5S_hyper_release(space)
        H5S_t *space;       IN: Pointer to dataspace
 RETURNS
    Non-negative on success/Negative on failure
 DESCRIPTION
    Releases all hyperslab selection information for a dataspace
 GLOBAL VARIABLES
 COMMENTS, BUGS, ASSUMPTIONS
 EXAMPLES
 REVISION LOG
 * 	Robb Matzke, 1998-08-25
 *	The fields which are freed are set to NULL to prevent them from being
 *	freed again later.  This fixes some allocation problems where
 *	changing the hyperslab selection of one data space causes a core dump
 *	when closing some other data space.
--------------------------------------------------------------------------*/
static herr_t
H5S_hyper_release(H5S_t *space)
{
    herr_t ret_value = SUCCEED;

    FUNC_ENTER_NOAPI(FAIL)

    /* Check args */
    HDassert(space && H5S_SEL_HYPERSLABS == H5S_GET_SELECT_TYPE(space));

    /* Reset the number of points selected */
    space->select.num_elem = 0;

    /* Release irregular hyperslab information */
    if(space->select.sel_info.hslab) {
        if(space->select.sel_info.hslab->span_lst != NULL) {
            if(H5S_hyper_free_span_info(space->select.sel_info.hslab->span_lst) < 0)
                HGOTO_ERROR(H5E_INTERNAL, H5E_CANTFREE, FAIL, "failed to release hyperslab spans")
        } /* end if */

        /* Release space for the hyperslab selection information */
        space->select.sel_info.hslab = H5FL_FREE(H5S_hyper_sel_t, space->select.sel_info.hslab);
    } /* end if */

done:
    FUNC_LEAVE_NOAPI(ret_value)
}   /* H5S_hyper_release() */


/*--------------------------------------------------------------------------
 NAME
    H5S_hyper_recover_span
 PURPOSE
    Recover a generated span, if appropriate
 USAGE
    herr_t H5S_hyper_recover_span(recover, curr_span, next_span)
        unsigned *recover;                 IN/OUT: Pointer recover flag
        H5S_hyper_span_t **curr_span;   IN/OUT: Pointer to current span in list
        H5S_hyper_span_t *next_span;    IN: Pointer to next span
 RETURNS
    Non-negative on success, negative on failure
 DESCRIPTION
    Check if the current span needs to be recovered and free it if so.
    Set the current span to the next span in any case.
 GLOBAL VARIABLES
 COMMENTS, BUGS, ASSUMPTIONS
 EXAMPLES
 REVISION LOG
--------------------------------------------------------------------------*/
static herr_t
H5S_hyper_recover_span (unsigned *recover, H5S_hyper_span_t **curr_span, H5S_hyper_span_t *next_span)
{
    FUNC_ENTER_NOAPI_NOINIT_NOERR

    HDassert(recover);
    HDassert(curr_span);

    /* Check if the span should be recovered */
    if(*recover) {
        H5S_hyper_free_span(*curr_span);
        *recover=0;
    } /* end if */

    /* Set the current span to next span */
    *curr_span=next_span;

    FUNC_LEAVE_NOAPI(SUCCEED)
}   /* H5S_hyper_recover_span() */


/*--------------------------------------------------------------------------
 NAME
    H5S_hyper_coord_to_span
 PURPOSE
    Create a span tree for a single element
 USAGE
    H5S_hyper_span_t *H5S_hyper_coord_to_span(rank, coords)
        unsigned rank;                  IN: Number of dimensions of coordinate
        hsize_t *coords;               IN: Location of element
 RETURNS
    Non-negative on success, negative on failure
 DESCRIPTION
    Create a span tree for a single element
 GLOBAL VARIABLES
 COMMENTS, BUGS, ASSUMPTIONS
 EXAMPLES
 REVISION LOG
--------------------------------------------------------------------------*/
static H5S_hyper_span_t *
H5S_hyper_coord_to_span(unsigned rank, hsize_t *coords)
{
    H5S_hyper_span_t *new_span;         /* Pointer to new span tree for coordinate */
    H5S_hyper_span_info_t *down=NULL;   /* Pointer to new span tree for next level down */
    H5S_hyper_span_t *ret_value=NULL;   /* Return value */

    FUNC_ENTER_NOAPI_NOINIT

    HDassert(rank > 0);
    HDassert(coords);

    /* Search for location to insert new element in tree */
    if(rank>1) {
        /* Allocate a span info node */
        if((down = H5FL_MALLOC(H5S_hyper_span_info_t))==NULL)
            HGOTO_ERROR(H5E_RESOURCE, H5E_NOSPACE, NULL, "can't allocate hyperslab span")

        /* Set the reference count */
        down->count=0;

        /* Reset the scratch pad space */
        down->scratch=0;

        /* Build span tree for coordinates below this one */
        if((down->head=H5S_hyper_coord_to_span(rank-1,&coords[1]))==NULL)
            HGOTO_ERROR(H5E_RESOURCE, H5E_NOSPACE, NULL, "can't allocate hyperslab span")
    } /* end if */

    /* Build span for this coordinate */
    if((new_span = H5S_hyper_new_span(coords[0],coords[0],down,NULL))==NULL)
        HGOTO_ERROR(H5E_RESOURCE, H5E_NOSPACE, NULL, "can't allocate hyperslab span")

    /* Set return value */
    ret_value=new_span;

done:
    if(ret_value==NULL) {
        if(down!=NULL)
            H5S_hyper_free_span_info(down);
    } /* end if */

    FUNC_LEAVE_NOAPI(ret_value)
}   /* H5S_hyper_coord_to_span() */


/*--------------------------------------------------------------------------
 NAME
    H5S_hyper_add_span_element_helper
 PURPOSE
    Add a single elment to a span tree
 USAGE
    herr_t H5S_hyper_add_span_element_helper(prev_span, span_tree, rank, coords)
        H5S_hyper_span_info_t *span_tree;  IN/OUT: Pointer to span tree to append to
        unsigned rank;                  IN: Number of dimensions of coordinates
        hsize_t *coords;               IN: Location of element to add to span tree
 RETURNS
    Non-negative on success, negative on failure
 DESCRIPTION
    Add a single element to an existing span tree.
 GLOBAL VARIABLES
 COMMENTS, BUGS, ASSUMPTIONS
    Assumes that the element is not already covered by the span tree
 EXAMPLES
 REVISION LOG
--------------------------------------------------------------------------*/
static herr_t
H5S_hyper_add_span_element_helper(H5S_hyper_span_info_t *span_tree, unsigned rank, hsize_t *coords)
{
    H5S_hyper_span_info_t *tspan_info;  /* Temporary pointer to span info */
    H5S_hyper_span_info_t *prev_span_info;  /* Pointer to span info for level above current position */
    H5S_hyper_span_t *tmp_span;         /* Temporary pointer to a span */
    H5S_hyper_span_t *tmp2_span;        /* Another temporary pointer to a span */
    H5S_hyper_span_t *new_span;         /* New span created for element */
    herr_t ret_value=SUCCEED;           /* Return value */

    FUNC_ENTER_NOAPI_NOINIT

    HDassert(span_tree);
    HDassert(rank > 0);
    HDassert(coords);

    /* Get pointer to last span in span tree */
    tspan_info=span_tree;
    if(span_tree->scratch)
        tmp_span=(H5S_hyper_span_t *)span_tree->scratch;
    else {
        tmp_span=span_tree->head;
        HDassert(tmp_span);
        span_tree->scratch=(H5S_hyper_span_info_t *)tmp_span;
    } /* end else */

    /* Find last span tree which includes a portion of the coordinate */
    prev_span_info=NULL;
    while(coords[0]>=tmp_span->low && coords[0]<=tmp_span->high) {
        /* Move rank & coordinate offset down a dimension */
        rank--;
        coords++;

        /* Remember the span tree we are descending into */
        prev_span_info=tspan_info;
        tspan_info=tmp_span->down;

        /* Get the last span in this span's 'down' tree */
        if(tspan_info->scratch)
            tmp_span=(H5S_hyper_span_t *)tspan_info->scratch;
        else {
            tmp_span=tspan_info->head;
            HDassert(tmp_span);
            tspan_info->scratch=(H5S_hyper_span_info_t *)tmp_span;
        } /* end else */
    } /* end while */

    /* Check if we made it all the way to the bottom span in the tree */
    if(rank>1) {
        /* Before we create another span at this level in the tree, check if
         * the last span's "down tree" was equal to any other spans in this
         * list of spans in the span tree.
         *
         * If so, release last span information and make last span merge into
         * previous span (if possible), or at least share their "down tree"
         * information.
         */
        tmp2_span=tspan_info->head;
        while(tmp2_span!=tmp_span) {
            if(H5S_hyper_cmp_spans(tmp2_span->down,tmp_span->down)==TRUE) {
                /* Check for merging into previous span */
                if(tmp2_span->high+1==tmp_span->low) {
                    /* Release last span created */
                    H5S_hyper_free_span(tmp_span);

                    /* Increase size of previous span */
                    tmp2_span->high++;
                    tmp2_span->nelem++;

                    /* Reset the 'tmp_span' for the rest of this block's algorithm */
                    tmp_span=tmp2_span;
                } /* end if */
                /* Span is disjoint, but has the same "down tree" selection */
                else {
                    /* Release "down tree" information */
                    H5S_hyper_free_span_info(tmp_span->down);

                    /* Point at earlier span's "down tree" */
                    tmp_span->down=tmp2_span->down;

                    /* Increment reference count on shared "down tree" */
                    tmp_span->down->count++;
                } /* end else */

                /* Found span to merge into, break out now */
                break;
            } /* end if */

            /* Advance to next span to check */
            tmp2_span=tmp2_span->next;
        } /* end while */

        /* Make span tree for current coordinates */
        if((new_span=H5S_hyper_coord_to_span(rank,coords))==NULL)
            HGOTO_ERROR(H5E_RESOURCE, H5E_NOSPACE, FAIL, "can't allocate hyperslab span")

        /* Add new span tree as span */
        HDassert(tmp_span);
        tmp_span->next=new_span;

        /* Make scratch pointer point to last span in list */
        HDassert(tspan_info);
        tspan_info->scratch=(H5S_hyper_span_info_t *)new_span;

        /* Set the proper 'pstride' for new span */
        new_span->pstride=new_span->low-tmp_span->low;
    } /* end if */
    else {
        /* Does new node adjoin existing node? */
        if(tmp_span->high+1==coords[0]) {
            tmp_span->high++;
            tmp_span->nelem++;

            /* Check if this span tree should now be merged with a level higher in the tree */
            if(prev_span_info!=NULL) {
                /* Before we create another span at this level in the tree, check if
                 * the last span's "down tree" was equal to any other spans in this
                 * list of spans in the span tree.
                 *
                 * If so, release last span information and make last span merge into
                 * previous span (if possible), or at least share their "down tree"
                 * information.
                 */
                tmp2_span=prev_span_info->head;
                tmp_span=(H5S_hyper_span_t *)prev_span_info->scratch;
                while(tmp2_span!=tmp_span) {
                    if(H5S_hyper_cmp_spans(tmp2_span->down,tmp_span->down)==TRUE) {
                        /* Check for merging into previous span */
                        if(tmp2_span->high+1==tmp_span->low) {
                            /* Release last span created */
                            H5S_hyper_free_span(tmp_span);

                            /* Increase size of previous span */
                            tmp2_span->high++;
                            tmp2_span->nelem++;

                            /* Update pointers */
                            tmp2_span->next=NULL;
                            prev_span_info->scratch=(H5S_hyper_span_info_t *)tmp2_span;
                        } /* end if */
                        /* Span is disjoint, but has the same "down tree" selection */
                        else {
                            /* Release "down tree" information */
                            H5S_hyper_free_span_info(tmp_span->down);

                            /* Point at earlier span's "down tree" */
                            tmp_span->down=tmp2_span->down;

                            /* Increment reference count on shared "down tree" */
                            tmp_span->down->count++;
                        } /* end else */

                        /* Found span to merge into, break out now */
                        break;
                    } /* end if */

                    /* Advance to next span to check */
                    tmp2_span=tmp2_span->next;
                } /* end while */
            } /* end if */
        } /* end if */
        else {
            if((new_span = H5S_hyper_new_span(coords[0],coords[0],NULL,NULL))==NULL)
                HGOTO_ERROR(H5E_RESOURCE, H5E_NOSPACE, FAIL, "can't allocate hyperslab span")

            /* Add new span tree as span */
            HDassert(tmp_span);
            tmp_span->next=new_span;

            /* Make scratch pointer point to last span in list */
            tspan_info->scratch=(H5S_hyper_span_info_t *)new_span;

            /* Set the proper 'pstride' for new span */
            new_span->pstride=new_span->low-tmp_span->low;
        } /* end else */
    } /* end else */

done:
    FUNC_LEAVE_NOAPI(ret_value)
}   /* H5S_hyper_add_span_element_helper() */


/*--------------------------------------------------------------------------
 NAME
    H5S_hyper_add_span_element
 PURPOSE
    Add a single elment to a span tree
 USAGE
    herr_t H5S_hyper_add_span_element(space, span_tree, rank, coords)
        H5S_t *space;           IN/OUT: Pointer to dataspace to add coordinate to
        unsigned rank;          IN: Number of dimensions of coordinates
        hsize_t *coords;       IN: Location of element to add to span tree
 RETURNS
    Non-negative on success, negative on failure
 DESCRIPTION
    Add a single element to an existing span tree.
 GLOBAL VARIABLES
 COMMENTS, BUGS, ASSUMPTIONS
    Assumes that the element is not already in the dataspace's selection
 EXAMPLES
 REVISION LOG
--------------------------------------------------------------------------*/
herr_t
H5S_hyper_add_span_element(H5S_t *space, unsigned rank, hsize_t *coords)
{
    H5S_hyper_span_info_t *head = NULL;    /* Pointer to new head of span tree */
    herr_t      ret_value = SUCCEED;       /* Return value */

    FUNC_ENTER_NOAPI_NOINIT

    HDassert(space);
    HDassert(rank > 0);
    HDassert(coords);

    /* Check if this is the first element in the selection */
    if(NULL == space->select.sel_info.hslab) {
        /* Allocate a span info node */
        if(NULL == (head = H5FL_MALLOC(H5S_hyper_span_info_t)))
            HGOTO_ERROR(H5E_RESOURCE, H5E_NOSPACE, FAIL, "can't allocate hyperslab span")

        /* Set the reference count */
        head->count = 1;

        /* Reset the scratch pad space */
        head->scratch = 0;

        /* Build span tree for this coordinate */
        if(NULL == (head->head = H5S_hyper_coord_to_span(rank, coords)))
            HGOTO_ERROR(H5E_RESOURCE, H5E_NOSPACE, FAIL, "can't allocate hyperslab span")

        /* Allocate selection info */
        if(NULL == (space->select.sel_info.hslab = H5FL_MALLOC(H5S_hyper_sel_t)))
            HGOTO_ERROR(H5E_RESOURCE, H5E_NOSPACE, FAIL, "can't allocate hyperslab info")

        /* Set the selection to the new span tree */
        space->select.sel_info.hslab->span_lst = head;

        /* Set selection type */
        space->select.type = H5S_sel_hyper;

        /* Reset "regular" hyperslab flag */
        space->select.sel_info.hslab->diminfo_valid = FALSE;

        /* Set unlim_dim */
        space->select.sel_info.hslab->unlim_dim = -1;

        /* Set # of elements in selection */
        space->select.num_elem = 1;
    } /* end if */
    else {
        if(H5S_hyper_add_span_element_helper(space->select.sel_info.hslab->span_lst, rank, coords) < 0)
            HGOTO_ERROR(H5E_RESOURCE, H5E_NOSPACE, FAIL, "can't allocate hyperslab span")

        /* Increment # of elements in selection */
        space->select.num_elem++;
    } /* end else */

done:
    if(ret_value < 0)
        if(head)
            H5S_hyper_free_span_info(head);

    FUNC_LEAVE_NOAPI(ret_value)
}   /* H5S_hyper_add_span_element() */


/*--------------------------------------------------------------------------
 NAME
    H5S_hyper_reset_scratch
 PURPOSE
    Reset the scratch information for span tree
 USAGE
    herr_t H5S_hyper_reset_scratch(space)
        H5S_t *space;           IN/OUT: Pointer to dataspace to reset scratch pointers
 RETURNS
    Non-negative on success, negative on failure
 DESCRIPTION
    Resets the "scratch" pointers used for various tasks in computing hyperslab
    spans.
 GLOBAL VARIABLES
 COMMENTS, BUGS, ASSUMPTIONS
 EXAMPLES
 REVISION LOG
--------------------------------------------------------------------------*/
herr_t
H5S_hyper_reset_scratch(H5S_t *space)
{
    FUNC_ENTER_NOAPI_NOINIT_NOERR

    HDassert(space);

    /* Check if there are spans in the span tree */
    if(space->select.sel_info.hslab->span_lst != NULL)
        /* Reset the scratch pointers for the next routine which needs them */
        H5S_hyper_span_scratch(space->select.sel_info.hslab->span_lst, NULL);

    FUNC_LEAVE_NOAPI(SUCCEED)
}   /* H5S_hyper_reset_scratch() */


/*--------------------------------------------------------------------------
 NAME
    H5S_hyper_convert
 PURPOSE
    Convert a compatible selection to span tree form
 USAGE
    herr_t H5S_hyper_convert(space)
        H5S_t *space;           IN/OUT: Pointer to dataspace to convert
 RETURNS
    Non-negative on success, negative on failure
 DESCRIPTION
    Converts a compatible selection (currently only "all" selections) to the
    span-tree form of a hyperslab selection. (Point and "none" selection aren't
    currently supported and hyperslab selection always have the span-tree form
    available).
 GLOBAL VARIABLES
 COMMENTS, BUGS, ASSUMPTIONS
 EXAMPLES
 REVISION LOG
--------------------------------------------------------------------------*/
herr_t
H5S_hyper_convert(H5S_t *space)
{
    herr_t      ret_value=SUCCEED;       /* Return value */

    FUNC_ENTER_NOAPI_NOINIT

    HDassert(space);

    /* Check the type of selection */
    switch(H5S_GET_SELECT_TYPE(space)) {
        case H5S_SEL_ALL:    /* All elements selected in dataspace */
            /* Convert current "all" selection to "real" hyperslab selection */
            {
                hsize_t tmp_start[H5O_LAYOUT_NDIMS];   /* Temporary start information */
                hsize_t tmp_stride[H5O_LAYOUT_NDIMS];   /* Temporary stride information */
                hsize_t tmp_count[H5O_LAYOUT_NDIMS];    /* Temporary count information */
                hsize_t tmp_block[H5O_LAYOUT_NDIMS];    /* Temporary block information */
                unsigned u;                             /* Local index variable */

                /* Fill in temporary information for the dimensions */
                for(u=0; u<space->extent.rank; u++) {
                    tmp_start[u]=0;
                    tmp_stride[u]=1;
                    tmp_count[u]=1;
                    tmp_block[u]=space->extent.size[u];
                } /* end for */

                /* Convert to hyperslab selection */
                if(H5S_select_hyperslab(space,H5S_SELECT_SET,tmp_start,tmp_stride,tmp_count,tmp_block)<0)
                    HGOTO_ERROR(H5E_DATASPACE, H5E_CANTDELETE, FAIL, "can't convert selection")
            } /* end case */
            break;

        case H5S_SEL_HYPERSLABS:        /* Hyperslab selection */
            break;

        case H5S_SEL_NONE:   /* No elements selected in dataspace */
        case H5S_SEL_POINTS: /* Point selection */
        case H5S_SEL_ERROR:  /* Selection error */
        case H5S_SEL_N:      /* Selection count */
        default:
            HGOTO_ERROR(H5E_ARGS, H5E_UNSUPPORTED, FAIL, "can't convert to span tree selection")
    } /* end switch */

done:
    FUNC_LEAVE_NOAPI(ret_value)
}   /* H5S_hyper_convert() */

#ifdef LATER

/*--------------------------------------------------------------------------
 NAME
    H5S_hyper_intersect_helper
 PURPOSE
    Helper routine to detect intersections in span trees
 USAGE
    htri_t H5S_hyper_intersect_helper(spans1, spans2)
        H5S_hyper_span_info_t *spans1;     IN: First span tree to operate with
        H5S_hyper_span_info_t *spans2;     IN: Second span tree to operate with
 RETURNS
    Non-negative on success, negative on failure
 DESCRIPTION
    Quickly detect intersections between two span trees
 GLOBAL VARIABLES
 COMMENTS, BUGS, ASSUMPTIONS
 EXAMPLES
 REVISION LOG
--------------------------------------------------------------------------*/
static htri_t
H5S_hyper_intersect_helper (H5S_hyper_span_info_t *spans1, H5S_hyper_span_info_t *spans2)
{
    H5S_hyper_span_t *curr1;    /* Pointer to current span in 1st span tree */
    H5S_hyper_span_t *curr2;    /* Pointer to current span in 2nd span tree */
    htri_t status;              /* Status from recursive call */
    htri_t ret_value=FALSE;     /* Return value */

    FUNC_ENTER_NOAPI_NOINIT

    /* Sanity check */
    HDassert((spans1 && spans2) || (spans1 == NULL && spans2 == NULL));

    /* "NULL" span trees compare as overlapping */
    if(spans1==NULL && spans2==NULL)
        HGOTO_DONE(TRUE);

    /* Get the span lists for each span in this tree */
    curr1=spans1->head;
    curr2=spans2->head;

    /* Iterate over the spans in each tree */
    while(curr1!=NULL && curr2!=NULL) {
        /* Check for 1st span entirely before 2nd span */
        if(curr1->high<curr2->low)
            curr1=curr1->next;
        /* Check for 2nd span entirely before 1st span */
        else if(curr2->high<curr1->low)
            curr2=curr2->next;
        /* Spans must overlap */
        else {
            /* Recursively check spans in next dimension down */
            if((status=H5S_hyper_intersect_helper(curr1->down,curr2->down))<0)
                HGOTO_ERROR(H5E_DATASPACE, H5E_BADSELECT, FAIL, "can't perform hyperslab intersection check")

            /* If there is a span intersection in the down dimensions, the span trees overlap */
            if(status==TRUE)
                HGOTO_DONE(TRUE);

            /* No intersection in down dimensions, advance to next span */
            if(curr1->high<curr2->high)
                curr1=curr1->next;
            else
                curr2=curr2->next;
        } /* end else */
    } /* end while */

done:
    FUNC_LEAVE_NOAPI(ret_value)
}   /* H5S_hyper_intersect_helper() */


/*--------------------------------------------------------------------------
 NAME
    H5S_hyper_intersect
 PURPOSE
    Detect intersections in span trees
 USAGE
    htri_t H5S_hyper_intersect(space1, space2)
        H5S_t *space1;     IN: First dataspace to operate on span tree
        H5S_t *space2;     IN: Second dataspace to operate on span tree
 RETURNS
    Non-negative on success, negative on failure
 DESCRIPTION
    Quickly detect intersections between two span trees
 GLOBAL VARIABLES
 COMMENTS, BUGS, ASSUMPTIONS
 EXAMPLES
 REVISION LOG
--------------------------------------------------------------------------*/
htri_t
H5S_hyper_intersect (H5S_t *space1, H5S_t *space2)
{
    htri_t ret_value=FAIL;      /* Return value */

    FUNC_ENTER_NOAPI_NOINIT

    /* Sanity check */
    HDassert(space1);
    HDassert(space2);

    /* Check that the space selections both have span trees */
    if(space1->select.sel_info.hslab->span_lst==NULL ||
            space2->select.sel_info.hslab->span_lst==NULL)
        HGOTO_ERROR(H5E_DATASPACE, H5E_UNINITIALIZED, FAIL, "dataspace does not have span tree")

    /* Check that the dataspaces are both the same rank */
    if(space1->extent.rank!=space2->extent.rank)
        HGOTO_ERROR(H5E_DATASPACE, H5E_BADRANGE, FAIL, "dataspace ranks don't match")

    /* Perform the span-by-span intersection check */
    if((ret_value=H5S_hyper_intersect_helper(space1->select.sel_info.hslab->span_lst,space2->select.sel_info.hslab->span_lst))<0)
        HGOTO_ERROR(H5E_DATASPACE, H5E_BADSELECT, FAIL, "can't perform hyperslab intersection check")

done:
    FUNC_LEAVE_NOAPI(ret_value)
}   /* H5S_hyper_intersect() */
#endif /* LATER */


/*--------------------------------------------------------------------------
 NAME
    H5S_hyper_intersect_block_helper
 PURPOSE
    Helper routine to detect intersections in span trees
 USAGE
    htri_t H5S_hyper_intersect_block_helper(spans, start, end)
        H5S_hyper_span_info_t *spans;     IN: First span tree to operate with
        hssize_t *offset;   IN: Selection offset coordinate
        hsize_t *start;    IN: Starting coordinate for block
        hsize_t *end;      IN: Ending coordinate for block
 RETURN
    Non-negative on success, negative on failure
 DESCRIPTION
    Quickly detect intersections between span tree and block
 GLOBAL VARIABLES
 COMMENTS, BUGS, ASSUMPTIONS
 EXAMPLES
 REVISION LOG
--------------------------------------------------------------------------*/
static htri_t
H5S_hyper_intersect_block_helper (const H5S_hyper_span_info_t *spans, hsize_t *start, hsize_t *end)
{
    H5S_hyper_span_t *curr;     /* Pointer to current span in 1st span tree */
    htri_t status;              /* Status from recursive call */
    htri_t ret_value=FALSE;     /* Return value */

    FUNC_ENTER_NOAPI_NOINIT

    /* Sanity check */
    HDassert(spans);
    HDassert(start);
    HDassert(end);

    /* Get the span list for spans in this tree */
    curr=spans->head;

    /* Iterate over the spans in the tree */
    while(curr!=NULL) {
        /* Check for span entirely before block */
        if(curr->high < *start)
            /* Advance to next span in this dimension */
            curr=curr->next;
        /* If this span is past the end of the block, then we're done in this dimension */
        else if(curr->low > *end)
            HGOTO_DONE(FALSE)
        /* block & span overlap */
        else {
            if(curr->down==NULL)
                HGOTO_DONE(TRUE)
            else {
                /* Recursively check spans in next dimension down */
                if((status=H5S_hyper_intersect_block_helper(curr->down,start+1,end+1))<0)
                    HGOTO_ERROR(H5E_DATASPACE, H5E_BADSELECT, FAIL, "can't perform hyperslab intersection check")

                /* If there is a span intersection in the down dimensions, the span trees overlap */
                if(status==TRUE)
                    HGOTO_DONE(TRUE);

                /* No intersection in down dimensions, advance to next span */
                curr=curr->next;
            } /* end else */
        } /* end else */
    } /* end while */

done:
    FUNC_LEAVE_NOAPI(ret_value)
}   /* H5S_hyper_intersect_block_helper() */


/*--------------------------------------------------------------------------
 NAME
    H5S_hyper_intersect_block
 PURPOSE
    Detect intersections in span trees
 USAGE
    htri_t H5S_hyper_intersect_block(space, start, end)
        H5S_t *space;       IN: First dataspace to operate on span tree
        hssize_t *start;    IN: Starting coordinate for block
        hssize_t *end;      IN: Ending coordinate for block
 RETURNS
    Non-negative on success, negative on failure
 DESCRIPTION
    Quickly detect intersections between span tree and block
 GLOBAL VARIABLES
 COMMENTS, BUGS, ASSUMPTIONS
 EXAMPLES
 REVISION LOG
--------------------------------------------------------------------------*/
htri_t
H5S_hyper_intersect_block (H5S_t *space, hsize_t *start, hsize_t *end)
{
    htri_t ret_value=FAIL;      /* Return value */

    FUNC_ENTER_NOAPI_NOINIT

    /* Sanity check */
    HDassert(space);
    HDassert(start);
    HDassert(end);

    /* Check for 'all' selection, instead of a hyperslab selection */
    /* (Technically, this shouldn't be in the "hyperslab" routines...) */
    if(H5S_GET_SELECT_TYPE(space)==H5S_SEL_ALL)
        HGOTO_DONE(TRUE);

    /* Check that the space selection has a span tree */
    if(space->select.sel_info.hslab->span_lst==NULL)
        if(H5S_hyper_generate_spans(space)<0)
            HGOTO_ERROR(H5E_DATASPACE, H5E_UNINITIALIZED, FAIL, "dataspace does not have span tree")

    /* Perform the span-by-span intersection check */
    if((ret_value=H5S_hyper_intersect_block_helper(space->select.sel_info.hslab->span_lst,start,end))<0)
        HGOTO_ERROR(H5E_DATASPACE, H5E_BADSELECT, FAIL, "can't perform hyperslab intersection check")

done:
    FUNC_LEAVE_NOAPI(ret_value)
}   /* H5S_hyper_intersect_block() */


/*--------------------------------------------------------------------------
 NAME
    H5S_hyper_adjust_helper_u
 PURPOSE
    Helper routine to adjust offsets in span trees
 USAGE
    herr_t H5S_hyper_adjust_helper_u(spans, offset)
        H5S_hyper_span_info_t *spans;   IN: Span tree to operate with
        const hsize_t *offset;         IN: Offset to subtract
 RETURNS
    Non-negative on success, negative on failure
 DESCRIPTION
    Adjust the location of the spans in a span tree by subtracting an offset
 GLOBAL VARIABLES
 COMMENTS, BUGS, ASSUMPTIONS
 EXAMPLES
 REVISION LOG
--------------------------------------------------------------------------*/
static herr_t
H5S_hyper_adjust_helper_u (H5S_hyper_span_info_t *spans, const hsize_t *offset)
{
    H5S_hyper_span_t *span;     /* Pointer to current span in span tree */

    FUNC_ENTER_NOAPI_NOINIT_NOERR

    /* Sanity check */
    HDassert(spans);
    HDassert(offset);

    /* Check if we've already set this down span tree */
    if(spans->scratch!=(H5S_hyper_span_info_t *)~((size_t)NULL)) {
        /* Set the tree's scratch pointer */
        spans->scratch=(H5S_hyper_span_info_t *)~((size_t)NULL);

        /* Get the span lists for each span in this tree */
        span=spans->head;

        /* Iterate over the spans in tree */
        while(span!=NULL) {
            /* Adjust span offset */
            HDassert(span->low>=*offset);
            span->low-=*offset;
            span->high-=*offset;

            /* Recursively adjust spans in next dimension down */
            if(span->down!=NULL)
                H5S_hyper_adjust_helper_u(span->down,offset+1);

            /* Advance to next span in this dimension */
            span=span->next;
        } /* end while */
    } /* end if */

    FUNC_LEAVE_NOAPI(SUCCEED)
}   /* H5S_hyper_adjust_helper_u() */


/*--------------------------------------------------------------------------
 NAME
    H5S_hyper_adjust_u
 PURPOSE
    Adjust a hyperslab selection by subtracting an offset
 USAGE
    herr_t H5S_hyper_adjust_u(space,offset)
        H5S_t *space;           IN/OUT: Pointer to dataspace to adjust
        const hsize_t *offset; IN: Offset to subtract
 RETURNS
    Non-negative on success, negative on failure
 DESCRIPTION
    Moves a hyperslab selection by subtracting an offset from it.
 GLOBAL VARIABLES
 COMMENTS, BUGS, ASSUMPTIONS
 EXAMPLES
 REVISION LOG
--------------------------------------------------------------------------*/
static herr_t
H5S_hyper_adjust_u(H5S_t *space, const hsize_t *offset)
{
    unsigned u;                         /* Local index variable */
    herr_t      ret_value=SUCCEED;       /* Return value */

    FUNC_ENTER_NOAPI_NOINIT

    HDassert(space);
    HDassert(offset);

    /* Subtract the offset from the "regular" coordinates, if they exist */
    if(space->select.sel_info.hslab->diminfo_valid) {
        for(u=0; u<space->extent.rank; u++) {
            HDassert(space->select.sel_info.hslab->opt_diminfo[u].start>=offset[u]);
            space->select.sel_info.hslab->opt_diminfo[u].start-=offset[u];
        } /* end for */
    } /* end if */

    /* Subtract the offset from the span tree coordinates, if they exist */
    if(space->select.sel_info.hslab->span_lst) {
        if(H5S_hyper_adjust_helper_u(space->select.sel_info.hslab->span_lst,offset)<0)
            HGOTO_ERROR(H5E_DATASPACE, H5E_BADSELECT, FAIL, "can't perform hyperslab offset adjustment")

        /* Reset the scratch pointers for the next routine which needs them */
        H5S_hyper_span_scratch(space->select.sel_info.hslab->span_lst, NULL);
    } /* end if */

done:
    FUNC_LEAVE_NOAPI(ret_value)
}   /* H5S_hyper_adjust_u() */


/*-------------------------------------------------------------------------
 * Function:	H5S_hyper_project_scalar
 *
 * Purpose:	Projects a single element hyperslab selection into a scalar
 *              dataspace
 *
 * Return:	non-negative on success, negative on failure.
 *
 * Programmer:	Quincey Koziol
 *              Sunday, July 18, 2010
 *
 *-------------------------------------------------------------------------
 */
static herr_t
H5S_hyper_project_scalar(const H5S_t *space, hsize_t *offset)
{
    hsize_t block[H5S_MAX_RANK];     /* Block selected in base dataspace */
    herr_t ret_value = SUCCEED;         /* Return value */

    FUNC_ENTER_NOAPI_NOINIT

    /* Check args */
    HDassert(space && H5S_SEL_HYPERSLABS == H5S_GET_SELECT_TYPE(space));
    HDassert(offset);

    /* Check for a "regular" hyperslab selection */
    if(space->select.sel_info.hslab->diminfo_valid) {
        const H5S_hyper_dim_t *diminfo = space->select.sel_info.hslab->opt_diminfo; /* Alias for dataspace's diminfo information */
        unsigned u;                 /* Counter */

        /* Build the table of the initial offset */
        for(u = 0; u < space->extent.rank; u++) {
            block[u] = diminfo[u].start;

            /* Check for more than one hyperslab */
            if(diminfo[u].count > 1 || diminfo[u].block > 1)
                HGOTO_ERROR(H5E_DATASPACE, H5E_BADRANGE, FAIL, "hyperslab selection of one element has more than one node!")
        } /* end for */
    } /* end if */
    else {
        const H5S_hyper_span_t *curr;           /* Pointer to current hyperslab span */
        unsigned curr_dim;                      /* Current dimension being operated on */

        /* Advance down selected spans */
        curr = space->select.sel_info.hslab->span_lst->head;
        curr_dim = 0;
        while(curr) {
            /* Check for more than one span */
            if(curr->next || curr->low != curr->high)
                HGOTO_ERROR(H5E_DATASPACE, H5E_BADRANGE, FAIL, "hyperslab selection of one element has more than one node!")

            /* Save the location of the selection in current dimension */
            block[curr_dim] = curr->low;

            /* Advance down to next dimension */
            curr = curr->down->head;
            curr_dim++;
        } /* end while */
    } /* end else */

    /* Calculate offset of selection in projected buffer */
    *offset = H5VM_array_offset(space->extent.rank, space->extent.size, block); 

done:
    FUNC_LEAVE_NOAPI(ret_value)
}   /* H5S_hyper_project_scalar() */


/*-------------------------------------------------------------------------
 * Function:	H5S_hyper_project_simple_lower
 *
 * Purpose:	Projects a hyperslab selection onto/into a simple dataspace
 *              of a lower rank
 *
 * Return:	non-negative on success, negative on failure.
 *
 * Programmer:	Quincey Koziol
 *              Sunday, July 18, 2010
 *
 *-------------------------------------------------------------------------
 */
static herr_t
H5S_hyper_project_simple_lower(const H5S_t *base_space, H5S_t *new_space)
{
    H5S_hyper_span_info_t *down;        /* Pointer to list of spans */
    unsigned curr_dim;                  /* Current dimension being operated on */

    FUNC_ENTER_NOAPI_NOINIT_NOERR

    /* Check args */
    HDassert(base_space && H5S_SEL_HYPERSLABS == H5S_GET_SELECT_TYPE(base_space));
    HDassert(new_space);
    HDassert(new_space->extent.rank < base_space->extent.rank);

    /* Walk down the span tree until we reach the selection to project */
    down = base_space->select.sel_info.hslab->span_lst;
    curr_dim = 0;
    while(down && curr_dim < (base_space->extent.rank - new_space->extent.rank)) {
        /* Sanity check */
        HDassert(NULL == down->head->next);

        /* Advance down to next dimension */
        down = down->head->down;
        curr_dim++;
    } /* end while */
    HDassert(down);

    /* Share the underlying hyperslab span information */
    new_space->select.sel_info.hslab->span_lst = down;
    new_space->select.sel_info.hslab->span_lst->count++;

    FUNC_LEAVE_NOAPI(SUCCEED)
}   /* H5S_hyper_project_simple_lower() */


/*-------------------------------------------------------------------------
 * Function:	H5S_hyper_project_simple_higher
 *
 * Purpose:	Projects a hyperslab selection onto/into a simple dataspace
 *              of a higher rank
 *
 * Return:	non-negative on success, negative on failure.
 *
 * Programmer:	Quincey Koziol
 *              Sunday, July 18, 2010
 *
 *-------------------------------------------------------------------------
 */
static herr_t
H5S_hyper_project_simple_higher(const H5S_t *base_space, H5S_t *new_space)
{
    H5S_hyper_span_t *prev_span = NULL; /* Pointer to previous list of spans */
    unsigned curr_dim;                  /* Current dimension being operated on */
    herr_t ret_value = SUCCEED;         /* Return value */

    FUNC_ENTER_NOAPI_NOINIT

    /* Check args */
    HDassert(base_space && H5S_SEL_HYPERSLABS == H5S_GET_SELECT_TYPE(base_space));
    HDassert(new_space);
    HDassert(new_space->extent.rank > base_space->extent.rank);

    /* Create nodes until reaching the correct # of dimensions */
    new_space->select.sel_info.hslab->span_lst = NULL;
    curr_dim = 0;
    while(curr_dim < (new_space->extent.rank - base_space->extent.rank)) {
        H5S_hyper_span_info_t *new_span_info;  /* Pointer to list of spans */
        H5S_hyper_span_t *new_span;     /* Temporary hyperslab span */

        /* Allocate a new span_info node */
        if(NULL == (new_span_info = H5FL_MALLOC(H5S_hyper_span_info_t))) {
            if(prev_span)
                if(H5S_hyper_free_span(prev_span) < 0)
                    HERROR(H5E_DATASPACE, H5E_CANTFREE, "can't free hyperslab span");
            HGOTO_ERROR(H5E_DATASPACE, H5E_CANTALLOC, FAIL, "can't allocate hyperslab span info")
        } /* end if */

        /* Check for linking into higher span */
        if(prev_span)
            prev_span->down = new_span_info;

        /* Allocate a new node */
        if(NULL == (new_span = H5S_hyper_new_span(0, 0, NULL, NULL))) {
            HDassert(new_span_info);
            if(!prev_span)
                (void)H5FL_FREE(H5S_hyper_span_info_t, new_span_info);
            HGOTO_ERROR(H5E_DATASPACE, H5E_CANTALLOC, FAIL, "can't allocate hyperslab span")
        } /* end if */

        /* Set the span_info information */
        new_span_info->count = 1;
        new_span_info->scratch = NULL;
        new_span_info->head = new_span;

        /* Attach to new space, if top span info */
        if(NULL == new_space->select.sel_info.hslab->span_lst)
            new_space->select.sel_info.hslab->span_lst = new_span_info;

        /* Remember previous span info */
        prev_span = new_span;

        /* Advance to next dimension */
        curr_dim++;
    } /* end while */
    HDassert(new_space->select.sel_info.hslab->span_lst);
    HDassert(prev_span);

    /* Share the underlying hyperslab span information */
    prev_span->down = base_space->select.sel_info.hslab->span_lst;
    prev_span->down->count++;

done:
    if(ret_value < 0 && new_space->select.sel_info.hslab->span_lst) {
        if(new_space->select.sel_info.hslab->span_lst->head)
            if(H5S_hyper_free_span(
                    new_space->select.sel_info.hslab->span_lst->head) < 0)
                HDONE_ERROR(H5E_DATASPACE, H5E_CANTFREE, FAIL, "can't free hyperslab span")

        new_space->select.sel_info.hslab->span_lst = H5FL_FREE(H5S_hyper_span_info_t, new_space->select.sel_info.hslab->span_lst);
    } /* end if */

    FUNC_LEAVE_NOAPI(ret_value)
}   /* H5S_hyper_project_simple_higher() */


/*-------------------------------------------------------------------------
 * Function:	H5S_hyper_project_simple
 *
 * Purpose:	Projects a hyperslab selection onto/into a simple dataspace
 *              of a different rank
 *
 * Return:	non-negative on success, negative on failure.
 *
 * Programmer:	Quincey Koziol
 *              Sunday, July 18, 2010
 *
 *-------------------------------------------------------------------------
 */
static herr_t
H5S_hyper_project_simple(const H5S_t *base_space, H5S_t *new_space, hsize_t *offset)
{
    herr_t ret_value = SUCCEED;         /* Return value */

    FUNC_ENTER_NOAPI_NOINIT

    /* Check args */
    HDassert(base_space && H5S_SEL_HYPERSLABS == H5S_GET_SELECT_TYPE(base_space));
    HDassert(new_space);
    HDassert(offset);

    /* We are setting a new selection, remove any current selection in new dataspace */
    if(H5S_SELECT_RELEASE(new_space) < 0)
        HGOTO_ERROR(H5E_DATASPACE, H5E_CANTDELETE, FAIL, "can't release selection")

    /* Allocate space for the hyperslab selection information */
    if(NULL == (new_space->select.sel_info.hslab = H5FL_MALLOC(H5S_hyper_sel_t)))
        HGOTO_ERROR(H5E_RESOURCE, H5E_NOSPACE, FAIL, "can't allocate hyperslab info")

    /* Set unlim_dim */
    new_space->select.sel_info.hslab->unlim_dim = -1;

    /* Check for a "regular" hyperslab selection */
    if(base_space->select.sel_info.hslab->diminfo_valid) {
        unsigned base_space_dim;    /* Current dimension in the base dataspace */
        unsigned new_space_dim;     /* Current dimension in the new dataspace */

        /* Check if the new space's rank is < or > base space's rank */
        if(new_space->extent.rank < base_space->extent.rank) {
            const H5S_hyper_dim_t *opt_diminfo = base_space->select.sel_info.hslab->opt_diminfo; /* Alias for dataspace's diminfo information */
            hsize_t block[H5S_MAX_RANK];     /* Block selected in base dataspace */
            unsigned u;         /* Local index variable */

            /* Compute the offset for the down-projection */
            HDmemset(block, 0, sizeof(block));
            for(u = 0; u < (base_space->extent.rank - new_space->extent.rank); u++)
                block[u] = opt_diminfo[u].start;
            *offset = H5VM_array_offset(base_space->extent.rank, base_space->extent.size, block); 

            /* Set the correct dimensions for the base & new spaces */
            base_space_dim = base_space->extent.rank - new_space->extent.rank;
            new_space_dim = 0;
        } /* end if */
        else {
            HDassert(new_space->extent.rank > base_space->extent.rank);

            /* The offset is zero when projected into higher dimensions */
            *offset = 0;

            /* Set the diminfo information for the higher dimensions */
            for(new_space_dim = 0; new_space_dim < (new_space->extent.rank - base_space->extent.rank); new_space_dim++) {
                new_space->select.sel_info.hslab->app_diminfo[new_space_dim].start = 0;
                new_space->select.sel_info.hslab->app_diminfo[new_space_dim].stride = 1;
                new_space->select.sel_info.hslab->app_diminfo[new_space_dim].count = 1;
                new_space->select.sel_info.hslab->app_diminfo[new_space_dim].block = 1;

                new_space->select.sel_info.hslab->opt_diminfo[new_space_dim].start = 0;
                new_space->select.sel_info.hslab->opt_diminfo[new_space_dim].stride = 1;
                new_space->select.sel_info.hslab->opt_diminfo[new_space_dim].count = 1;
                new_space->select.sel_info.hslab->opt_diminfo[new_space_dim].block = 1;
            } /* end for */

            /* Start at beginning of base space's dimension info */
            base_space_dim = 0;
        } /* end else */

        /* Copy the diminfo */
        while(base_space_dim < base_space->extent.rank) {
            new_space->select.sel_info.hslab->app_diminfo[new_space_dim].start = 
                    base_space->select.sel_info.hslab->app_diminfo[base_space_dim].start;
            new_space->select.sel_info.hslab->app_diminfo[new_space_dim].stride = 
                    base_space->select.sel_info.hslab->app_diminfo[base_space_dim].stride;
            new_space->select.sel_info.hslab->app_diminfo[new_space_dim].count = 
                    base_space->select.sel_info.hslab->app_diminfo[base_space_dim].count;
            new_space->select.sel_info.hslab->app_diminfo[new_space_dim].block = 
                    base_space->select.sel_info.hslab->app_diminfo[base_space_dim].block;

            new_space->select.sel_info.hslab->opt_diminfo[new_space_dim].start = 
                    base_space->select.sel_info.hslab->opt_diminfo[base_space_dim].start;
            new_space->select.sel_info.hslab->opt_diminfo[new_space_dim].stride =
                    base_space->select.sel_info.hslab->opt_diminfo[base_space_dim].stride;
            new_space->select.sel_info.hslab->opt_diminfo[new_space_dim].count = 
                    base_space->select.sel_info.hslab->opt_diminfo[base_space_dim].count;
            new_space->select.sel_info.hslab->opt_diminfo[new_space_dim].block = 
                    base_space->select.sel_info.hslab->opt_diminfo[base_space_dim].block;

            /* Advance to next dimensions */
            base_space_dim++;
            new_space_dim++;
        } /* end for */

        /* Indicate that the dimension information is valid */
        new_space->select.sel_info.hslab->diminfo_valid = TRUE;

        /* Indicate that there's no slab information */
        new_space->select.sel_info.hslab->span_lst = NULL;
    } /* end if */
    else {
        /* Check if the new space's rank is < or > base space's rank */
        if(new_space->extent.rank < base_space->extent.rank) {
            const H5S_hyper_span_t *curr;    /* Pointer to current hyperslab span */
            hsize_t block[H5S_MAX_RANK];     /* Block selected in base dataspace */
            unsigned curr_dim;               /* Current dimension being operated on */

            /* Clear the block buffer */
            HDmemset(block, 0, sizeof(block));

            /* Advance down selected spans */
            curr = base_space->select.sel_info.hslab->span_lst->head;
            curr_dim = 0;
            while(curr && curr_dim < (base_space->extent.rank - new_space->extent.rank)) {
                /* Save the location of the selection in current dimension */
                block[curr_dim] = curr->low;

                /* Advance down to next dimension */
                curr = curr->down->head;
                curr_dim++;
            } /* end while */

            /* Compute the offset for the down-projection */
            *offset = H5VM_array_offset(base_space->extent.rank, base_space->extent.size, block); 

            /* Project the base space's selection down in less dimensions */
            if(H5S_hyper_project_simple_lower(base_space, new_space) < 0)
                HGOTO_ERROR(H5E_DATASPACE, H5E_CANTSELECT, FAIL, "can't project hyperslab selection into less dimensions")
        } /* end if */
        else {
            HDassert(new_space->extent.rank > base_space->extent.rank);

            /* The offset is zero when projected into higher dimensions */
            *offset = 0;

            /* Project the base space's selection down in less dimensions */
            if(H5S_hyper_project_simple_higher(base_space, new_space) < 0)
                HGOTO_ERROR(H5E_DATASPACE, H5E_CANTSELECT, FAIL, "can't project hyperslab selection into less dimensions")
        } /* end else */

        /* Indicate that the dimension information is not valid */
        new_space->select.sel_info.hslab->diminfo_valid = FALSE;
    } /* end else */

    /* Number of elements selected will be the same */
    new_space->select.num_elem = base_space->select.num_elem;

    /* Set selection type */
    new_space->select.type = H5S_sel_hyper;

done:
    FUNC_LEAVE_NOAPI(ret_value)
}   /* H5S_hyper_project_simple() */


/*--------------------------------------------------------------------------
 NAME
    H5S_hyper_adjust_helper_s
 PURPOSE
    Helper routine to adjust offsets in span trees
 USAGE
    herr_t H5S_hyper_adjust_helper_s(spans, offset)
        H5S_hyper_span_info_t *spans;   IN: Span tree to operate with
        const hssize_t *offset;         IN: Offset to subtract
 RETURNS
    Non-negative on success, negative on failure
 DESCRIPTION
    Adjust the location of the spans in a span tree by subtracting an offset
 GLOBAL VARIABLES
 COMMENTS, BUGS, ASSUMPTIONS
 EXAMPLES
 REVISION LOG
--------------------------------------------------------------------------*/
static herr_t
H5S_hyper_adjust_helper_s(H5S_hyper_span_info_t *spans, const hssize_t *offset)
{
    H5S_hyper_span_t *span;     /* Pointer to current span in span tree */

    FUNC_ENTER_NOAPI_NOINIT_NOERR

    /* Sanity check */
    HDassert(spans);
    HDassert(offset);

    /* Check if we've already set this down span tree */
    if(spans->scratch != (H5S_hyper_span_info_t *)~((size_t)NULL)) {
        /* Set the tree's scratch pointer */
        spans->scratch = (H5S_hyper_span_info_t *)~((size_t)NULL);

        /* Get the span lists for each span in this tree */
        span = spans->head;

        /* Iterate over the spans in tree */
        while(span != NULL) {
            /* Adjust span offset */
            HDassert((hssize_t)span->low >= *offset);
            span->low = (hsize_t)((hssize_t)span->low - *offset);
            span->high = (hsize_t)((hssize_t)span->high - *offset);

            /* Recursively adjust spans in next dimension down */
            if(span->down != NULL)
                H5S_hyper_adjust_helper_s(span->down, offset + 1);

            /* Advance to next span in this dimension */
            span = span->next;
        } /* end while */
    } /* end if */

    FUNC_LEAVE_NOAPI(SUCCEED)
}   /* H5S_hyper_adjust_helper_s() */


/*--------------------------------------------------------------------------
 NAME
    H5S_hyper_adjust_s
 PURPOSE
    Adjust a hyperslab selection by subtracting an offset
 USAGE
    herr_t H5S_hyper_adjust_s(space,offset)
        H5S_t *space;           IN/OUT: Pointer to dataspace to adjust
        const hssize_t *offset; IN: Offset to subtract
 RETURNS
    Non-negative on success, negative on failure
 DESCRIPTION
    Moves a hyperslab selection by subtracting an offset from it.
 GLOBAL VARIABLES
 COMMENTS, BUGS, ASSUMPTIONS
 EXAMPLES
 REVISION LOG
--------------------------------------------------------------------------*/
herr_t
H5S_hyper_adjust_s(H5S_t *space, const hssize_t *offset)
{
    unsigned u;                         /* Local index variable */
    herr_t      ret_value = SUCCEED;    /* Return value */

    FUNC_ENTER_NOAPI_NOINIT

    HDassert(space);
    HDassert(offset);

    /* Subtract the offset from the "regular" coordinates, if they exist */
    if(space->select.sel_info.hslab->diminfo_valid) {
        for(u = 0; u < space->extent.rank; u++) {
            HDassert((hssize_t)space->select.sel_info.hslab->opt_diminfo[u].start >= offset[u]);
            space->select.sel_info.hslab->opt_diminfo[u].start = (hsize_t)((hssize_t)space->select.sel_info.hslab->opt_diminfo[u].start - offset[u]);
        } /* end for */
    } /* end if */

    /* Subtract the offset from the span tree coordinates, if they exist */
    if(space->select.sel_info.hslab->span_lst) {
        if(H5S_hyper_adjust_helper_s(space->select.sel_info.hslab->span_lst, offset) < 0)
            HGOTO_ERROR(H5E_DATASPACE, H5E_BADSELECT, FAIL, "can't perform hyperslab offset adjustment")

        /* Reset the scratch pointers for the next routine which needs them */
        H5S_hyper_span_scratch(space->select.sel_info.hslab->span_lst, NULL);
    } /* end if */

done:
    FUNC_LEAVE_NOAPI(ret_value)
}   /* H5S_hyper_adjust_s() */


/*--------------------------------------------------------------------------
 NAME
    H5S_hyper_normalize_offset
 PURPOSE
    "Normalize" a hyperslab selection by adjusting it's coordinates by the
    amount of the selection offset.
 USAGE
    herr_t H5S_hyper_normalize_offset(space, old_offset)
        H5S_t *space;           IN/OUT: Pointer to dataspace to move
        hssize_t *old_offset;   OUT: Pointer to space to store old offset
 RETURNS
    Non-negative on success, negative on failure
 DESCRIPTION
    Copies the current selection offset into the array provided, then
    inverts the selection offset, subtracts the offset from the hyperslab
    selection and resets the offset to zero.
 GLOBAL VARIABLES
 COMMENTS, BUGS, ASSUMPTIONS
 EXAMPLES
 REVISION LOG
--------------------------------------------------------------------------*/
htri_t
H5S_hyper_normalize_offset(H5S_t *space, hssize_t *old_offset)
{
    unsigned u;                         /* Local index variable */
    herr_t ret_value = FALSE;           /* Return value */

    FUNC_ENTER_NOAPI_NOINIT

    HDassert(space);

    /* Check for hyperslab selection & offset changed */
    if(H5S_GET_SELECT_TYPE(space) == H5S_SEL_HYPERSLABS && space->select.offset_changed) {
        /* Copy & invert the selection offset */
        for(u = 0; u<space->extent.rank; u++) {
            old_offset[u] = space->select.offset[u];
            space->select.offset[u] = -space->select.offset[u];
        } /* end for */

        /* Call the existing 'adjust' routine */
        if(H5S_hyper_adjust_s(space, space->select.offset) < 0)
            HGOTO_ERROR(H5E_DATASPACE, H5E_BADSELECT, FAIL, "can't perform hyperslab normalization")

        /* Zero out the selection offset */
        HDmemset(space->select.offset, 0, sizeof(hssize_t) * space->extent.rank);

        /* Indicate that the offset was normalized */
        ret_value = TRUE;
    } /* end if */

done:
    FUNC_LEAVE_NOAPI(ret_value)
}   /* H5S_hyper_normalize_offset() */


/*--------------------------------------------------------------------------
 NAME
    H5S_hyper_denormalize_offset
 PURPOSE
    "Denormalize" a hyperslab selection by reverse adjusting it's coordinates
    by the amount of the former selection offset.
 USAGE
    herr_t H5S_hyper_normalize_offset(space, old_offset)
        H5S_t *space;           IN/OUT: Pointer to dataspace to move
        hssize_t *old_offset;   IN: Pointer to old offset array
 RETURNS
    Non-negative on success, negative on failure
 DESCRIPTION
    Subtracts the old offset from the current selection (canceling out the
    effect of the "normalize" routine), then restores the old offset into
    the dataspace.
 GLOBAL VARIABLES
 COMMENTS, BUGS, ASSUMPTIONS
 EXAMPLES
 REVISION LOG
--------------------------------------------------------------------------*/
herr_t
H5S_hyper_denormalize_offset(H5S_t *space, const hssize_t *old_offset)
{
    herr_t      ret_value = SUCCEED;    /* Return value */

    FUNC_ENTER_NOAPI_NOINIT

    HDassert(space);
    HDassert(H5S_GET_SELECT_TYPE(space) == H5S_SEL_HYPERSLABS);

    /* Call the existing 'adjust' routine */
    if(H5S_hyper_adjust_s(space, old_offset) < 0)
        HGOTO_ERROR(H5E_DATASPACE, H5E_BADSELECT, FAIL, "can't perform hyperslab normalization")

    /* Copy the selection offset over */
    HDmemcpy(space->select.offset, old_offset, sizeof(hssize_t) * space->extent.rank);

done:
    FUNC_LEAVE_NOAPI(ret_value)
}   /* H5S_hyper_denormalize_offset() */


/*--------------------------------------------------------------------------
 NAME
    H5S_hyper_append_span
 PURPOSE
    Create a new span and append to span list
 USAGE
    herr_t H5S_hyper_append_span(prev_span, span_tree, low, high, down, next)
        H5S_hyper_span_t **prev_span;    IN/OUT: Pointer to previous span in list
        H5S_hyper_span_info_t **span_tree;  IN/OUT: Pointer to span tree to append to
        hsize_t low, high;         IN: Low and high bounds for new span node
        H5S_hyper_span_info_t *down;     IN: Down span tree for new node
        H5S_hyper_span_t *next;     IN: Next span for new node
 RETURNS
    Non-negative on success, negative on failure
 DESCRIPTION
    Create a new span node and append to a span list.  Update the previous
    span in the list also.
 GLOBAL VARIABLES
 COMMENTS, BUGS, ASSUMPTIONS
 EXAMPLES
 REVISION LOG
--------------------------------------------------------------------------*/
static herr_t
H5S_hyper_append_span (H5S_hyper_span_t **prev_span, H5S_hyper_span_info_t ** span_tree, hsize_t low, hsize_t high, H5S_hyper_span_info_t *down, H5S_hyper_span_t *next)
{
    H5S_hyper_span_t *new_span = NULL;
    herr_t      ret_value = SUCCEED;       /* Return value */

    FUNC_ENTER_NOAPI_NOINIT

    HDassert(prev_span);
    HDassert(span_tree);

    /* Check for adding first node to merged spans */
    if(*prev_span==NULL) {
        /* Allocate new span node to append to list */
        if((new_span = H5S_hyper_new_span(low,high,down,next))==NULL)
            HGOTO_ERROR(H5E_RESOURCE, H5E_NOSPACE, FAIL, "can't allocate hyperslab span")

        /* Make first node in span list */

        /* Check that we haven't already allocated a span tree */
        HDassert(*span_tree==NULL);

        /* Allocate a new span_info node */
        if((*span_tree = H5FL_MALLOC(H5S_hyper_span_info_t))==NULL)
            HGOTO_ERROR(H5E_RESOURCE, H5E_NOSPACE, FAIL, "can't allocate hyperslab span")

        /* Set the span tree's basic information */
        (*span_tree)->count=1;
        (*span_tree)->scratch=NULL;
        (*span_tree)->head=new_span;

        /* Update previous merged span */
        *prev_span=new_span;
    } /* end if */
    /* Merge or append to existing merged spans list */
    else {
        /* Check if span can just extend the previous merged span */
        if((((*prev_span)->high+1)==low) &&
                H5S_hyper_cmp_spans(down,(*prev_span)->down)==TRUE) {
            /* Extend previous merged span to include new high bound */
            (*prev_span)->high=high;
            (*prev_span)->nelem+=(high-low)+1;
        } /* end if */
        else {
            /* Allocate new span node to append to list */
            if((new_span = H5S_hyper_new_span(low,high,down,next))==NULL)
                HGOTO_ERROR(H5E_RESOURCE, H5E_NOSPACE, FAIL, "can't allocate hyperslab span")

            /* Check if there is actually a down span */
            if(new_span->down) {
                /* Check if the down spans for the new span node are the same as the previous span node */
                if(H5S_hyper_cmp_spans(new_span->down,(*prev_span)->down)==TRUE) {
                    /* Release the down span for the new node */
                    H5S_hyper_free_span_info(new_span->down);

                    /* Point the new node's down span at the previous node's down span */
                    new_span->down=(*prev_span)->down;

                    /* Increment the reference count to the shared down span */
                    new_span->down->count++;
                } /* end if */
            } /* end if */

            /* Indicate elements from previous span */
            new_span->pstride=low-(*prev_span)->low;

            /* Append to end of merged spans list */
            (*prev_span)->next=new_span;
            *prev_span=new_span;
        } /* end else */
    } /* end else */

done:
    if(ret_value < 0) {
        if(new_span)
            if(H5S_hyper_free_span(new_span) < 0)
                HDONE_ERROR(H5E_DATASPACE, H5E_CANTFREE, FAIL, "failed to release new hyperslab span")
    } /* end if */

    FUNC_LEAVE_NOAPI(ret_value)
}   /* H5S_hyper_append_span() */


/*--------------------------------------------------------------------------
 NAME
    H5S_hyper_clip_spans
 PURPOSE
    Clip a new span tree against the current spans in the hyperslab selection
 USAGE
    herr_t H5S_hyper_clip_spans(span_a, span_b, a_not_b, a_and_b, b_not_a)
        H5S_hyper_span_t *a_spans;    IN: Span tree 'a' to clip with.
        H5S_hyper_span_t *b_spans;    IN: Span tree 'b' to clip with.
        H5S_hyper_span_t **a_not_b;  OUT: Span tree of 'a' hyperslab spans which
                                            doesn't overlap with 'b' hyperslab
                                            spans.
        H5S_hyper_span_t **a_and_b;  OUT: Span tree of 'a' hyperslab spans which
                                            overlaps with 'b' hyperslab spans.
        H5S_hyper_span_t **b_not_a;  OUT: Span tree of 'b' hyperslab spans which
                                            doesn't overlap with 'a' hyperslab
                                            spans.
 RETURNS
    non-negative on success, negative on failure
 DESCRIPTION
    Clip one span tree ('a') against another span tree ('b').  Creates span
    trees for the area defined by the 'a' span tree which does not overlap the
    'b' span tree, the area defined by the overlap of the 'a' hyperslab span
    tree and the 'b' span tree, and the area defined by the 'b' hyperslab span
    tree which does not overlap the 'a' span tree.
 GLOBAL VARIABLES
 COMMENTS, BUGS, ASSUMPTIONS
 EXAMPLES
 REVISION LOG
--------------------------------------------------------------------------*/
static herr_t
H5S_hyper_clip_spans (H5S_hyper_span_info_t *a_spans, H5S_hyper_span_info_t *b_spans,
    H5S_hyper_span_info_t **a_not_b, H5S_hyper_span_info_t **a_and_b,
    H5S_hyper_span_info_t **b_not_a)
{
    H5S_hyper_span_t *span_a;   /* Pointer to a node in span tree 'a' */
    H5S_hyper_span_t *span_b;   /* Pointer to a node in span tree 'b' */
    H5S_hyper_span_t *tmp_span; /* Temporary pointer to new span */
    H5S_hyper_span_t *last_a_not_b;   /* Pointer to previous node in span tree 'a_not_b' */
    H5S_hyper_span_t *last_a_and_b;   /* Pointer to previous node in span tree 'a_and_b' */
    H5S_hyper_span_t *last_b_not_a;   /* Pointer to previous node in span tree 'b_not_a' */
    H5S_hyper_span_info_t *down_a_not_b; /* Temporary pointer to a_not_b span tree of down spans for overlapping nodes */
    H5S_hyper_span_info_t *down_a_and_b; /* Temporary pointer to a_and_b span tree of down spans for overlapping nodes */
    H5S_hyper_span_info_t *down_b_not_a; /* Temporary pointer to b_and_a span tree of down spans for overlapping nodes */
    unsigned recover_a, recover_b;         /* Flags to indicate when to recover temporary spans */
    herr_t      ret_value=SUCCEED;       /* Return value */

    FUNC_ENTER_NOAPI_NOINIT

    /* Check args */
    HDassert(a_spans);
    HDassert(b_spans);
    HDassert(a_not_b);
    HDassert(a_and_b);
    HDassert(b_not_a);

    /* Check if both span trees are not defined */
    if(a_spans==NULL && b_spans==NULL) {
        *a_not_b=NULL;
        *a_and_b=NULL;
        *b_not_a=NULL;
    } /* end if */
    /* If span 'a' is not defined, but 'b' is, copy 'b' and set the other return span trees to empty */
    else if(a_spans==NULL) {
        *a_not_b=NULL;
        *a_and_b=NULL;
        if((*b_not_a=H5S_hyper_copy_span(b_spans))==NULL)
            HGOTO_ERROR(H5E_INTERNAL, H5E_CANTCOPY, FAIL, "can't copy hyperslab span tree")
    } /* end if */
    /* If span 'b' is not defined, but 'a' is, copy 'a' and set the other return span trees to empty */
    else if(b_spans==NULL) {
        if((*a_not_b=H5S_hyper_copy_span(a_spans))==NULL)
            HGOTO_ERROR(H5E_INTERNAL, H5E_CANTCOPY, FAIL, "can't copy hyperslab span tree")
        *a_and_b=NULL;
        *b_not_a=NULL;
    } /* end if */
    /* If span 'a' and 'b' are both defined, calculate the proper span trees */
    else {
        /* Check if both span trees completely overlap */
        if(H5S_hyper_cmp_spans(a_spans,b_spans)==TRUE) {
            *a_not_b=NULL;
            if((*a_and_b=H5S_hyper_copy_span(a_spans))==NULL)
                HGOTO_ERROR(H5E_INTERNAL, H5E_CANTCOPY, FAIL, "can't copy hyperslab span tree")
            *b_not_a=NULL;
        } /* end if */
        else {
            /* Get the pointers to the new and old span lists */
            span_a=a_spans->head;
            span_b=b_spans->head;

            /* Set the pointer to the previous spans */
            last_a_not_b=NULL;
            last_a_and_b=NULL;
            last_b_not_a=NULL;

            /* No spans to recover yet */
            recover_a=recover_b=0;

            /* Work through the list of spans in the new list */
            while(span_a!=NULL && span_b!=NULL) {
                /* Check if span 'a' is completely before span 'b' */
                /*    AAAAAAA                            */
                /* <-----------------------------------> */
                /*             BBBBBBBBBB                */
                if(span_a->high<span_b->low) {
                    /* Copy span 'a' and add to a_not_b list */

                    /* Merge/add span 'a' with/to a_not_b list */
                    if(H5S_hyper_append_span(&last_a_not_b,a_not_b,span_a->low,span_a->high,span_a->down,NULL)==FAIL)
                        HGOTO_ERROR(H5E_RESOURCE, H5E_CANTAPPEND, FAIL, "can't allocate hyperslab span")

                    /* Advance span 'a', leave span 'b' */
                    H5S_hyper_recover_span(&recover_a,&span_a,span_a->next);
                } /* end if */
                /* Check if span 'a' overlaps only the lower bound */
                /*  of span 'b' , up to the upper bound of span 'b' */
                /*    AAAAAAAAAAAA                       */
                /* <-----------------------------------> */
                /*             BBBBBBBBBB                */
                else if(span_a->low<span_b->low && (span_a->high>=span_b->low && span_a->high<=span_b->high)) {
                    /* Split span 'a' into two parts at the low bound of span 'b' */

                    /* Merge/add lower part of span 'a' with/to a_not_b list */
                    if(H5S_hyper_append_span(&last_a_not_b,a_not_b,span_a->low,span_b->low-1,span_a->down,NULL)==FAIL)
                        HGOTO_ERROR(H5E_RESOURCE, H5E_CANTAPPEND, FAIL, "can't allocate hyperslab span")

                    /* Check for overlaps between upper part of span 'a' and lower part of span 'b' */

                    /* Make certain both spans either have a down span or both don't have one */
                    HDassert((span_a->down != NULL && span_b->down != NULL) || (span_a->down == NULL && span_b->down == NULL));

                    /* If there are no down spans, just add the overlapping area to the a_and_b list */
                    if(span_a->down==NULL) {
                        /* Merge/add overlapped part with/to a_and_b list */
                        if(H5S_hyper_append_span(&last_a_and_b,a_and_b,span_b->low,span_a->high,NULL,NULL)==FAIL)
                            HGOTO_ERROR(H5E_RESOURCE, H5E_CANTAPPEND, FAIL, "can't allocate hyperslab span")
                    } /* end if */
                    /* If there are down spans, check for the overlap in them and add to each appropriate list */
                    else {
                        /* NULL out the temporary pointers to clipped areas in down spans */
                        down_a_not_b=NULL;
                        down_a_and_b=NULL;
                        down_b_not_a=NULL;

                        /* Check for overlaps in the 'down spans' of span 'a' & 'b' */
                        if(H5S_hyper_clip_spans(span_a->down,span_b->down,&down_a_not_b,&down_a_and_b,&down_b_not_a)<0)
                            HGOTO_ERROR(H5E_DATASPACE, H5E_CANTCLIP, FAIL, "can't clip hyperslab information")

                        /* Check for additions to the a_not_b list */
                        if(down_a_not_b!=NULL) {
                            /* Merge/add overlapped part with/to a_not_b list */
                            if(H5S_hyper_append_span(&last_a_not_b,a_not_b,span_b->low,span_a->high,down_a_not_b,NULL)==FAIL)
                                HGOTO_ERROR(H5E_RESOURCE, H5E_CANTAPPEND, FAIL, "can't allocate hyperslab span")

                            /* Release the down span tree generated */
                            H5S_hyper_free_span_info(down_a_not_b);
                        } /* end if */

                        /* Check for additions to the a_and_b list */
                        if(down_a_and_b!=NULL) {
                            /* Merge/add overlapped part with/to a_and_b list */
                            if(H5S_hyper_append_span(&last_a_and_b,a_and_b,span_b->low,span_a->high,down_a_and_b,NULL)==FAIL)
                                HGOTO_ERROR(H5E_RESOURCE, H5E_CANTAPPEND, FAIL, "can't allocate hyperslab span")

                            /* Release the down span tree generated */
                            H5S_hyper_free_span_info(down_a_and_b);
                        } /* end if */

                        /* Check for additions to the b_not_a list */
                        if(down_b_not_a!=NULL) {
                            /* Merge/add overlapped part with/to b_not_a list */
                            if(H5S_hyper_append_span(&last_b_not_a,b_not_a,span_b->low,span_a->high,down_b_not_a,NULL)==FAIL)
                                HGOTO_ERROR(H5E_RESOURCE, H5E_CANTAPPEND, FAIL, "can't allocate hyperslab span")

                            /* Release the down span tree generated */
                            H5S_hyper_free_span_info(down_b_not_a);
                        } /* end if */
                    } /* end else */

                    /* Split off upper part of span 'b' at upper span of span 'a' */

                    /* Check if there is actually an upper part of span 'b' to split off */
                    if(span_a->high<span_b->high) {
                        /* Allocate new span node for upper part of span 'b' */
                        if((tmp_span = H5S_hyper_new_span(span_a->high+1,span_b->high,span_b->down,span_b->next))==NULL)
                            HGOTO_ERROR(H5E_RESOURCE, H5E_NOSPACE, FAIL, "can't allocate hyperslab span")

                        /* Advance span 'a' */
                        H5S_hyper_recover_span(&recover_a,&span_a,span_a->next);

                        /* Make upper part of span 'b' into new span 'b' */
                        H5S_hyper_recover_span(&recover_b,&span_b,tmp_span);
                        recover_b=1;
                    } /* end if */
                    /* No upper part of span 'b' to split */
                    else {
                        /* Advance both 'a' and 'b' */
                        H5S_hyper_recover_span(&recover_a,&span_a,span_a->next);
                        H5S_hyper_recover_span(&recover_b,&span_b,span_b->next);
                    } /* end else */
                } /* end if */
                /* Check if span 'a' overlaps the lower & upper bound */
                /*  of span 'b' */
                /*    AAAAAAAAAAAAAAAAAAAAA              */
                /* <-----------------------------------> */
                /*             BBBBBBBBBB                */
                else if(span_a->low<span_b->low && span_a->high>span_b->high) {
                    /* Split off lower part of span 'a' at lower span of span 'b' */

                    /* Merge/add lower part of span 'a' with/to a_not_b list */
                    if(H5S_hyper_append_span(&last_a_not_b,a_not_b,span_a->low,span_b->low-1,span_a->down,NULL)==FAIL)
                        HGOTO_ERROR(H5E_RESOURCE, H5E_CANTAPPEND, FAIL, "can't allocate hyperslab span")

                    /* Check for overlaps between middle part of span 'a' and span 'b' */

                    /* Make certain both spans either have a down span or both don't have one */
                    HDassert((span_a->down != NULL && span_b->down != NULL) || (span_a->down == NULL && span_b->down == NULL));

                    /* If there are no down spans, just add the overlapping area to the a_and_b list */
                    if(span_a->down==NULL) {
                        /* Merge/add overlapped part with/to a_and_b list */
                        if(H5S_hyper_append_span(&last_a_and_b,a_and_b,span_b->low,span_b->high,NULL,NULL)==FAIL)
                            HGOTO_ERROR(H5E_RESOURCE, H5E_CANTAPPEND, FAIL, "can't allocate hyperslab span")
                    } /* end if */
                    /* If there are down spans, check for the overlap in them and add to each appropriate list */
                    else {
                        /* NULL out the temporary pointers to clipped areas in down spans */
                        down_a_not_b=NULL;
                        down_a_and_b=NULL;
                        down_b_not_a=NULL;

                        /* Check for overlaps in the 'down spans' of span 'a' & 'b' */
                        if(H5S_hyper_clip_spans(span_a->down,span_b->down,&down_a_not_b,&down_a_and_b,&down_b_not_a)<0)
                            HGOTO_ERROR(H5E_DATASPACE, H5E_CANTCLIP, FAIL, "can't clip hyperslab information")

                        /* Check for additions to the a_not_b list */
                        if(down_a_not_b!=NULL) {
                            /* Merge/add overlapped part with/to a_not_b list */
                            if(H5S_hyper_append_span(&last_a_not_b,a_not_b,span_b->low,span_b->high,down_a_not_b,NULL)==FAIL)
                                HGOTO_ERROR(H5E_RESOURCE, H5E_CANTAPPEND, FAIL, "can't allocate hyperslab span")

                            /* Release the down span tree generated */
                            H5S_hyper_free_span_info(down_a_not_b);
                        } /* end if */

                        /* Check for additions to the a_and_b list */
                        if(down_a_and_b!=NULL) {
                            /* Merge/add overlapped part with/to a_and_b list */
                            if(H5S_hyper_append_span(&last_a_and_b,a_and_b,span_b->low,span_b->high,down_a_and_b,NULL)==FAIL)
                                HGOTO_ERROR(H5E_RESOURCE, H5E_CANTAPPEND, FAIL, "can't allocate hyperslab span")

                            /* Release the down span tree generated */
                            H5S_hyper_free_span_info(down_a_and_b);
                        } /* end if */

                        /* Check for additions to the b_not_a list */
                        if(down_b_not_a!=NULL) {
                            /* Merge/add overlapped part with/to b_not_a list */
                            if(H5S_hyper_append_span(&last_b_not_a,b_not_a,span_b->low,span_b->high,down_b_not_a,NULL)==FAIL)
                                HGOTO_ERROR(H5E_RESOURCE, H5E_CANTAPPEND, FAIL, "can't allocate hyperslab span")

                            /* Release the down span tree generated */
                            H5S_hyper_free_span_info(down_b_not_a);
                        } /* end if */
                    } /* end else */

                    /* Split off upper part of span 'a' at upper span of span 'b' */

                    /* Allocate new span node for upper part of span 'a' */
                    if((tmp_span = H5S_hyper_new_span(span_b->high+1,span_a->high,span_a->down,span_a->next))==NULL)
                        HGOTO_ERROR(H5E_RESOURCE, H5E_NOSPACE, FAIL, "can't allocate hyperslab span")

                    /* Make upper part of span 'a' the new span 'a' */
                    H5S_hyper_recover_span(&recover_a,&span_a,tmp_span);
                    recover_a=1;

                    /* Advance span 'b' */
                    H5S_hyper_recover_span(&recover_b,&span_b,span_b->next);
                } /* end if */
                /* Check if span 'a' is entirely within span 'b' */
                /*                AAAAA                  */
                /* <-----------------------------------> */
                /*             BBBBBBBBBB                */
                else if(span_a->low>=span_b->low && span_a->high<=span_b->high) {
                    /* Split off lower part of span 'b' at lower span of span 'a' */

                    /* Check if there is actually a lower part of span 'b' to split off */
                    if(span_a->low>span_b->low) {
                        /* Merge/add lower part of span 'b' with/to b_not_a list */
                        if(H5S_hyper_append_span(&last_b_not_a,b_not_a,span_b->low,span_a->low-1,span_b->down,NULL)==FAIL)
                            HGOTO_ERROR(H5E_RESOURCE, H5E_CANTAPPEND, FAIL, "can't allocate hyperslab span")
                    } /* end if */
                    else {
                        /* Keep going, nothing to split off */
                    } /* end else */

                    /* Check for overlaps between span 'a' and midle of span 'b' */

                    /* Make certain both spans either have a down span or both don't have one */
                    HDassert((span_a->down != NULL && span_b->down != NULL) || (span_a->down == NULL && span_b->down == NULL));

                    /* If there are no down spans, just add the overlapping area to the a_and_b list */
                    if(span_a->down==NULL) {
                        /* Merge/add overlapped part with/to a_and_b list */
                        if(H5S_hyper_append_span(&last_a_and_b,a_and_b,span_a->low,span_a->high,NULL,NULL)==FAIL)
                            HGOTO_ERROR(H5E_RESOURCE, H5E_CANTAPPEND, FAIL, "can't allocate hyperslab span")
                    } /* end if */
                    /* If there are down spans, check for the overlap in them and add to each appropriate list */
                    else {
                        /* NULL out the temporary pointers to clipped areas in down spans */
                        down_a_not_b=NULL;
                        down_a_and_b=NULL;
                        down_b_not_a=NULL;

                        /* Check for overlaps in the 'down spans' of span 'a' & 'b' */
                        if(H5S_hyper_clip_spans(span_a->down,span_b->down,&down_a_not_b,&down_a_and_b,&down_b_not_a)<0)
                            HGOTO_ERROR(H5E_DATASPACE, H5E_CANTCLIP, FAIL, "can't clip hyperslab information")

                        /* Check for additions to the a_not_b list */
                        if(down_a_not_b!=NULL) {
                            /* Merge/add overlapped part with/to a_not_b list */
                            if(H5S_hyper_append_span(&last_a_not_b,a_not_b,span_a->low,span_a->high,down_a_not_b,NULL)==FAIL)
                                HGOTO_ERROR(H5E_RESOURCE, H5E_CANTAPPEND, FAIL, "can't allocate hyperslab span")

                            /* Release the down span tree generated */
                            H5S_hyper_free_span_info(down_a_not_b);
                        } /* end if */

                        /* Check for additions to the a_and_b list */
                        if(down_a_and_b!=NULL) {
                            /* Merge/add overlapped part with/to a_and_b list */
                            if(H5S_hyper_append_span(&last_a_and_b,a_and_b,span_a->low,span_a->high,down_a_and_b,NULL)==FAIL)
                                HGOTO_ERROR(H5E_RESOURCE, H5E_CANTAPPEND, FAIL, "can't allocate hyperslab span")

                            /* Release the down span tree generated */
                            H5S_hyper_free_span_info(down_a_and_b);
                        } /* end if */

                        /* Check for additions to the b_not_a list */
                        if(down_b_not_a!=NULL) {
                            /* Merge/add overlapped part with/to b_not_a list */
                            if(H5S_hyper_append_span(&last_b_not_a,b_not_a,span_a->low,span_a->high,down_b_not_a,NULL)==FAIL)
                                HGOTO_ERROR(H5E_RESOURCE, H5E_CANTAPPEND, FAIL, "can't allocate hyperslab span")

                            /* Release the down span tree generated */
                            H5S_hyper_free_span_info(down_b_not_a);
                        } /* end if */
                    } /* end else */

                    /* Check if there is actually an upper part of span 'b' to split off */
                    if(span_a->high<span_b->high) {
                        /* Split off upper part of span 'b' at upper span of span 'a' */

                        /* Allocate new span node for upper part of spans 'a' */
                        if((tmp_span = H5S_hyper_new_span(span_a->high+1,span_b->high,span_b->down,span_b->next))==NULL)
                            HGOTO_ERROR(H5E_RESOURCE, H5E_NOSPACE, FAIL, "can't allocate hyperslab span")

                        /* And advance span 'a' */
                        H5S_hyper_recover_span(&recover_a,&span_a,span_a->next);

                        /* Make upper part of span 'b' the new span 'b' */
                        H5S_hyper_recover_span(&recover_b,&span_b,tmp_span);
                        recover_b=1;
                    } /* end if */
                    else {
                        /* Advance both span 'a' & span 'b' */
                        H5S_hyper_recover_span(&recover_a,&span_a,span_a->next);
                        H5S_hyper_recover_span(&recover_b,&span_b,span_b->next);
                    } /* end else */
                } /* end if */
                /* Check if span 'a' overlaps only the upper bound */
                /*  of span 'b' */
                /*                AAAAAAAAAA             */
                /* <-----------------------------------> */
                /*             BBBBBBBBBB                */
                else if((span_a->low>=span_b->low && span_a->low<=span_b->high) && span_a->high>span_b->high) {
                    /* Check if there is actually a lower part of span 'b' to split off */
                    if(span_a->low>span_b->low) {
                        /* Split off lower part of span 'b' at lower span of span 'a' */

                        /* Merge/add lower part of span 'b' with/to b_not_a list */
                        if(H5S_hyper_append_span(&last_b_not_a,b_not_a,span_b->low,span_a->low-1,span_b->down,NULL)==FAIL)
                            HGOTO_ERROR(H5E_RESOURCE, H5E_CANTAPPEND, FAIL, "can't allocate hyperslab span")
                    } /* end if */
                    else {
                        /* Keep going, nothing to split off */
                    } /* end else */

                    /* Check for overlaps between lower part of span 'a' and upper part of span 'b' */

                    /* Make certain both spans either have a down span or both don't have one */
                    HDassert((span_a->down != NULL && span_b->down != NULL) || (span_a->down == NULL && span_b->down == NULL));

                    /* If there are no down spans, just add the overlapping area to the a_and_b list */
                    if(span_a->down==NULL) {
                        /* Merge/add overlapped part with/to a_and_b list */
                        if(H5S_hyper_append_span(&last_a_and_b,a_and_b,span_a->low,span_b->high,NULL,NULL)==FAIL)
                            HGOTO_ERROR(H5E_RESOURCE, H5E_CANTAPPEND, FAIL, "can't allocate hyperslab span")
                    } /* end if */
                    /* If there are down spans, check for the overlap in them and add to each appropriate list */
                    else {
                        /* NULL out the temporary pointers to clipped areas in down spans */
                        down_a_not_b=NULL;
                        down_a_and_b=NULL;
                        down_b_not_a=NULL;

                        /* Check for overlaps in the 'down spans' of span 'a' & 'b' */
                        if(H5S_hyper_clip_spans(span_a->down,span_b->down,&down_a_not_b,&down_a_and_b,&down_b_not_a)<0)
                            HGOTO_ERROR(H5E_DATASPACE, H5E_CANTCLIP, FAIL, "can't clip hyperslab information")

                        /* Check for additions to the a_not_b list */
                        if(down_a_not_b!=NULL) {
                            /* Merge/add overlapped part with/to a_not_b list */
                            if(H5S_hyper_append_span(&last_a_not_b,a_not_b,span_a->low,span_b->high,down_a_not_b,NULL)==FAIL)
                                HGOTO_ERROR(H5E_RESOURCE, H5E_CANTAPPEND, FAIL, "can't allocate hyperslab span")

                            /* Release the down span tree generated */
                            H5S_hyper_free_span_info(down_a_not_b);
                        } /* end if */

                        /* Check for additions to the a_and_b list */
                        if(down_a_and_b!=NULL) {
                            /* Merge/add overlapped part with/to a_and_b list */
                            if(H5S_hyper_append_span(&last_a_and_b,a_and_b,span_a->low,span_b->high,down_a_and_b,NULL)==FAIL)
                                HGOTO_ERROR(H5E_RESOURCE, H5E_CANTAPPEND, FAIL, "can't allocate hyperslab span")

                            /* Release the down span tree generated */
                            H5S_hyper_free_span_info(down_a_and_b);
                        } /* end if */

                        /* Check for additions to the b_not_a list */
                        if(down_b_not_a!=NULL) {
                            /* Merge/add overlapped part with/to b_not_a list */
                            if(H5S_hyper_append_span(&last_b_not_a,b_not_a,span_a->low,span_b->high,down_b_not_a,NULL)==FAIL)
                                HGOTO_ERROR(H5E_RESOURCE, H5E_CANTAPPEND, FAIL, "can't allocate hyperslab span")

                            /* Release the down span tree generated */
                            H5S_hyper_free_span_info(down_b_not_a);
                        } /* end if */
                    } /* end else */

                    /* Split off upper part of span 'a' at upper span of span 'b' */

                    /* Allocate new span node for upper part of span 'a' */
                    if((tmp_span = H5S_hyper_new_span(span_b->high+1,span_a->high,span_a->down,span_a->next))==NULL)
                        HGOTO_ERROR(H5E_RESOURCE, H5E_NOSPACE, FAIL, "can't allocate hyperslab span")

                    /* Make upper part of span 'a' into new span 'a' */
                    H5S_hyper_recover_span(&recover_a,&span_a,tmp_span);
                    recover_a=1;

                    /* Advance span 'b' */
                    H5S_hyper_recover_span(&recover_b,&span_b,span_b->next);
                } /* end if */
                /* span 'a' must be entirely above span 'b' */
                /*                         AAAAA         */
                /* <-----------------------------------> */
                /*             BBBBBBBBBB                */
                else {
                    /* Copy span 'b' and add to b_not_a list */

                    /* Merge/add span 'b' with/to b_not_a list */
                    if(H5S_hyper_append_span(&last_b_not_a,b_not_a,span_b->low,span_b->high,span_b->down,NULL)==FAIL)
                        HGOTO_ERROR(H5E_RESOURCE, H5E_CANTAPPEND, FAIL, "can't allocate hyperslab span")

                    /* Advance span 'b', leave span 'a' */
                    H5S_hyper_recover_span(&recover_b,&span_b,span_b->next);
                } /* end else */
            } /* end while */

            /* Clean up 'a' spans which haven't been covered yet */
            if(span_a!=NULL && span_b==NULL) {
                while(span_a!=NULL) {
                    /* Copy span 'a' and add to a_not_b list */

                    /* Merge/add span 'a' with/to a_not_b list */
                    if(H5S_hyper_append_span(&last_a_not_b,a_not_b,span_a->low,span_a->high,span_a->down,NULL)==FAIL)
                        HGOTO_ERROR(H5E_RESOURCE, H5E_CANTAPPEND, FAIL, "can't allocate hyperslab span")

                    /* Advance to the next 'a' span */
                    H5S_hyper_recover_span(&recover_a,&span_a,span_a->next);
                } /* end while */
            } /* end if */
            /* Clean up 'b' spans which haven't been covered yet */
            else if(span_a==NULL && span_b!=NULL) {
                while(span_b!=NULL) {
                    /* Copy span 'b' and add to b_not_a list */

                    /* Merge/add span 'b' with/to b_not_a list */
                    if(H5S_hyper_append_span(&last_b_not_a,b_not_a,span_b->low,span_b->high,span_b->down,NULL)==FAIL)
                        HGOTO_ERROR(H5E_RESOURCE, H5E_CANTAPPEND, FAIL, "can't allocate hyperslab span")

                    /* Advance to the next 'b' span */
                    H5S_hyper_recover_span(&recover_b,&span_b,span_b->next);
                } /* end while */
            } /* end if */
        } /* end else */
    } /* end else */

done:
    FUNC_LEAVE_NOAPI(ret_value)
}   /* H5S_hyper_clip_spans() */


/*--------------------------------------------------------------------------
 NAME
    H5S_hyper_merge_spans_helper
 PURPOSE
    Merge two hyperslab span tree together
 USAGE
    H5S_hyper_span_info_t *H5S_hyper_merge_spans_helper(a_spans, b_spans)
        H5S_hyper_span_info_t *a_spans; IN: First hyperslab spans to merge
                                                together
        H5S_hyper_span_info_t *b_spans; IN: Second hyperslab spans to merge
                                                together
 RETURNS
    Pointer to span tree containing the merged spans on success, NULL on failure
 DESCRIPTION
    Merge two sets of hyperslab spans together and return the span tree from
    the merged set.
 GLOBAL VARIABLES
 COMMENTS, BUGS, ASSUMPTIONS
 EXAMPLES
 REVISION LOG
--------------------------------------------------------------------------*/
static H5S_hyper_span_info_t *
H5S_hyper_merge_spans_helper (H5S_hyper_span_info_t *a_spans, H5S_hyper_span_info_t *b_spans)
{
    H5S_hyper_span_info_t *merged_spans=NULL; /* Pointer to the merged span tree */
    H5S_hyper_span_info_t *tmp_spans;   /* Pointer to temporary new span tree */
    H5S_hyper_span_t *tmp_span;         /* Pointer to temporary new span */
    H5S_hyper_span_t *span_a;           /* Pointer to current span 'a' working on */
    H5S_hyper_span_t *span_b;           /* Pointer to current span 'b' working on */
    H5S_hyper_span_t *prev_span_merge;  /* Pointer to previous merged span */
    unsigned recover_a, recover_b;         /* Flags to indicate when to recover temporary spans */
    H5S_hyper_span_info_t *ret_value = NULL;    /* Return value */

    FUNC_ENTER_NOAPI_NOINIT

    /* Make certain both 'a' & 'b' spans have down span trees or neither does */
    HDassert((a_spans != NULL && b_spans != NULL) || (a_spans == NULL && b_spans == NULL));

    /* Check if the span trees for the 'a' span and the 'b' span are the same */
    if(H5S_hyper_cmp_spans(a_spans,b_spans)==TRUE) {
        if(a_spans==NULL)
            merged_spans=NULL;
        else {
            /* Copy one of the span trees to return */
            if((merged_spans=H5S_hyper_copy_span(a_spans))==NULL)
                HGOTO_ERROR(H5E_INTERNAL, H5E_CANTCOPY, NULL, "can't copy hyperslab span tree")
        } /* end else */
    } /* end if */
    else {
        /* Get the pointers to the 'a' and 'b' span lists */
        span_a=a_spans->head;
        span_b=b_spans->head;

        /* Set the pointer to the previous spans */
        prev_span_merge=NULL;

        /* No spans to recover yet */
        recover_a=recover_b=0;

        /* Work through the list of spans in the new list */
        while(span_a!=NULL && span_b!=NULL) {
            /* Check if the 'a' span is completely before 'b' span */
            /*    AAAAAAA                            */
            /* <-----------------------------------> */
            /*             BBBBBBBBBB                */
            if(span_a->high<span_b->low) {
                /* Merge/add span 'a' with/to the merged spans */
                if(H5S_hyper_append_span(&prev_span_merge,&merged_spans,span_a->low,span_a->high,span_a->down,NULL)==FAIL)
                    HGOTO_ERROR(H5E_RESOURCE, H5E_CANTAPPEND, NULL, "can't allocate hyperslab span")

                /* Advance span 'a' */
                H5S_hyper_recover_span(&recover_a,&span_a,span_a->next);
            } /* end if */
            /* Check if span 'a' overlaps only the lower bound */
            /*  of span 'b', up to the upper bound of span 'b' */
            /*    AAAAAAAAAAAA                       */
            /* <-----------------------------------> */
            /*             BBBBBBBBBB                */
            else if(span_a->low<span_b->low && (span_a->high>=span_b->low && span_a->high<=span_b->high)) {
                /* Check if span 'a' and span 'b' down spans are equal */
                if(H5S_hyper_cmp_spans(span_a->down,span_b->down)==TRUE) {
                    /* Merge/add copy of span 'a' with/to merged spans */
                    if(H5S_hyper_append_span(&prev_span_merge,&merged_spans,span_a->low,span_a->high,span_a->down,NULL)==FAIL)
                        HGOTO_ERROR(H5E_RESOURCE, H5E_CANTAPPEND, NULL, "can't allocate hyperslab span")
                } /* end if */
                else {
                    /* Merge/add lower part of span 'a' with/to merged spans */
                    if(H5S_hyper_append_span(&prev_span_merge,&merged_spans,span_a->low,span_b->low-1,span_a->down,NULL)==FAIL)
                        HGOTO_ERROR(H5E_RESOURCE, H5E_CANTAPPEND, NULL, "can't allocate hyperslab span")

                    /* Get merged span tree for overlapped section */
                    tmp_spans=H5S_hyper_merge_spans_helper(span_a->down,span_b->down);

                    /* Merge/add overlapped section to merged spans */
                    if(H5S_hyper_append_span(&prev_span_merge,&merged_spans,span_b->low,span_a->high,tmp_spans,NULL)==FAIL)
                        HGOTO_ERROR(H5E_RESOURCE, H5E_CANTAPPEND, NULL, "can't allocate hyperslab span")

                    /* Release merged span tree for overlapped section */
                    H5S_hyper_free_span_info(tmp_spans);
                } /* end else */

                /* Check if there is an upper part of span 'b' */
                if(span_a->high<span_b->high) {
                    /* Copy upper part of span 'b' as new span 'b' */

                    /* Allocate new span node to append to list */
                    if((tmp_span = H5S_hyper_new_span(span_a->high+1,span_b->high,span_b->down,span_b->next))==NULL)
                        HGOTO_ERROR(H5E_RESOURCE, H5E_NOSPACE, NULL, "can't allocate hyperslab span")

                    /* Advance span 'a' */
                    H5S_hyper_recover_span(&recover_a,&span_a,span_a->next);

                    /* Set new span 'b' to tmp_span */
                    H5S_hyper_recover_span(&recover_b,&span_b,tmp_span);
                    recover_b=1;
                } /* end if */
                else {
                    /* Advance both span 'a' & 'b' */
                    H5S_hyper_recover_span(&recover_a,&span_a,span_a->next);
                    H5S_hyper_recover_span(&recover_b,&span_b,span_b->next);
                } /* end else */
            } /* end if */
            /* Check if span 'a' overlaps the lower & upper bound */
            /*  of span 'b' */
            /*    AAAAAAAAAAAAAAAAAAAAA              */
            /* <-----------------------------------> */
            /*             BBBBBBBBBB                */
            else if(span_a->low<span_b->low && span_a->high>span_b->high) {
                /* Check if span 'a' and span 'b' down spans are equal */
                if(H5S_hyper_cmp_spans(span_a->down,span_b->down)==TRUE) {
                    /* Merge/add copy of lower & middle parts of span 'a' to merged spans */
                    if(H5S_hyper_append_span(&prev_span_merge,&merged_spans,span_a->low,span_b->high,span_a->down,NULL)==FAIL)
                        HGOTO_ERROR(H5E_RESOURCE, H5E_CANTAPPEND, NULL, "can't allocate hyperslab span")
                } /* end if */
                else {
                    /* Merge/add lower part of span 'a' to merged spans */
                    if(H5S_hyper_append_span(&prev_span_merge,&merged_spans,span_a->low,span_b->low-1,span_a->down,NULL)==FAIL)
                        HGOTO_ERROR(H5E_RESOURCE, H5E_CANTAPPEND, NULL, "can't allocate hyperslab span")

                    /* Get merged span tree for overlapped section */
                    tmp_spans=H5S_hyper_merge_spans_helper(span_a->down,span_b->down);

                    /* Merge/add overlapped section to merged spans */
                    if(H5S_hyper_append_span(&prev_span_merge,&merged_spans,span_b->low,span_b->high,tmp_spans,NULL)==FAIL)
                        HGOTO_ERROR(H5E_RESOURCE, H5E_CANTAPPEND, NULL, "can't allocate hyperslab span")

                    /* Release merged span tree for overlapped section */
                    H5S_hyper_free_span_info(tmp_spans);
                } /* end else */

                /* Copy upper part of span 'a' as new span 'a' (remember to free) */

                /* Allocate new span node to append to list */
                if((tmp_span = H5S_hyper_new_span(span_b->high+1,span_a->high,span_a->down,span_a->next))==NULL)
                    HGOTO_ERROR(H5E_RESOURCE, H5E_NOSPACE, NULL, "can't allocate hyperslab span")

                /* Set new span 'a' to tmp_span */
                H5S_hyper_recover_span(&recover_a,&span_a,tmp_span);
                recover_a=1;

                /* Advance span 'b' */
                H5S_hyper_recover_span(&recover_b,&span_b,span_b->next);
            } /* end if */
            /* Check if span 'a' is entirely within span 'b' */
            /*                AAAAA                  */
            /* <-----------------------------------> */
            /*             BBBBBBBBBB                */
            else if(span_a->low>=span_b->low && span_a->high<=span_b->high) {
                /* Check if span 'a' and span 'b' down spans are equal */
                if(H5S_hyper_cmp_spans(span_a->down,span_b->down)==TRUE) {
                    /* Merge/add copy of lower & middle parts of span 'b' to merged spans */
                    if(H5S_hyper_append_span(&prev_span_merge,&merged_spans,span_b->low,span_a->high,span_a->down,NULL)==FAIL)
                        HGOTO_ERROR(H5E_RESOURCE, H5E_CANTAPPEND, NULL, "can't allocate hyperslab span")
                } /* end if */
                else {
                    /* Check if there is a lower part of span 'b' */
                    if(span_a->low>span_b->low) {
                        /* Merge/add lower part of span 'b' to merged spans */
                        if(H5S_hyper_append_span(&prev_span_merge,&merged_spans,span_b->low,span_a->low-1,span_b->down,NULL)==FAIL)
                            HGOTO_ERROR(H5E_RESOURCE, H5E_CANTAPPEND, NULL, "can't allocate hyperslab span")
                    } /* end if */
                    else {
                        /* No lower part of span 'b' , keep going... */
                    } /* end else */

                    /* Get merged span tree for overlapped section */
                    tmp_spans=H5S_hyper_merge_spans_helper(span_a->down,span_b->down);

                    /* Merge/add overlapped section to merged spans */
                    if(H5S_hyper_append_span(&prev_span_merge,&merged_spans,span_a->low,span_a->high,tmp_spans,NULL)==FAIL)
                        HGOTO_ERROR(H5E_RESOURCE, H5E_CANTAPPEND, NULL, "can't allocate hyperslab span")

                    /* Release merged span tree for overlapped section */
                    H5S_hyper_free_span_info(tmp_spans);
                } /* end else */

                /* Check if there is an upper part of span 'b' */
                if(span_a->high<span_b->high) {
                    /* Copy upper part of span 'b' as new span 'b' (remember to free) */

                    /* Allocate new span node to append to list */
                    if((tmp_span = H5S_hyper_new_span(span_a->high+1,span_b->high,span_b->down,span_b->next))==NULL)
                        HGOTO_ERROR(H5E_RESOURCE, H5E_NOSPACE, NULL, "can't allocate hyperslab span")

                    /* Advance span 'a' */
                    H5S_hyper_recover_span(&recover_a,&span_a,span_a->next);

                    /* Set new span 'b' to tmp_span */
                    H5S_hyper_recover_span(&recover_b,&span_b,tmp_span);
                    recover_b=1;
                } /* end if */
                else {
                    /* Advance both spans */
                    H5S_hyper_recover_span(&recover_a,&span_a,span_a->next);
                    H5S_hyper_recover_span(&recover_b,&span_b,span_b->next);
                } /* end else */
            } /* end if */
            /* Check if span 'a' overlaps only the upper bound */
            /*  of span 'b' */
            /*                AAAAAAAAAA             */
            /* <-----------------------------------> */
            /*             BBBBBBBBBB                */
            else if((span_a->low>=span_b->low && span_a->low<=span_b->high) && span_a->high>span_b->high) {
                /* Check if span 'a' and span 'b' down spans are equal */
                if(H5S_hyper_cmp_spans(span_a->down,span_b->down)==TRUE) {
                    /* Merge/add copy of span 'b' to merged spans if so */
                    if(H5S_hyper_append_span(&prev_span_merge,&merged_spans,span_b->low,span_b->high,span_b->down,NULL)==FAIL)
                        HGOTO_ERROR(H5E_RESOURCE, H5E_CANTAPPEND, NULL, "can't allocate hyperslab span")
                } /* end if */
                else {
                    /* Check if there is a lower part of span 'b' */
                    if(span_a->low>span_b->low) {
                        /* Merge/add lower part of span 'b' to merged spans */
                        if(H5S_hyper_append_span(&prev_span_merge,&merged_spans,span_b->low,span_a->low-1,span_b->down,NULL)==FAIL)
                            HGOTO_ERROR(H5E_RESOURCE, H5E_CANTAPPEND, NULL, "can't allocate hyperslab span")
                    } /* end if */
                    else {
                        /* No lower part of span 'b' , keep going... */
                    } /* end else */

                    /* Get merged span tree for overlapped section */
                    tmp_spans=H5S_hyper_merge_spans_helper(span_a->down,span_b->down);

                    /* Merge/add overlapped section to merged spans */
                    if(H5S_hyper_append_span(&prev_span_merge,&merged_spans,span_a->low,span_b->high,tmp_spans,NULL)==FAIL)
                        HGOTO_ERROR(H5E_RESOURCE, H5E_CANTAPPEND, NULL, "can't allocate hyperslab span")

                    /* Release merged span tree for overlapped section */
                    H5S_hyper_free_span_info(tmp_spans);
                } /* end else */

                /* Copy upper part of span 'a' as new span 'a' */

                /* Allocate new span node to append to list */
                if((tmp_span = H5S_hyper_new_span(span_b->high+1,span_a->high,span_a->down,span_a->next))==NULL)
                    HGOTO_ERROR(H5E_RESOURCE, H5E_NOSPACE, NULL, "can't allocate hyperslab span")

                /* Set new span 'a' to tmp_span */
                H5S_hyper_recover_span(&recover_a,&span_a,tmp_span);
                recover_a=1;

                /* Advance span 'b' */
                H5S_hyper_recover_span(&recover_b,&span_b,span_b->next);
            } /* end if */
            /* Span 'a' must be entirely above span 'b' */
            /*                         AAAAA         */
            /* <-----------------------------------> */
            /*             BBBBBBBBBB                */
            else {
                /* Merge/add span 'b' with the merged spans */
                if(H5S_hyper_append_span(&prev_span_merge,&merged_spans,span_b->low,span_b->high,span_b->down,NULL)==FAIL)
                    HGOTO_ERROR(H5E_RESOURCE, H5E_CANTAPPEND, NULL, "can't allocate hyperslab span")

                /* Advance span 'b' */
                H5S_hyper_recover_span(&recover_b,&span_b,span_b->next);
            } /* end else */
        } /* end while */

        /* Clean up 'a' spans which haven't been added to the list of merged spans */
        if(span_a!=NULL && span_b==NULL) {
            while(span_a!=NULL) {
                /* Merge/add all 'a' spans into the merged spans */
                if(H5S_hyper_append_span(&prev_span_merge,&merged_spans,span_a->low,span_a->high,span_a->down,NULL)==FAIL)
                    HGOTO_ERROR(H5E_RESOURCE, H5E_CANTAPPEND, NULL, "can't allocate hyperslab span")

                /* Advance to next 'a' span, until all processed */
                H5S_hyper_recover_span(&recover_a,&span_a,span_a->next);
            } /* end while */
        } /* end if */

        /* Clean up 'b' spans which haven't been added to the list of merged spans */
        if(span_a==NULL && span_b!=NULL) {
            while(span_b!=NULL) {
                /* Merge/add all 'b' spans into the merged spans */
                if(H5S_hyper_append_span(&prev_span_merge,&merged_spans,span_b->low,span_b->high,span_b->down,NULL)==FAIL)
                    HGOTO_ERROR(H5E_RESOURCE, H5E_CANTAPPEND, NULL, "can't allocate hyperslab span")

                /* Advance to next 'b' span, until all processed */
                H5S_hyper_recover_span(&recover_b,&span_b,span_b->next);
            } /* end while */
        } /* end if */
    } /* end else */

    /* Set return value */
    ret_value = merged_spans;

done:
    if(ret_value == NULL) {
        if(merged_spans)
            if(H5S_hyper_free_span_info(merged_spans) < 0)
                HDONE_ERROR(H5E_INTERNAL, H5E_CANTFREE, NULL, "failed to release merged hyperslab spans")
    } /* end if */

    FUNC_LEAVE_NOAPI(ret_value)
}   /* H5S_hyper_merge_spans_helper() */


/*--------------------------------------------------------------------------
 NAME
    H5S_hyper_merge_spans
 PURPOSE
    Merge new hyperslab spans to existing hyperslab selection
 USAGE
    herr_t H5S_hyper_merge_spans(space, new_spans, can_own)
        H5S_t *space;             IN: Dataspace to add new spans to hyperslab
                                        selection.
        H5S_hyper_span_t *new_spans;    IN: Span tree of new spans to add to
                                            hyperslab selection
        hbool_t can_own;        IN: Flag to indicate that it is OK to point
                                    directly to the new spans, instead of
                                    copying them.
 RETURNS
    non-negative on success, negative on failure
 DESCRIPTION
    Add a set of hyperslab spans to an existing hyperslab selection.  The
    new spans are required to be non-overlapping with the existing spans in
    the dataspace's current hyperslab selection.
 GLOBAL VARIABLES
 COMMENTS, BUGS, ASSUMPTIONS
 EXAMPLES
 REVISION LOG
--------------------------------------------------------------------------*/
static herr_t
H5S_hyper_merge_spans (H5S_t *space, H5S_hyper_span_info_t *new_spans, hbool_t can_own)
{
    FUNC_ENTER_NOAPI_NOINIT_NOERR

    /* Check args */
    HDassert(space);
    HDassert(new_spans);

    /* If this is the first span tree in the hyperslab selection, just use it */
    if(space->select.sel_info.hslab->span_lst==NULL) {
        if(can_own)
            space->select.sel_info.hslab->span_lst=new_spans;
        else
            space->select.sel_info.hslab->span_lst=H5S_hyper_copy_span(new_spans);
    } /* end if */
    else {
        H5S_hyper_span_info_t *merged_spans;

        /* Get the merged spans */
        merged_spans=H5S_hyper_merge_spans_helper(space->select.sel_info.hslab->span_lst, new_spans);

        /* Sanity checking since we started with some spans, we should still have some after the merge */
        HDassert(merged_spans);

        /* Free the previous spans */
        H5S_hyper_free_span_info(space->select.sel_info.hslab->span_lst);

        /* Point to the new merged spans */
        space->select.sel_info.hslab->span_lst=merged_spans;
    } /* end else */

    FUNC_LEAVE_NOAPI(SUCCEED)
}   /* H5S_hyper_merge_spans() */


/*--------------------------------------------------------------------------
 NAME
    H5S_hyper_spans_nelem
 PURPOSE
    Count the number of elements in a span tree
 USAGE
    hsize_t H5S_hyper_spans_nelem(spans)
        const H5S_hyper_span_info_t *spans; IN: Hyperslan span tree to count elements of
 RETURNS
    Number of elements in span tree on success; negative on failure
 DESCRIPTION
    Counts the number of elements described by the spans in a span tree.
 GLOBAL VARIABLES
 COMMENTS, BUGS, ASSUMPTIONS
 EXAMPLES
 REVISION LOG
--------------------------------------------------------------------------*/
static hsize_t
H5S_hyper_spans_nelem (H5S_hyper_span_info_t *spans)
{
    H5S_hyper_span_t *span;     /* Hyperslab span */
    hsize_t ret_value = 0;      /* Return value */

    FUNC_ENTER_NOAPI_NOINIT_NOERR

    /* Count the number of elements in the span tree */
    if(spans==NULL)
        ret_value=0;
    else {
        span=spans->head;
        ret_value=0;
        while(span!=NULL) {
            /* If there are down spans, multiply the size of this span by the total down span elements */
            if(span->down!=NULL)
                ret_value+=span->nelem*H5S_hyper_spans_nelem(span->down);
            /* If there are no down spans, just count the elements in this span */
            else
                ret_value+=span->nelem;

            /* Advance to next span */
            span=span->next;
        } /* end while */
    } /* end else */

    FUNC_LEAVE_NOAPI(ret_value)
}   /* H5S_hyper_spans_nelem() */


/*--------------------------------------------------------------------------
 NAME
    H5S_hyper_make_spans
 PURPOSE
    Create a span tree
 USAGE
    H5S_hyper_span_t *H5S_hyper_make_spans(rank, start, stride, count, block)
        unsigned rank;               IN: # of dimensions of the space
        const hsize_t *start;    IN: Starting location of the hyperslabs
        const hsize_t *stride;    IN: Stride from the beginning of one block to
                                        the next
        const hsize_t *count;     IN: Number of blocks
        const hsize_t *block;     IN: Size of hyperslab block
 RETURNS
    Pointer to new span tree on success, NULL on failure
 DESCRIPTION
    Generates a new span tree for the hyperslab parameters specified.
    Each span tree has a list of the elements spanned in each dimension, with
    each span node containing a pointer to the list of spans in the next
    dimension down.
 GLOBAL VARIABLES
 COMMENTS, BUGS, ASSUMPTIONS
 EXAMPLES
 REVISION LOG
--------------------------------------------------------------------------*/
static H5S_hyper_span_info_t *
H5S_hyper_make_spans(unsigned rank, const hsize_t *start, const hsize_t *stride,
    const hsize_t *count, const hsize_t *block)
{
    H5S_hyper_span_info_t *down = NULL;     /* Pointer to spans in next dimension down */
    H5S_hyper_span_t      *last_span;       /* Current position in hyperslab span list */
    H5S_hyper_span_t      *head = NULL;     /* Head of new hyperslab span list */
    hsize_t                stride_iter;     /* Iterator over the stride values */
    int                    i;               /* Counters */
    unsigned               u;               /* Counters */
    H5S_hyper_span_info_t *ret_value = NULL;    /* Return value */

    FUNC_ENTER_NOAPI_NOINIT

    /* Check args */
    HDassert(rank > 0);
    HDassert(start);
    HDassert(stride);
    HDassert(count);
    HDassert(block);

    /* Start creating spans in fastest changing dimension */
    for(i = (int)(rank - 1); i >= 0; i--) {

        /* Sanity check */
        if(0 == count[i])
            HGOTO_ERROR(H5E_DATASPACE, H5E_BADVALUE, NULL, "count == 0 is invalid")

        /* Start a new list in this dimension */
        head = NULL;
        last_span = NULL;

        /* Generate all the span segments for this dimension */
        for(u = 0, stride_iter = 0; u < count[i]; u++, stride_iter += stride[i]) {
            H5S_hyper_span_t      *span;            /* New hyperslab span */

            /* Allocate a span node */
            if(NULL == (span = H5FL_MALLOC(H5S_hyper_span_t)))
                HGOTO_ERROR(H5E_DATASPACE, H5E_CANTALLOC, NULL, "can't allocate hyperslab span")

            /* Set the span's basic information */
            span->low = start[i] + stride_iter;
            span->high = span->low + (block[i] - 1);
            span->nelem = block[i];
            span->pstride = stride[i];
            span->next = NULL;

            /* Append to the list of spans in this dimension */
            if(head == NULL)
                head = span;
            else
                last_span->next = span;

            /* Move current pointer */
            last_span = span;

            /* Set the information for the next dimension down's spans, if appropriate */
            if(down != NULL) {
                span->down = down;
                down->count++;  /* Increment reference count for shared span */
            } /* end if */
            else {
                span->down = NULL;
            } /* end else */
        } /* end for */

        /* Allocate a span info node */
        if(NULL == (down = H5FL_MALLOC(H5S_hyper_span_info_t)))
            HGOTO_ERROR(H5E_DATASPACE, H5E_CANTALLOC, NULL, "can't allocate hyperslab span")

        /* Set the reference count */
        down->count = 0;

        /* Reset the scratch pad space */
        down->scratch = 0;

        /* Keep the pointer to the next dimension down's completed list */
        down->head = head;
    } /* end for */

    /* Indicate that there is a pointer to this tree */
    down->count = 1;

    /* Success!  Return the head of the list in the slowest changing dimension */
    ret_value = down;

done:
    /* cleanup if error (ret_value will be NULL) */
    if(!ret_value) {
        if(head || down) {
            if(head && down)
                if(down->head != head)
                    down = NULL;

            do {
                if(down) {
                    head = down->head;
                    down = H5FL_FREE(H5S_hyper_span_info_t, down);
                } /* end if */
                down = head->down;

                while(head) {
                    last_span = head->next;
                    head = H5FL_FREE(H5S_hyper_span_t, head);
                    head = last_span;
                } /* end while */
            } while(down);
        } /* end if */
    } /* end if */

    FUNC_LEAVE_NOAPI(ret_value)
}   /* H5S_hyper_make_spans() */


/*--------------------------------------------------------------------------
 NAME
    H5S_hyper_rebuild_helper
 PURPOSE
    Helper routine to rebuild optimized hyperslab information if possible.
    (It can be recovered with regular selection)
 USAGE
    herr_t H5S_hyper_rebuild_helper(space)
        const H5S_hyper_span_t *span;   IN: Portion of span tree to check
        H5S_hyper_dim_t span_slab[];    OUT: Rebuilt section of hyperslab description
        unsigned rank;                  IN: Current dimension to work on
 RETURNS
    >=0 on success, <0 on failure
 DESCRIPTION
    Examine the span tree for a hyperslab selection and rebuild
    the start/stride/count/block information for the selection, if possible.

 GLOBAL VARIABLES
 COMMENTS, BUGS, ASSUMPTIONS
    To be able to recover the optimized information, the span tree must conform
    to span tree able to be generated from a single H5S_SELECT_SET operation.

 EXAMPLES
 REVISION LOG
    KY, 2005/9/22
--------------------------------------------------------------------------*/
static hbool_t
H5S_hyper_rebuild_helper(const H5S_hyper_span_t *span, H5S_hyper_dim_t span_slab_info[],
    unsigned rank)
{
    hsize_t curr_stride, next_stride;
    hsize_t curr_block, next_block;
    hsize_t curr_start;
    hsize_t curr_low;
    size_t outcount;
    unsigned u;
    H5S_hyper_dim_t      canon_down_span_slab_info[H5S_MAX_RANK];
    hbool_t ret_value = TRUE;

    FUNC_ENTER_NOAPI_NOINIT_NOERR

    if(span) {
        /* Initialization */
        curr_stride     = 1;
        curr_block      = 0;
        outcount        = 0;
        curr_low        = 0;

        /* Get "canonical" down span information */
        if(span->down) {
            HDassert(span->down->head);

            /* Go to the next down span and check whether the selection can be rebuilt.*/
            if(!H5S_hyper_rebuild_helper(span->down->head, span_slab_info, rank - 1))
                HGOTO_DONE(FALSE)

            HDmemcpy(canon_down_span_slab_info, span_slab_info, sizeof(H5S_hyper_dim_t) * rank);
        } /* end if */

        /* Assign the initial starting point & block size */
        curr_start = span->low;
        curr_block = (span->high - span->low) + 1;

        /* Loop the span */
        while(span) {
            if(outcount > 0) {
                if(span->down) {
                    H5S_hyper_dim_t      *curr_down_span_slab_info;

                    HDassert(span->down->head);

                    /* Go to the next down span and check whether the selection can be rebuilt.*/
                    if(!H5S_hyper_rebuild_helper(span->down->head, span_slab_info, rank - 1))
                        HGOTO_DONE(FALSE)

                    /* Compare the slab information of the adjacent spans in the down span tree.
                       We have to compare all the sub-tree slab information with the canon_down_span_slab_info.*/

                    for( u = 0; u < rank - 1; u++) {
                       curr_down_span_slab_info = &span_slab_info[u];

                       if(curr_down_span_slab_info->count > 0 && canon_down_span_slab_info[u].count > 0) {
                          if(curr_down_span_slab_info->start != canon_down_span_slab_info[u].start
                              || curr_down_span_slab_info->stride != canon_down_span_slab_info[u].stride
                              || curr_down_span_slab_info->block != canon_down_span_slab_info[u].block
                              || curr_down_span_slab_info->count != canon_down_span_slab_info[u].count)
                          HGOTO_DONE(FALSE)
                       } /* end if */
                       else if (!((curr_down_span_slab_info->count == 0) && (canon_down_span_slab_info[u].count == 0)))
                          HGOTO_DONE(FALSE)
                    }
                } /* end if */
            } /* end if */

            /* Obtain values for stride and block */
            next_stride  = span->low  - curr_low;
            next_block   = (span->high - span->low) + 1;

            /* Compare stride and block in this span, to compare stride,
             * three spans are needed. Ignore the first two spans.
             */
            if(outcount  > 1  && curr_stride != next_stride)
                HGOTO_DONE(FALSE)
            if(outcount != 0  && next_block  != curr_block)
                HGOTO_DONE(FALSE)

            /* Keep the isolated stride to be 1 */
            if(outcount != 0)
                curr_stride = next_stride;

            /* Keep current starting point */
            curr_low    = span->low;

            /* Advance to next span */
            span = span->next;
            outcount++;
        } /* end while */

        /* Save the span information. */
        span_slab_info[rank - 1].start  = curr_start;
        span_slab_info[rank - 1].count  = outcount;
        span_slab_info[rank - 1].block  = curr_block;
        span_slab_info[rank - 1].stride = curr_stride;
    } /* end if */

done:
    FUNC_LEAVE_NOAPI(ret_value)
} /* end H5S_hyper_rebuild_helper() */


/*--------------------------------------------------------------------------
 NAME
    H5S_hyper_rebuild
 PURPOSE
    Rebuild optimized hyperslab information if possible.
    (It can be recovered with regular selection)
 USAGE
    herr_t H5S_hyper_rebuild(space)
        const H5S_t *space;     IN: Dataspace to check
 RETURNS
    >=0 on success, <0 on failure
 DESCRIPTION
    Examine the span tree for a hyperslab selection and rebuild
    the start/stride/count/block information for the selection, if possible.

 GLOBAL VARIABLES
 COMMENTS, BUGS, ASSUMPTIONS
    To be able to recover the optimized information, the span tree must conform
    to span tree able to be generated from a single H5S_SELECT_SET operation.

 EXAMPLES
 REVISION LOG

    This routine is the optimization of the old version. The previous version
    can only detect a singluar selection. This version is general enough to
    detect any regular selection.
    KY, 2005/9/22
--------------------------------------------------------------------------*/
static htri_t
H5S_hyper_rebuild(H5S_t *space)
{
    H5S_hyper_dim_t top_span_slab_info[H5O_LAYOUT_NDIMS];
    H5S_hyper_dim_t *diminfo;
    H5S_hyper_dim_t *app_diminfo;
    unsigned rank, curr_dim;
    htri_t ret_value = TRUE;      /* Return value */

    FUNC_ENTER_NOAPI_NOINIT_NOERR

    /* Check args */
    HDassert(space);
    HDassert(space->select.sel_info.hslab->span_lst);

    /* Check the rank of space */
    rank = space->extent.rank;

    /* Check whether the slab can be rebuilt. Only regular selection can be rebuilt. If yes, fill in correct values.*/
    if(!H5S_hyper_rebuild_helper(space->select.sel_info.hslab->span_lst->head, top_span_slab_info, rank)) {
        HGOTO_DONE(FALSE)
    } /* end if */
    else {
        diminfo=space->select.sel_info.hslab->opt_diminfo;
        app_diminfo=space->select.sel_info.hslab->app_diminfo;

        for(curr_dim = 0; curr_dim < rank; curr_dim++) {

            app_diminfo[(rank - curr_dim) - 1].start  = diminfo[(rank - curr_dim) - 1].start = top_span_slab_info[curr_dim].start;
            app_diminfo[(rank - curr_dim) - 1].stride = diminfo[(rank - curr_dim) - 1].stride = top_span_slab_info[curr_dim].stride;
            app_diminfo[(rank - curr_dim) - 1].count  = diminfo[(rank - curr_dim) - 1].count = top_span_slab_info[curr_dim].count;
            app_diminfo[(rank - curr_dim) - 1].block  = diminfo[(rank - curr_dim) - 1].block = top_span_slab_info[curr_dim].block;

        } /* end for */

        space->select.sel_info.hslab->diminfo_valid = TRUE;
    } /* end else */

done:
    FUNC_LEAVE_NOAPI(ret_value)
}   /* H5S_hyper_rebuild() */


/*--------------------------------------------------------------------------
 NAME
    H5S_hyper_generate_spans
 PURPOSE
    Create span tree for a regular hyperslab selection
 USAGE
    herr_t H5S_hyper_generate_spans(space)
        H5S_t *space;           IN/OUT: Pointer to dataspace
 RETURNS
    Non-negative on success, negative on failure
 DESCRIPTION
    Create a span tree representation of a regular hyperslab selection and
    add it to the information for the hyperslab selection.
 GLOBAL VARIABLES
 COMMENTS, BUGS, ASSUMPTIONS
 EXAMPLES
 REVISION LOG
--------------------------------------------------------------------------*/
static herr_t
H5S_hyper_generate_spans(H5S_t *space)
{
    hsize_t tmp_start[H5O_LAYOUT_NDIMS];   /* Temporary start information */
    hsize_t tmp_stride[H5O_LAYOUT_NDIMS];   /* Temporary stride information */
    hsize_t tmp_count[H5O_LAYOUT_NDIMS];    /* Temporary count information */
    hsize_t tmp_block[H5O_LAYOUT_NDIMS];    /* Temporary block information */
    unsigned u;                             /* Counter */
    herr_t      ret_value=SUCCEED;       /* Return value */

    FUNC_ENTER_NOAPI_NOINIT

    HDassert(space);
    HDassert(H5S_GET_SELECT_TYPE(space) == H5S_SEL_HYPERSLABS);

    /* Get the diminfo */
    for(u=0; u<space->extent.rank; u++) {
        /* Check for unlimited dimension and return error */
        /* These should be able to be converted to assertions once everything
         * that calls this function checks for unlimited selections first
         * (especially the new hyperslab API)  -NAF */
        if(space->select.sel_info.hslab->opt_diminfo[u].count == H5S_UNLIMITED)
            HGOTO_ERROR(H5E_DATASPACE, H5E_UNSUPPORTED, FAIL, "can't generate spans with unlimited count")
        if(space->select.sel_info.hslab->opt_diminfo[u].block == H5S_UNLIMITED)
            HGOTO_ERROR(H5E_DATASPACE, H5E_UNSUPPORTED, FAIL, "can't generate spans with unlimited block")

        tmp_start[u]=space->select.sel_info.hslab->opt_diminfo[u].start;
        tmp_stride[u]=space->select.sel_info.hslab->opt_diminfo[u].stride;
        tmp_count[u]=space->select.sel_info.hslab->opt_diminfo[u].count;
        tmp_block[u]=space->select.sel_info.hslab->opt_diminfo[u].block;
    } /* end for */

    /* Build the hyperslab information also */
    if(H5S_generate_hyperslab (space, H5S_SELECT_SET, tmp_start, tmp_stride, tmp_count, tmp_block)<0)
        HGOTO_ERROR(H5E_DATASPACE, H5E_CANTINSERT, FAIL, "can't generate hyperslabs")

done:
    FUNC_LEAVE_NOAPI(ret_value)
}   /* H5S_hyper_generate_spans() */

#ifndef NEW_HYPERSLAB_API

/*-------------------------------------------------------------------------
 * Function:	H5S_generate_hyperlab
 *
 * Purpose:	Generate hyperslab information from H5S_select_hyperslab()
 *
 * Return:	Non-negative on success/Negative on failure
 *
 * Programmer:	Quincey Koziol (split from HS_select_hyperslab()).
 *              Tuesday, September 12, 2000
 *
 * Modifications:
 *
 *-------------------------------------------------------------------------
 */
static herr_t
H5S_generate_hyperslab (H5S_t *space, H5S_seloper_t op,
		      const hsize_t start[],
		      const hsize_t stride[],
		      const hsize_t count[],
		      const hsize_t block[])
{
    H5S_hyper_span_info_t *new_spans=NULL;  /* Span tree for new hyperslab */
    H5S_hyper_span_info_t *a_not_b=NULL;    /* Span tree for hyperslab spans in old span tree and not in new span tree */
    H5S_hyper_span_info_t *a_and_b=NULL;    /* Span tree for hyperslab spans in both old and new span trees */
    H5S_hyper_span_info_t *b_not_a=NULL;    /* Span tree for hyperslab spans in new span tree and not in old span tree */
    herr_t      ret_value=SUCCEED;       /* Return value */

    FUNC_ENTER_NOAPI_NOINIT

    /* Check args */
    HDassert(space);
    HDassert(op > H5S_SELECT_NOOP && op < H5S_SELECT_INVALID);
    HDassert(start);
    HDassert(stride);
    HDassert(count);
    HDassert(block);

    /* Generate span tree for new hyperslab information */
    if((new_spans=H5S_hyper_make_spans(space->extent.rank,start,stride,count,block))==NULL)
        HGOTO_ERROR(H5E_DATASPACE, H5E_CANTINSERT, FAIL, "can't create hyperslab information")

    /* Generate list of blocks to add/remove based on selection operation */
    if(op==H5S_SELECT_SET) {
        /* Add new spans to current selection */
        if(H5S_hyper_merge_spans(space,new_spans,TRUE)<0)
            HGOTO_ERROR(H5E_DATASPACE, H5E_CANTINSERT, FAIL, "can't insert hyperslabs")

        /* Set the number of elements in current selection */
        space->select.num_elem=H5S_hyper_spans_nelem(new_spans);

        /* Indicate that the new_spans are owned */
        new_spans=NULL;
    } /* end if */
    else {
        hbool_t updated_spans = FALSE;  /* Whether the spans in the selection were modified */

        /* Generate lists of spans which overlap and don't overlap */
        if(H5S_hyper_clip_spans(space->select.sel_info.hslab->span_lst,new_spans,&a_not_b,&a_and_b,&b_not_a)<0)
            HGOTO_ERROR(H5E_DATASPACE, H5E_CANTCLIP, FAIL, "can't clip hyperslab information")

        switch(op) {
            case H5S_SELECT_OR:
                /* Add any new spans from b_not_a to current selection */
                if(b_not_a!=NULL) {
                    if(H5S_hyper_merge_spans(space,b_not_a,FALSE)<0)
                        HGOTO_ERROR(H5E_DATASPACE, H5E_CANTINSERT, FAIL, "can't insert hyperslabs")

                    /* Update the number of elements in current selection */
                    space->select.num_elem+=H5S_hyper_spans_nelem(b_not_a);

                    /* Indicate that the spans were updated */
                    updated_spans = TRUE;
                } /* end if */
                break;

            case H5S_SELECT_AND:
                /* Free the current selection */
                if(H5S_hyper_free_span_info(space->select.sel_info.hslab->span_lst)<0)
                    HGOTO_ERROR(H5E_INTERNAL, H5E_CANTFREE, FAIL, "failed to release hyperslab spans")
                space->select.sel_info.hslab->span_lst=NULL;

                /* Reset the number of items in selection */
                space->select.num_elem=0;

                /* Check if there are any overlapped selections */
                if(a_and_b!=NULL) {
                    if(H5S_hyper_merge_spans(space,a_and_b,TRUE)<0)
                        HGOTO_ERROR(H5E_DATASPACE, H5E_CANTINSERT, FAIL, "can't insert hyperslabs")

                    /* Update the number of elements in current selection */
                    space->select.num_elem=H5S_hyper_spans_nelem(a_and_b);

                    /* Indicate that the a_and_b spans are owned */
                    a_and_b=NULL;

                    /* Indicate that the spans were updated */
                    updated_spans = TRUE;
                } /* end if */
                break;

            case H5S_SELECT_XOR:
                /* Free the current selection */
                if(H5S_hyper_free_span_info(space->select.sel_info.hslab->span_lst)<0)
                    HGOTO_ERROR(H5E_INTERNAL, H5E_CANTFREE, FAIL, "failed to release hyperslab spans")
                space->select.sel_info.hslab->span_lst=NULL;

                /* Reset the number of items in selection */
                space->select.num_elem=0;

                /* Check if there are any non-overlapped selections */
                if(a_not_b!=NULL) {
                    if(H5S_hyper_merge_spans(space,a_not_b,FALSE)<0)
                        HGOTO_ERROR(H5E_DATASPACE, H5E_CANTINSERT, FAIL, "can't insert hyperslabs")

                    /* Update the number of elements in current selection */
                    space->select.num_elem=H5S_hyper_spans_nelem(a_not_b);

                    /* Indicate that the spans were updated */
                    updated_spans = TRUE;
                } /* end if */
                if(b_not_a!=NULL) {
                    if(H5S_hyper_merge_spans(space,b_not_a,FALSE)<0)
                        HGOTO_ERROR(H5E_DATASPACE, H5E_CANTINSERT, FAIL, "can't insert hyperslabs")

                    /* Update the number of elements in current selection */
                    space->select.num_elem+=H5S_hyper_spans_nelem(b_not_a);

                    /* Indicate that the spans were updated */
                    updated_spans = TRUE;
                } /* end if */
                break;

            case H5S_SELECT_NOTB:
                /* Free the current selection */
                if(H5S_hyper_free_span_info(space->select.sel_info.hslab->span_lst)<0)
                    HGOTO_ERROR(H5E_INTERNAL, H5E_CANTFREE, FAIL, "failed to release hyperslab spans")
                space->select.sel_info.hslab->span_lst=NULL;

                /* Reset the number of items in selection */
                space->select.num_elem=0;

                /* Check if there are any non-overlapped selections */
                if(a_not_b!=NULL) {
                    if(H5S_hyper_merge_spans(space,a_not_b,TRUE)<0)
                        HGOTO_ERROR(H5E_DATASPACE, H5E_CANTINSERT, FAIL, "can't insert hyperslabs")

                    /* Update the number of elements in current selection */
                    space->select.num_elem=H5S_hyper_spans_nelem(a_not_b);

                    /* Indicate that the a_not_b are owned */
                    a_not_b=NULL;

                    /* Indicate that the spans were updated */
                    updated_spans = TRUE;
                } /* end if */
                break;

            case H5S_SELECT_NOTA:
                /* Free the current selection */
                if(H5S_hyper_free_span_info(space->select.sel_info.hslab->span_lst)<0)
                    HGOTO_ERROR(H5E_INTERNAL, H5E_CANTFREE, FAIL, "failed to release hyperslab spans")
                space->select.sel_info.hslab->span_lst=NULL;

                /* Reset the number of items in selection */
                space->select.num_elem=0;

                /* Check if there are any non-overlapped selections */
                if(b_not_a!=NULL) {
                    if(H5S_hyper_merge_spans(space,b_not_a,TRUE)<0)
                        HGOTO_ERROR(H5E_DATASPACE, H5E_CANTINSERT, FAIL, "can't insert hyperslabs")

                    /* Update the number of elements in current selection */
                    space->select.num_elem=H5S_hyper_spans_nelem(b_not_a);

                    /* Indicate that the b_not_a are owned */
                    b_not_a=NULL;

                    /* Indicate that the spans were updated */
                    updated_spans = TRUE;
                } /* end if */
                break;

            case H5S_SELECT_NOOP:
            case H5S_SELECT_SET:
            case H5S_SELECT_APPEND:
            case H5S_SELECT_PREPEND:
            case H5S_SELECT_INVALID:
            default:
                HGOTO_ERROR(H5E_ARGS, H5E_UNSUPPORTED, FAIL, "invalid selection operation")
        } /* end switch */

        /* Check if the resulting hyperslab span tree is empty */
        if(space->select.sel_info.hslab->span_lst==NULL) {
            H5S_hyper_span_info_t *spans;     /* Empty hyperslab span tree */

            /* Sanity check */
            HDassert(space->select.num_elem == 0);

            /* Allocate a span info node */
            if((spans = H5FL_MALLOC(H5S_hyper_span_info_t))==NULL)
                HGOTO_ERROR(H5E_RESOURCE, H5E_NOSPACE, FAIL, "can't allocate hyperslab span")

            /* Set the reference count */
            spans->count=1;

            /* Reset the scratch pad space */
            spans->scratch=0;

            /* Set to empty tree */
            spans->head=NULL;

            /* Set pointer to empty span tree */
            space->select.sel_info.hslab->span_lst=spans;
        } /* end if */
        else {
            /* Check if we updated the spans */
            if(updated_spans) {
                /* Attempt to rebuild "optimized" start/stride/count/block information.
                 * from resulting hyperslab span tree
                 */
                if(H5S_hyper_rebuild(space) < 0)
                    HGOTO_ERROR(H5E_DATASPACE, H5E_CANTCOUNT, FAIL, "can't rebuild hyperslab info")
            } /* end if */
        } /* end else */
    } /* end else */

done:
    /* Free resources */
    if(a_not_b)
        if(H5S_hyper_free_span_info(a_not_b) < 0)
            HDONE_ERROR(H5E_INTERNAL, H5E_CANTFREE, FAIL, "failed to release temporary hyperslab spans")
    if(a_and_b)
        if(H5S_hyper_free_span_info(a_and_b) < 0)
            HDONE_ERROR(H5E_INTERNAL, H5E_CANTFREE, FAIL, "failed to release temporary hyperslab spans")
    if(b_not_a)
        if(H5S_hyper_free_span_info(b_not_a) < 0)
            HDONE_ERROR(H5E_INTERNAL, H5E_CANTFREE, FAIL, "failed to release temporary hyperslab spans")
    if(new_spans)
        if(H5S_hyper_free_span_info(new_spans) < 0)
            HDONE_ERROR(H5E_INTERNAL, H5E_CANTFREE, FAIL, "failed to release temporary hyperslab spans")

    FUNC_LEAVE_NOAPI(ret_value)
} /* end H5S_generate_hyperslab() */


/*-------------------------------------------------------------------------
 * Function:	H5S_select_hyperslab
 *
 * Purpose:	Internal version of H5Sselect_hyperslab().
 *
 * Return:	Non-negative on success/Negative on failure
 *
 * Programmer:	Quincey Koziol
 *              Wednesday, January 10, 2001
 *
 *-------------------------------------------------------------------------
 */
herr_t
H5S_select_hyperslab (H5S_t *space, H5S_seloper_t op,
		      const hsize_t start[],
		      const hsize_t *stride,
		      const hsize_t count[],
		      const hsize_t *block)
{
    hsize_t int_stride[H5O_LAYOUT_NDIMS];   /* Internal storage for stride information */
    hsize_t int_count[H5O_LAYOUT_NDIMS];    /* Internal storage for count information */
    hsize_t int_block[H5O_LAYOUT_NDIMS];    /* Internal storage for block information */
    const hsize_t *opt_stride;      /* Optimized stride information */
    const hsize_t *opt_count;       /* Optimized count information */
    const hsize_t *opt_block;       /* Optimized block information */
    unsigned u;                     /* Counters */
    int unlim_dim = -1;             /* Unlimited dimension in selection, of -1 if none */
    herr_t      ret_value=SUCCEED;       /* Return value */

    FUNC_ENTER_NOAPI(FAIL)

    /* Check args */
    HDassert(space);
    HDassert(start);
    HDassert(count);
    HDassert(op > H5S_SELECT_NOOP && op < H5S_SELECT_INVALID);

    /* Point to the correct stride values */
    if(stride==NULL)
        stride = _ones;

    /* Point to the correct block values */
    if(block==NULL)
        block = _ones;

    /* Check for unlimited dimension */
    for(u = 0; u<space->extent.rank; u++)
        if((count[u] == H5S_UNLIMITED) || (block[u] == H5S_UNLIMITED)) {
            if(unlim_dim >= 0)
                HGOTO_ERROR(H5E_DATASPACE, H5E_UNSUPPORTED, FAIL, "cannot have more than one unlimited dimension in selection")
            else {
                if(count[u] == block[u] /* == H5S_UNLIMITED */)
                    HGOTO_ERROR(H5E_DATASPACE, H5E_UNSUPPORTED, FAIL, "count and block cannot both be unlimited")
                unlim_dim = (int)u;
            } /* end else */
        } /* end if */

    /*
     * Check new selection.
     */
    for(u=0; u<space->extent.rank; u++) {
        /* Check for overlapping hyperslab blocks in new selection. */
        if(count[u]>1 && stride[u]<block[u])
            HGOTO_ERROR(H5E_ARGS, H5E_BADVALUE, FAIL, "hyperslab blocks overlap")

        /* Detect zero-sized hyperslabs in new selection */
        if(count[u] == 0 || block[u] == 0) {
            switch(op) {
                case H5S_SELECT_SET:   /* Select "set" operation */
                case H5S_SELECT_AND:   /* Binary "and" operation for hyperslabs */
                case H5S_SELECT_NOTA:  /* Binary "B not A" operation for hyperslabs */
                    /* Convert to "none" selection */
                    if(H5S_select_none(space)<0)
                        HGOTO_ERROR(H5E_DATASPACE, H5E_CANTDELETE, FAIL, "can't convert selection")
                    HGOTO_DONE(SUCCEED);

                case H5S_SELECT_OR:    /* Binary "or" operation for hyperslabs */
                case H5S_SELECT_XOR:   /* Binary "xor" operation for hyperslabs */
                case H5S_SELECT_NOTB:  /* Binary "A not B" operation for hyperslabs */
                    HGOTO_DONE(SUCCEED);        /* Selection stays same */

                case H5S_SELECT_NOOP:
                case H5S_SELECT_APPEND:
                case H5S_SELECT_PREPEND:
                case H5S_SELECT_INVALID:
                default:
                    HGOTO_ERROR(H5E_ARGS, H5E_UNSUPPORTED, FAIL, "invalid selection operation")
            } /* end switch */
        } /* end if */
    } /* end for */

    /* Optimize hyperslab parameters to merge contiguous blocks, etc. */
    if(stride == _ones && block == _ones) {
        /* Point to existing arrays */
        opt_stride = _ones;
        opt_count = _ones;
        opt_block = count;
    } /* end if */
    else {
        /* Point to local arrays */
        opt_stride = int_stride;
        opt_count = int_count;
        opt_block = int_block;
        for(u=0; u<space->extent.rank; u++) {
            /* contiguous hyperslabs have the block size equal to the stride */
            if((stride[u] == block[u]) && (count[u] != H5S_UNLIMITED)) {
                int_count[u]=1;
                int_stride[u]=1;
                if(block[u]==1)
                    int_block[u]=count[u];
                else
                    int_block[u]=block[u]*count[u];
            } /* end if */
            else {
                if(count[u]==1)
                    int_stride[u]=1;
                else {
                    HDassert((stride[u] > block[u]) || ((stride[u] == block[u])
                            && (count[u] == H5S_UNLIMITED)));
                    int_stride[u]=stride[u];
                } /* end else */
                int_count[u]=count[u];
                int_block[u]=block[u];
            } /* end else */
        } /* end for */
    } /* end else */

    /* Check for operating on unlimited selection */
    if((H5S_GET_SELECT_TYPE(space) == H5S_SEL_HYPERSLABS)
            && (space->select.sel_info.hslab->unlim_dim >= 0)
            && (op != H5S_SELECT_SET))
            {
        /* Check for invalid operation */
        if(unlim_dim >= 0)
            HGOTO_ERROR(H5E_DATASPACE, H5E_UNSUPPORTED, FAIL, "cannot modify unlimited selection with another unlimited selection")
        if(!((op == H5S_SELECT_AND) || (op == H5S_SELECT_NOTA)))
            HGOTO_ERROR(H5E_DATASPACE, H5E_UNSUPPORTED, FAIL, "unsupported operation on unlimited selection")
        HDassert(space->select.sel_info.hslab->diminfo_valid);

        /* Clip unlimited selection to include new selection */
        if(H5S_hyper_clip_unlim(space,
                start[space->select.sel_info.hslab->unlim_dim]
                + ((opt_count[space->select.sel_info.hslab->unlim_dim]
                - (hsize_t)1)
                * opt_stride[space->select.sel_info.hslab->unlim_dim])
                + opt_block[space->select.sel_info.hslab->unlim_dim]) < 0)
            HGOTO_ERROR(H5E_DATASPACE, H5E_CANTCLIP, FAIL, "failed to clip unlimited selection")

        /* If an empty space was returned it must be "none" */
        HDassert((space->select.num_elem > (hsize_t)0)
                || (space->select.type->type == H5S_SEL_NONE));
    } /* end if */

    /* Fixup operation for non-hyperslab selections */
    switch(H5S_GET_SELECT_TYPE(space)) {
        case H5S_SEL_NONE:   /* No elements selected in dataspace */
            switch(op) {
                case H5S_SELECT_SET:   /* Select "set" operation */
                    /* Change "none" selection to hyperslab selection */
                    break;

                case H5S_SELECT_OR:    /* Binary "or" operation for hyperslabs */
                case H5S_SELECT_XOR:   /* Binary "xor" operation for hyperslabs */
                case H5S_SELECT_NOTA:  /* Binary "B not A" operation for hyperslabs */
                    op=H5S_SELECT_SET; /* Maps to "set" operation when applied to "none" selection */
                    break;

                case H5S_SELECT_AND:   /* Binary "and" operation for hyperslabs */
                case H5S_SELECT_NOTB:  /* Binary "A not B" operation for hyperslabs */
                    HGOTO_DONE(SUCCEED);        /* Selection stays "none" */

                case H5S_SELECT_NOOP:
                case H5S_SELECT_APPEND:
                case H5S_SELECT_PREPEND:
                case H5S_SELECT_INVALID:
                default:
                    HGOTO_ERROR(H5E_ARGS, H5E_UNSUPPORTED, FAIL, "invalid selection operation")
            } /* end switch */
            break;

        case H5S_SEL_ALL:    /* All elements selected in dataspace */
            switch(op) {
                case H5S_SELECT_SET:   /* Select "set" operation */
                    /* Change "all" selection to hyperslab selection */
                    break;

                case H5S_SELECT_OR:    /* Binary "or" operation for hyperslabs */
                    HGOTO_DONE(SUCCEED);        /* Selection stays "all" */

                case H5S_SELECT_AND:   /* Binary "and" operation for hyperslabs */
                    op=H5S_SELECT_SET; /* Maps to "set" operation when applied to "none" selection */
                    break;

                case H5S_SELECT_XOR:   /* Binary "xor" operation for hyperslabs */
                case H5S_SELECT_NOTB:  /* Binary "A not B" operation for hyperslabs */
                    /* Convert current "all" selection to "real" hyperslab selection */
                    /* Then allow operation to proceed */
                    {
                        hsize_t tmp_start[H5O_LAYOUT_NDIMS];   /* Temporary start information */
                        hsize_t tmp_stride[H5O_LAYOUT_NDIMS];   /* Temporary stride information */
                        hsize_t tmp_count[H5O_LAYOUT_NDIMS];    /* Temporary count information */
                        hsize_t tmp_block[H5O_LAYOUT_NDIMS];    /* Temporary block information */

                        /* Fill in temporary information for the dimensions */
                        for(u=0; u<space->extent.rank; u++) {
                            tmp_start[u]=0;
                            tmp_stride[u]=1;
                            tmp_count[u]=1;
                            tmp_block[u]=space->extent.size[u];
                        } /* end for */

                        /* Convert to hyperslab selection */
                        if(H5S_select_hyperslab(space,H5S_SELECT_SET,tmp_start,tmp_stride,tmp_count,tmp_block)<0)
                            HGOTO_ERROR(H5E_DATASPACE, H5E_CANTDELETE, FAIL, "can't convert selection")
                    } /* end case */
                    break;

                case H5S_SELECT_NOTA:  /* Binary "B not A" operation for hyperslabs */
                    /* Convert to "none" selection */
                    if(H5S_select_none(space)<0)
                        HGOTO_ERROR(H5E_DATASPACE, H5E_CANTDELETE, FAIL, "can't convert selection")
                    HGOTO_DONE(SUCCEED);

                case H5S_SELECT_NOOP:
                case H5S_SELECT_APPEND:
                case H5S_SELECT_PREPEND:
                case H5S_SELECT_INVALID:
                default:
                    HGOTO_ERROR(H5E_ARGS, H5E_UNSUPPORTED, FAIL, "invalid selection operation")
            } /* end switch */
            break;

        case H5S_SEL_HYPERSLABS:
            /* Hyperslab operation on hyperslab selection, OK */
            break;

        case H5S_SEL_POINTS: /* Can't combine hyperslab operations and point selections currently */
            if(op==H5S_SELECT_SET)      /* Allow only "set" operation to proceed */
                break;
            /* Else fall through to error */

        case H5S_SEL_ERROR:
        case H5S_SEL_N:
        default:
            HGOTO_ERROR(H5E_ARGS, H5E_UNSUPPORTED, FAIL, "invalid selection operation")
    } /* end switch */

    if(op == H5S_SELECT_SET) {
        /* If we are setting a new selection, remove current selection first */
        if(H5S_SELECT_RELEASE(space) < 0)
            HGOTO_ERROR(H5E_DATASPACE, H5E_CANTDELETE, FAIL, "can't release selection")

        /* Allocate space for the hyperslab selection information */
        if(NULL == (space->select.sel_info.hslab = H5FL_MALLOC(H5S_hyper_sel_t)))
            HGOTO_ERROR(H5E_RESOURCE, H5E_NOSPACE, FAIL, "can't allocate hyperslab info")

        /* Save the diminfo */
        space->select.num_elem = 1;
        for(u = 0; u < space->extent.rank; u++) {
            space->select.sel_info.hslab->app_diminfo[u].start = start[u];
            space->select.sel_info.hslab->app_diminfo[u].stride = stride[u];
            space->select.sel_info.hslab->app_diminfo[u].count = count[u];
            space->select.sel_info.hslab->app_diminfo[u].block = block[u];

            space->select.sel_info.hslab->opt_diminfo[u].start = start[u];
            space->select.sel_info.hslab->opt_diminfo[u].stride = opt_stride[u];
            space->select.sel_info.hslab->opt_diminfo[u].count = opt_count[u];
            space->select.sel_info.hslab->opt_diminfo[u].block = opt_block[u];

            space->select.num_elem *= (opt_count[u] * opt_block[u]);
        } /* end for */

        /* Save unlim_dim */
        space->select.sel_info.hslab->unlim_dim = unlim_dim;

        /* Indicate that the dimension information is valid */
        space->select.sel_info.hslab->diminfo_valid = TRUE;

        /* Indicate that there's no slab information */
        space->select.sel_info.hslab->span_lst = NULL;

        /* Handle unlimited selections */
        if(unlim_dim >= 0) {
            /* Calculate num_elem_non_unlim */
            space->select.sel_info.hslab->num_elem_non_unlim = (hsize_t)1;
            for(u = 0; u < space->extent.rank; u++)
                if((int)u != unlim_dim)
                    space->select.sel_info.hslab->num_elem_non_unlim *= (opt_count[u] * opt_block[u]);

            /* Set num_elem */
            if(space->select.num_elem != (hsize_t)0)
                space->select.num_elem = H5S_UNLIMITED;
        } /* end if */
    } /* end if */
    else if(op >= H5S_SELECT_OR && op <= H5S_SELECT_NOTA) {
        /* Sanity check */
        HDassert(H5S_GET_SELECT_TYPE(space) == H5S_SEL_HYPERSLABS);

        /* Handle unlimited selections */
        if(unlim_dim >= 0) {
            hsize_t bounds_start[H5S_MAX_RANK];
            hsize_t bounds_end[H5S_MAX_RANK];
            hsize_t tmp_count = opt_count[unlim_dim];
            hsize_t tmp_block = opt_block[unlim_dim];

            /* Check for invalid operation */
            if(space->select.sel_info.hslab->unlim_dim >= 0)
                HGOTO_ERROR(H5E_DATASPACE, H5E_UNSUPPORTED, FAIL, "cannot modify unlimited selection with another unlimited selection")
            if(!((op == H5S_SELECT_AND) || (op == H5S_SELECT_NOTB)))
                HGOTO_ERROR(H5E_DATASPACE, H5E_UNSUPPORTED, FAIL, "unsupported operation with unlimited selection")

            /* Get bounds of existing selection */
            if(H5S_hyper_bounds(space, bounds_start, bounds_end) < 0)
                HGOTO_ERROR(H5E_DATASPACE, H5E_CANTGET, FAIL, "can't get selection bounds")

            /* Patch count and block to remove unlimited and include the
             * existing selection */
            H5S__hyper_get_clip_diminfo(start[unlim_dim], opt_stride[unlim_dim], &tmp_count, &tmp_block, bounds_end[unlim_dim] + (hsize_t)1);
            HDassert((tmp_count == 1) || (opt_count != _ones));
            HDassert((tmp_block == 1) || (opt_block != _ones));
            if(opt_count != _ones) {
                HDassert(opt_count == int_count);
                int_count[unlim_dim] = tmp_count;
            } /* end if */
            if(opt_block != _ones) {
                HDassert(opt_block == int_block);
                int_block[unlim_dim] = tmp_block;
            } /* end if */
        } /* end if */

        /* Check if there's no hyperslab span information currently */
        if(NULL == space->select.sel_info.hslab->span_lst)
            if(H5S_hyper_generate_spans(space) < 0)
                HGOTO_ERROR(H5E_DATASPACE, H5E_UNINITIALIZED, FAIL, "dataspace does not have span tree")

        /* Indicate that the regular dimensions are no longer valid */
        space->select.sel_info.hslab->diminfo_valid = FALSE;

        /* Add in the new hyperslab information */
        if(H5S_generate_hyperslab(space, op, start, opt_stride, opt_count, opt_block) < 0)
            HGOTO_ERROR(H5E_DATASPACE, H5E_CANTINSERT, FAIL, "can't generate hyperslabs")
    } /* end if */
    else
        HGOTO_ERROR(H5E_ARGS, H5E_UNSUPPORTED, FAIL, "invalid selection operation")

    /* Set selection type */
    space->select.type = H5S_sel_hyper;

done:
    FUNC_LEAVE_NOAPI(ret_value)
}   /* end H5S_select_hyperslab() */


/*--------------------------------------------------------------------------
 NAME
    H5Sselect_hyperslab
 PURPOSE
    Specify a hyperslab to combine with the current hyperslab selection
 USAGE
    herr_t H5Sselect_hyperslab(dsid, op, start, stride, count, block)
        hid_t dsid;             IN: Dataspace ID of selection to modify
        H5S_seloper_t op;       IN: Operation to perform on current selection
        const hsize_t *start;        IN: Offset of start of hyperslab
        const hsize_t *stride;       IN: Hyperslab stride
        const hsize_t *count;        IN: Number of blocks included in hyperslab
        const hsize_t *block;        IN: Size of block in hyperslab
 RETURNS
    Non-negative on success/Negative on failure
 DESCRIPTION
    Combines a hyperslab selection with the current selection for a dataspace.
    If the current selection is not a hyperslab, it is freed and the hyperslab
    parameters passed in are combined with the H5S_SEL_ALL hyperslab (ie. a
    selection composing the entire current extent).  If STRIDE or BLOCK is
    NULL, they are assumed to be set to all '1'.
 GLOBAL VARIABLES
 COMMENTS, BUGS, ASSUMPTIONS
 EXAMPLES
 REVISION LOG
--------------------------------------------------------------------------*/
herr_t
H5Sselect_hyperslab(hid_t space_id, H5S_seloper_t op, const hsize_t start[],
         const hsize_t stride[], const hsize_t count[], const hsize_t block[])
{
    H5S_t *space;               /* Dataspace to modify selection of */
    unsigned u;                 /* Local index variable */
    herr_t ret_value = SUCCEED; /* Return value */

    FUNC_ENTER_API(FAIL)
    H5TRACE6("e", "iSs*h*h*h*h", space_id, op, start, stride, count, block);

    /* Check args */
    if(NULL == (space = (H5S_t *)H5I_object_verify(space_id, H5I_DATASPACE)))
        HGOTO_ERROR(H5E_ARGS, H5E_BADTYPE, FAIL, "not a data space")
    if(H5S_SCALAR == H5S_GET_EXTENT_TYPE(space))
        HGOTO_ERROR(H5E_ARGS, H5E_BADTYPE, FAIL, "hyperslab doesn't support H5S_SCALAR space")
    if(H5S_NULL == H5S_GET_EXTENT_TYPE(space))
        HGOTO_ERROR(H5E_ARGS, H5E_BADTYPE, FAIL, "hyperslab doesn't support H5S_NULL space")
    if(start == NULL || count == NULL)
        HGOTO_ERROR(H5E_ARGS, H5E_BADVALUE, FAIL, "hyperslab not specified")
    if(!(op > H5S_SELECT_NOOP && op < H5S_SELECT_INVALID))
        HGOTO_ERROR(H5E_ARGS, H5E_UNSUPPORTED, FAIL, "invalid selection operation")
    if(stride!=NULL) {
        /* Check for 0-sized strides */
        for(u=0; u<space->extent.rank; u++) {
            if(stride[u]==0)
                HGOTO_ERROR(H5E_ARGS, H5E_BADVALUE, FAIL, "invalid stride==0 value")
        } /* end for */
    } /* end if */

    if (H5S_select_hyperslab(space, op, start, stride, count, block)<0)
        HGOTO_ERROR(H5E_DATASPACE, H5E_CANTINIT, FAIL, "unable to set hyperslab selection")

done:
    FUNC_LEAVE_API(ret_value)
} /* end H5Sselect_hyperslab() */
#else /* NEW_HYPERSLAB_API */ /* Works */

/*-------------------------------------------------------------------------
 * Function:	H5S_operate_hyperslab
 *
 * Purpose:	Combines two hyperslabs with an operation, putting the
 *              result into a third hyperslab selection
 *
 * Return:	non-negative on success/NULL on failure
 *
 * Programmer:	Quincey Koziol
 *              Tuesday, October 30, 2001
 *
 * Modifications:
 *
 *-------------------------------------------------------------------------
 */
static herr_t
H5S_operate_hyperslab (H5S_t *result, H5S_hyper_span_info_t *spans1, H5S_seloper_t op, H5S_hyper_span_info_t *spans2,
    hbool_t can_own_span2, hbool_t *span2_owned)
{
    H5S_hyper_span_info_t *a_not_b=NULL;    /* Span tree for hyperslab spans in old span tree and not in new span tree */
    H5S_hyper_span_info_t *a_and_b=NULL;    /* Span tree for hyperslab spans in both old and new span trees */
    H5S_hyper_span_info_t *b_not_a=NULL;    /* Span tree for hyperslab spans in new span tree and not in old span tree */
    herr_t      ret_value=SUCCEED;       /* Return value */

    FUNC_ENTER_NOAPI_NOINIT

    /* Check args */
    HDassert(result);
    HDassert(spans2);
    HDassert(op > H5S_SELECT_NOOP && op < H5S_SELECT_INVALID);

    /* Just copy the selection from spans2 if we are setting the selection */
    /* ('space1' to 'result' aliasing happens at the next layer up) */
    if(op==H5S_SELECT_SET) {
        if(H5S_hyper_merge_spans(result,spans2,can_own_span2)<0)
            HGOTO_ERROR(H5E_DATASPACE, H5E_CANTINSERT, FAIL, "can't insert hyperslabs")

        /* Update the number of elements in current selection */
        result->select.num_elem=H5S_hyper_spans_nelem(spans2);

        /* Indicate that we took ownership of span2, if allowed */
        if(can_own_span2)
            *span2_owned=TRUE;
    } /* end if */
    else {
        hbool_t updated_spans = FALSE;  /* Whether the spans in the selection were modified */

        HDassert(spans1);

        /* Generate lists of spans which overlap and don't overlap */
        if(H5S_hyper_clip_spans(spans1,spans2,&a_not_b,&a_and_b,&b_not_a)<0)
            HGOTO_ERROR(H5E_DATASPACE, H5E_CANTCLIP, FAIL, "can't clip hyperslab information")

        /* Switch on the operation */
        switch(op) {
            case H5S_SELECT_OR:
                /* Copy spans from spans1 to current selection */
                if(spans1!=NULL) {
                    if(H5S_hyper_merge_spans(result,spans1,FALSE)<0)
                        HGOTO_ERROR(H5E_DATASPACE, H5E_CANTINSERT, FAIL, "can't insert hyperslabs")

                    /* Update the number of elements in current selection */
                    result->select.num_elem=H5S_hyper_spans_nelem(spans1);
                } /* end if */

                /* Add any new spans from spans2 to current selection */
                if(b_not_a!=NULL) {
                    if(H5S_hyper_merge_spans(result,b_not_a,FALSE)<0)
                        HGOTO_ERROR(H5E_DATASPACE, H5E_CANTINSERT, FAIL, "can't insert hyperslabs")

                    /* Update the number of elements in current selection */
                    result->select.num_elem+=H5S_hyper_spans_nelem(b_not_a);

                    /* Indicate that the spans were updated */
                    updated_spans = TRUE;
                } /* end if */
                break;

            case H5S_SELECT_AND:
                /* Check if there are any overlapped selections */
                if(a_and_b!=NULL) {
                    if(H5S_hyper_merge_spans(result,a_and_b,TRUE)<0)
                        HGOTO_ERROR(H5E_DATASPACE, H5E_CANTINSERT, FAIL, "can't insert hyperslabs")

                    /* Update the number of elements in current selection */
                    result->select.num_elem=H5S_hyper_spans_nelem(a_and_b);

                    /* Indicate that the result owns the a_and_b spans */
                    a_and_b=NULL;

                    /* Indicate that the spans were updated */
                    updated_spans = TRUE;
                } /* end if */
                break;

            case H5S_SELECT_XOR:
                /* Check if there are any non-overlapped selections */
                if(a_not_b!=NULL) {
                    if(H5S_hyper_merge_spans(result,a_not_b,FALSE)<0)
                        HGOTO_ERROR(H5E_DATASPACE, H5E_CANTINSERT, FAIL, "can't insert hyperslabs")

                    /* Update the number of elements in current selection */
                    result->select.num_elem=H5S_hyper_spans_nelem(a_not_b);

                    /* Indicate that the spans were updated */
                    updated_spans = TRUE;
                } /* end if */
                if(b_not_a!=NULL) {
                    if(H5S_hyper_merge_spans(result,b_not_a,FALSE)<0)
                        HGOTO_ERROR(H5E_DATASPACE, H5E_CANTINSERT, FAIL, "can't insert hyperslabs")

                    /* Update the number of elements in current selection */
                    result->select.num_elem+=H5S_hyper_spans_nelem(b_not_a);

                    /* Indicate that the spans were updated */
                    updated_spans = TRUE;
                } /* end if */
                break;

            case H5S_SELECT_NOTB:
                /* Check if there are any non-overlapped selections */
                if(a_not_b!=NULL) {
                    if(H5S_hyper_merge_spans(result,a_not_b,TRUE)<0)
                        HGOTO_ERROR(H5E_DATASPACE, H5E_CANTINSERT, FAIL, "can't insert hyperslabs")

                    /* Update the number of elements in current selection */
                    result->select.num_elem=H5S_hyper_spans_nelem(a_not_b);

                    /* Indicate that the result owns the a_not_b spans */
                    a_not_b=NULL;

                    /* Indicate that the spans were updated */
                    updated_spans = TRUE;
                } /* end if */
                break;

            case H5S_SELECT_NOTA:
                /* Check if there are any non-overlapped selections */
                if(b_not_a!=NULL) {
                    if(H5S_hyper_merge_spans(result,b_not_a,TRUE)<0)
                        HGOTO_ERROR(H5E_DATASPACE, H5E_CANTINSERT, FAIL, "can't insert hyperslabs")

                    /* Update the number of elements in current selection */
                    result->select.num_elem=H5S_hyper_spans_nelem(b_not_a);

                    /* Indicate that the result owns the b_not_a spans */
                    b_not_a=NULL;

                    /* Indicate that the spans were updated */
                    updated_spans = TRUE;
                } /* end if */
                break;

            default:
                HGOTO_ERROR(H5E_ARGS, H5E_UNSUPPORTED, FAIL, "invalid selection operation")
        } /* end switch */

        /* Free the hyperslab trees generated from the clipping algorithm */
        if(a_not_b)
            H5S_hyper_free_span_info(a_not_b);
        if(a_and_b)
            H5S_hyper_free_span_info(a_and_b);
        if(b_not_a)
            H5S_hyper_free_span_info(b_not_a);

        /* Check if the resulting hyperslab span tree is empty */
        if(result->select.sel_info.hslab->span_lst==NULL) {
            H5S_hyper_span_info_t *spans;     /* Empty hyperslab span tree */

            /* Sanity check */
            HDassert(result->select.num_elem == 0);

            /* Allocate a span info node */
            if((spans = H5FL_MALLOC(H5S_hyper_span_info_t))==NULL)
                HGOTO_ERROR(H5E_RESOURCE, H5E_NOSPACE, NULL, "can't allocate hyperslab span")

            /* Set the reference count */
            spans->count=1;

            /* Reset the scratch pad space */
            spans->scratch=0;

            /* Set to empty tree */
            spans->head=NULL;

            /* Set pointer to empty span tree */
            result->select.sel_info.hslab->span_lst=spans;
        } /* end if */
        else {
            /* Check if we updated the spans */
            if(updated_spans) {
                /* Attempt to rebuild "optimized" start/stride/count/block information.
                 * from resulting hyperslab span tree
                 */
                if(H5S_hyper_rebuild(result) < 0)
                    HGOTO_ERROR(H5E_DATASPACE, H5E_CANTCOUNT, FAIL, "can't rebuild hyperslab info")
            } /* end if */
        } /* end else */
    } /* end else */

done:
    FUNC_LEAVE_NOAPI(ret_value)
}   /* end H5S_operate_hyperslab() */


/*-------------------------------------------------------------------------
 * Function:	H5S_generate_hyperlab
 *
 * Purpose:	Generate hyperslab information from H5S_select_hyperslab()
 *
 * Return:	Non-negative on success/Negative on failure
 *
 * Programmer:	Quincey Koziol (split from HS_select_hyperslab()).
 *              Tuesday, September 12, 2000
 *
 * Modifications:
 *
 *-------------------------------------------------------------------------
 */
static herr_t
H5S_generate_hyperslab (H5S_t *space, H5S_seloper_t op,
		      const hsize_t start[],
		      const hsize_t stride[],
		      const hsize_t count[],
		      const hsize_t block[])
{
    H5S_hyper_span_info_t *new_spans=NULL;   /* Span tree for new hyperslab */
    H5S_hyper_span_info_t *tmp_spans=NULL;   /* Temporary copy of selection */
    hbool_t span2_owned=FALSE;          /* Flag to indicate that span2 was used in H5S_operate_hyperslab() */
    herr_t      ret_value=SUCCEED;       /* Return value */

    FUNC_ENTER_NOAPI_NOINIT

    /* Check args */
    HDassert(space);
    HDassert(op > H5S_SELECT_NOOP && op < H5S_SELECT_INVALID);
    HDassert(start);
    HDassert(stride);
    HDassert(count);
    HDassert(block);

    /* Generate span tree for new hyperslab information */
    if((new_spans=H5S_hyper_make_spans(space->extent.rank,start,stride,count,block))==NULL)
        HGOTO_ERROR(H5E_DATASPACE, H5E_CANTINSERT, FAIL, "can't create hyperslab information")

    /* Copy the original dataspace */
    if(space->select.sel_info.hslab->span_lst!=NULL) {
        /* Take ownership of the dataspace's hyperslab spans */
        /* (These are freed later) */
        tmp_spans=space->select.sel_info.hslab->span_lst;
        space->select.sel_info.hslab->span_lst=NULL;

        /* Reset the other dataspace selection information */
        if(H5S_SELECT_RELEASE(space)<0)
            HGOTO_ERROR(H5E_DATASPACE, H5E_CANTDELETE, FAIL, "can't release selection")

        /* Allocate space for the hyperslab selection information */
        if((space->select.sel_info.hslab=H5FL_MALLOC(H5S_hyper_sel_t))==NULL)
            HGOTO_ERROR(H5E_RESOURCE, H5E_NOSPACE, FAIL, "can't allocate hyperslab info")

        /* Set unlim_dim */
        space->select.sel_info.hslab->unlim_dim = -1;
    } /* end if */

    /* Combine tmp_space (really space) & new_space, with the result in space */
    if(H5S_operate_hyperslab(space,tmp_spans,op,new_spans,TRUE,&span2_owned)<0)
        HGOTO_ERROR(H5E_DATASPACE, H5E_CANTCLIP, FAIL, "can't clip hyperslab information")

done:
    /* Free temporary data structures */
    if(tmp_spans!=NULL)
        if(H5S_hyper_free_span_info(tmp_spans)<0)
            HDONE_ERROR(H5E_INTERNAL, H5E_CANTFREE, FAIL, "failed to release temporary hyperslab spans")
    if(new_spans!=NULL && span2_owned==FALSE)
        if(H5S_hyper_free_span_info(new_spans)<0)
            HDONE_ERROR(H5E_INTERNAL, H5E_CANTFREE, FAIL, "failed to release temporary hyperslab spans")

    FUNC_LEAVE_NOAPI(ret_value)
} /* end H5S_generate_hyperslab() */


/*-------------------------------------------------------------------------
 * Function:	H5S_select_hyperslab
 *
 * Purpose:	Internal version of H5Sselect_hyperslab().
 *
 * Return:	Non-negative on success/Negative on failure
 *
 * Programmer:	Quincey Koziol
 *              Wednesday, January 10, 2001
 *
 * Modifications:
 *
 *-------------------------------------------------------------------------
 */
herr_t
H5S_select_hyperslab (H5S_t *space, H5S_seloper_t op,
		      const hsize_t start[],
		      const hsize_t *stride,
		      const hsize_t count[],
		      const hsize_t *block)
{
    hsize_t int_stride[H5O_LAYOUT_NDIMS];   /* Internal storage for stride information */
    hsize_t int_count[H5O_LAYOUT_NDIMS];    /* Internal storage for count information */
    hsize_t int_block[H5O_LAYOUT_NDIMS];    /* Internal storage for block information */
    const hsize_t *opt_stride;      /* Optimized stride information */
    const hsize_t *opt_count;       /* Optimized count information */
    const hsize_t *opt_block;       /* Optimized block information */
    unsigned u;                    /* Counters */
    int unlim_dim = -1;             /* Unlimited dimension in selection, of -1 if none */
    herr_t      ret_value=SUCCEED;       /* Return value */

    FUNC_ENTER_NOAPI(FAIL)

    /* Check args */
    HDassert(space);
    HDassert(start);
    HDassert(count);
    HDassert(op > H5S_SELECT_NOOP && op < H5S_SELECT_INVALID);

    /* Point to the correct stride values */
    if(stride==NULL)
        stride = _ones;

    /* Point to the correct block values */
    if(block==NULL)
        block = _ones;

    /* Check for unlimited dimension */
    for(u = 0; u<space->extent.rank; u++)
        if((count[u] == H5S_UNLIMITED) || (block[u] == H5S_UNLIMITED)) {
            if(unlim_dim >= 0) 
                HGOTO_ERROR(H5E_DATASPACE, H5E_UNSUPPORTED, FAIL, "cannot have more than one unlimited dimension in selection")
            else {
                if(count[u] == block[u] /* == H5S_UNLIMITED */)
                    HGOTO_ERROR(H5E_DATASPACE, H5E_UNSUPPORTED, FAIL, "count and block cannot both be unlimited")
                unlim_dim = (int)u;
            } /* end else */
        } /* end if */

    /*
     * Check new selection.
     */
    for(u=0; u<space->extent.rank; u++) {
        /* Check for overlapping hyperslab blocks in new selection. */
        if(count[u]>1 && stride[u]<block[u])
            HGOTO_ERROR(H5E_ARGS, H5E_BADVALUE, FAIL, "hyperslab blocks overlap")

        /* Detect zero-sized hyperslabs in new selection */
        if(count[u] == 0 || block[u] == 0) {
            switch(op) {
                case H5S_SELECT_SET:   /* Select "set" operation */
                case H5S_SELECT_AND:   /* Binary "and" operation for hyperslabs */
                case H5S_SELECT_NOTA:  /* Binary "B not A" operation for hyperslabs */
                    /* Convert to "none" selection */
                    if(H5S_select_none(space)<0)
                        HGOTO_ERROR(H5E_DATASPACE, H5E_CANTDELETE, FAIL, "can't convert selection")
                    HGOTO_DONE(SUCCEED);

                case H5S_SELECT_OR:    /* Binary "or" operation for hyperslabs */
                case H5S_SELECT_XOR:   /* Binary "xor" operation for hyperslabs */
                case H5S_SELECT_NOTB:  /* Binary "A not B" operation for hyperslabs */
                    HGOTO_DONE(SUCCEED);        /* Selection stays same */

                default:
                    HGOTO_ERROR(H5E_ARGS, H5E_UNSUPPORTED, FAIL, "invalid selection operation")
            } /* end switch */
        } /* end if */
    } /* end for */

    /* Optimize hyperslab parameters to merge contiguous blocks, etc. */
    if(stride == _ones && block == _ones) {
        /* Point to existing arrays */
        opt_stride = _ones;
        opt_count = _ones;
        opt_block = count;
    } /* end if */
    else {
        /* Point to local arrays */
        opt_stride = int_stride;
        opt_count = int_count;
        opt_block = int_block;
        for(u=0; u<space->extent.rank; u++) {
            /* contiguous hyperslabs have the block size equal to the stride */
            if((stride[u] == block[u]) && (count[u] != H5S_UNLIMITED)) {
                int_count[u]=1;
                int_stride[u]=1;
                if(block[u]==1)
                    int_block[u]=count[u];
                else
                    int_block[u]=block[u]*count[u];
            } /* end if */
            else {
                if(count[u]==1)
                    int_stride[u]=1;
                else {
                    HDassert((stride[u] > block[u]) || ((stride[u] == block[u])
                            && (count[u] == H5S_UNLIMITED)));
                    int_stride[u]=stride[u];
                } /* end else */
                int_count[u]=count[u];
                int_block[u]=block[u];
            } /* end else */
        } /* end for */
    } /* end else */

    /* Check for operating on unlimited selection */
    if((H5S_GET_SELECT_TYPE(space) == H5S_SEL_HYPERSLABS)
            && (space->select.sel_info.hslab->unlim_dim >= 0)
            && (op != H5S_SELECT_SET))
            {
        /* Check for invalid operation */
        if(unlim_dim >= 0)
            HGOTO_ERROR(H5E_DATASPACE, H5E_UNSUPPORTED, FAIL, "cannot modify unlimited selection with another unlimited selection")
        if(!((op == H5S_SELECT_AND) || (op == H5S_SELECT_NOTA)))
            HGOTO_ERROR(H5E_DATASPACE, H5E_UNSUPPORTED, FAIL, "unsupported operation on unlimited selection")
        HDassert(space->select.sel_info.hslab->diminfo_valid);

        /* Clip unlimited selection to include new selection */
        if(H5S_hyper_clip_unlim(space,
                start[space->select.sel_info.hslab->unlim_dim]
                + ((opt_count[space->select.sel_info.hslab->unlim_dim]
                - (hsize_t)1)
                * opt_stride[space->select.sel_info.hslab->unlim_dim])
                + opt_block[space->select.sel_info.hslab->unlim_dim]) < 0)
            HGOTO_ERROR(H5E_DATASPACE, H5E_CANTCLIP, FAIL, "failed to clip unlimited selection")

        /* If an empty space was returned it must be "none" */
        HDassert((space->select.num_elem > (hsize_t)0)
                || (space->select.type->type == H5S_SEL_NONE));
    } /* end if */

    /* Fixup operation for non-hyperslab selections */
    switch(H5S_GET_SELECT_TYPE(space)) {
        case H5S_SEL_NONE:   /* No elements selected in dataspace */
            switch(op) {
                case H5S_SELECT_SET:   /* Select "set" operation */
                    /* Change "none" selection to hyperslab selection */
                    break;

                case H5S_SELECT_OR:    /* Binary "or" operation for hyperslabs */
                case H5S_SELECT_XOR:   /* Binary "xor" operation for hyperslabs */
                case H5S_SELECT_NOTA:  /* Binary "B not A" operation for hyperslabs */
                    op=H5S_SELECT_SET; /* Maps to "set" operation when applied to "none" selection */
                    break;

                case H5S_SELECT_AND:   /* Binary "and" operation for hyperslabs */
                case H5S_SELECT_NOTB:  /* Binary "A not B" operation for hyperslabs */
                    HGOTO_DONE(SUCCEED);        /* Selection stays "none" */

                default:
                    HGOTO_ERROR(H5E_ARGS, H5E_UNSUPPORTED, FAIL, "invalid selection operation")
            } /* end switch */
            break;

        case H5S_SEL_ALL:    /* All elements selected in dataspace */
            switch(op) {
                case H5S_SELECT_SET:   /* Select "set" operation */
                    /* Change "all" selection to hyperslab selection */
                    break;

                case H5S_SELECT_OR:    /* Binary "or" operation for hyperslabs */
                    HGOTO_DONE(SUCCEED);        /* Selection stays "all" */

                case H5S_SELECT_AND:   /* Binary "and" operation for hyperslabs */
                    op=H5S_SELECT_SET; /* Maps to "set" operation when applied to "none" selection */
                    break;

                case H5S_SELECT_XOR:   /* Binary "xor" operation for hyperslabs */
                case H5S_SELECT_NOTB:  /* Binary "A not B" operation for hyperslabs */
                    /* Convert current "all" selection to "real" hyperslab selection */
                    /* Then allow operation to proceed */
                    {
                        hsize_t tmp_start[H5O_LAYOUT_NDIMS];   /* Temporary start information */
                        hsize_t tmp_stride[H5O_LAYOUT_NDIMS];   /* Temporary stride information */
                        hsize_t tmp_count[H5O_LAYOUT_NDIMS];    /* Temporary count information */
                        hsize_t tmp_block[H5O_LAYOUT_NDIMS];    /* Temporary block information */

                        /* Fill in temporary information for the dimensions */
                        for(u=0; u<space->extent.rank; u++) {
                            tmp_start[u]=0;
                            tmp_stride[u]=1;
                            tmp_count[u]=1;
                            tmp_block[u]=space->extent.size[u];
                        } /* end for */

                        /* Convert to hyperslab selection */
                        if(H5S_select_hyperslab(space,H5S_SELECT_SET,tmp_start,tmp_stride,tmp_count,tmp_block)<0)
                            HGOTO_ERROR(H5E_DATASPACE, H5E_CANTDELETE, FAIL, "can't convert selection")
                    } /* end case */
                    break;

                case H5S_SELECT_NOTA:  /* Binary "B not A" operation for hyperslabs */
                    /* Convert to "none" selection */
                    if(H5S_select_none(space)<0)
                        HGOTO_ERROR(H5E_DATASPACE, H5E_CANTDELETE, FAIL, "can't convert selection")
                    HGOTO_DONE(SUCCEED);

                default:
                    HGOTO_ERROR(H5E_ARGS, H5E_UNSUPPORTED, FAIL, "invalid selection operation")
            } /* end switch */
            break;

        case H5S_SEL_HYPERSLABS:
            /* Hyperslab operation on hyperslab selection, OK */
            break;

        case H5S_SEL_POINTS: /* Can't combine hyperslab operations and point selections currently */
            if(op==H5S_SELECT_SET)      /* Allow only "set" operation to proceed */
                break;
            /* Else fall through to error */

        default:
            HGOTO_ERROR(H5E_ARGS, H5E_UNSUPPORTED, FAIL, "invalid selection operation")
    } /* end switch */


    if(op==H5S_SELECT_SET) {
        /* If we are setting a new selection, remove current selection first */
        if(H5S_SELECT_RELEASE(space)<0)
            HGOTO_ERROR(H5E_DATASPACE, H5E_CANTDELETE, FAIL, "can't release hyperslab")

        /* Allocate space for the hyperslab selection information */
        if(NULL == (space->select.sel_info.hslab = H5FL_MALLOC(H5S_hyper_sel_t)))
            HGOTO_ERROR(H5E_RESOURCE, H5E_NOSPACE, FAIL, "can't allocate hyperslab info")

        /* Save the diminfo */
        space->select.num_elem=1;
        for(u=0; u<space->extent.rank; u++) {
            space->select.sel_info.hslab->app_diminfo[u].start = start[u];
            space->select.sel_info.hslab->app_diminfo[u].stride = stride[u];
            space->select.sel_info.hslab->app_diminfo[u].count = count[u];
            space->select.sel_info.hslab->app_diminfo[u].block = block[u];

            space->select.sel_info.hslab->opt_diminfo[u].start = start[u];
            space->select.sel_info.hslab->opt_diminfo[u].stride = opt_stride[u];
            space->select.sel_info.hslab->opt_diminfo[u].count = opt_count[u];
            space->select.sel_info.hslab->opt_diminfo[u].block = opt_block[u];

            space->select.num_elem*=(opt_count[u]*opt_block[u]);
        } /* end for */

        /* Save unlim_dim */
        space->select.sel_info.hslab->unlim_dim = unlim_dim;

        /* Indicate that the dimension information is valid */
        space->select.sel_info.hslab->diminfo_valid = TRUE;

        /* Indicate that there's no slab information */
        space->select.sel_info.hslab->span_lst = NULL;

        /* Handle unlimited selections */
        if(unlim_dim >= 0) {
            /* Calculate num_elem_non_unlim */
            space->select.sel_info.hslab->num_elem_non_unlim = (hsize_t)1;
            for(u = 0; u < space->extent.rank; u++)
                if((int)u != unlim_dim)
                    space->select.sel_info.hslab->num_elem_non_unlim *= (opt_count[u] * opt_block[u]);

            /* Set num_elem */
            if(space->select.num_elem != (hsize_t)0)
                space->select.num_elem = H5S_UNLIMITED;
        } /* end if */
    } /* end if */
    else if(op>=H5S_SELECT_OR && op<=H5S_SELECT_NOTA) {
        /* Sanity check */
        HDassert(H5S_GET_SELECT_TYPE(space) == H5S_SEL_HYPERSLABS);

        /* Handle unlimited selections */
        if(unlim_dim >= 0) {
            hsize_t bounds_start[H5S_MAX_RANK];
            hsize_t bounds_end[H5S_MAX_RANK];
            hsize_t tmp_count = opt_count[unlim_dim];
            hsize_t tmp_block = opt_block[unlim_dim];

            /* Check for invalid operation */
            if(space->select.sel_info.hslab->unlim_dim >= 0)
                HGOTO_ERROR(H5E_DATASPACE, H5E_UNSUPPORTED, FAIL, "cannot modify unlimited selection with another unlimited selection")
            if(!((op == H5S_SELECT_AND) || (op == H5S_SELECT_NOTB)))
                HGOTO_ERROR(H5E_DATASPACE, H5E_UNSUPPORTED, FAIL, "unsupported operation with unlimited selection")

            /* Get bounds of existing selection */
            if(H5S_hyper_bounds(space, bounds_start, bounds_end) < 0)
                HGOTO_ERROR(H5E_DATASPACE, H5E_CANTGET, FAIL, "can't get selection bounds")

            /* Patch count and block to remove unlimited and include the
             * existing selection */
            H5S__hyper_get_clip_diminfo(start[unlim_dim], opt_stride[unlim_dim], &tmp_count, &tmp_block, bounds_end[unlim_dim] + (hsize_t)1);
            HDassert((tmp_count == 1) || (opt_count != _ones));
            HDassert((tmp_block == 1) || (opt_block != _ones));
            if(opt_count != _ones) {
                HDassert(opt_count == int_count);
                int_count[unlim_dim] = tmp_count;
            } /* end if */
            if(opt_block != _ones) {
                HDassert(opt_block == int_block);
                int_block[unlim_dim] = tmp_block;
            } /* end if */
        } /* end if */

        /* Check if there's no hyperslab span information currently */
        if(NULL == space->select.sel_info.hslab->span_lst)
            if(H5S_hyper_generate_spans(space) < 0)
                HGOTO_ERROR(H5E_DATASPACE, H5E_UNINITIALIZED, FAIL, "dataspace does not have span tree")

        /* Indicate that the regular dimensions are no longer valid */
        space->select.sel_info.hslab->diminfo_valid = FALSE;

        /* Add in the new hyperslab information */
        if(H5S_generate_hyperslab (space, op, start, opt_stride, opt_count, opt_block)<0)
            HGOTO_ERROR(H5E_DATASPACE, H5E_CANTINSERT, FAIL, "can't generate hyperslabs")
    } /* end if */
    else
        HGOTO_ERROR(H5E_ARGS, H5E_UNSUPPORTED, FAIL, "invalid selection operation")

    /* Set selection type */
    space->select.type = H5S_sel_hyper;

done:
    FUNC_LEAVE_NOAPI(ret_value)
}   /* end H5S_select_hyperslab() */


/*--------------------------------------------------------------------------
 NAME
    H5Sselect_hyperslab
 PURPOSE
    Specify a hyperslab to combine with the current hyperslab selection
 USAGE
    herr_t H5Sselect_hyperslab(dsid, op, start, stride, count, block)
        hid_t dsid;             IN: Dataspace ID of selection to modify
        H5S_seloper_t op;       IN: Operation to perform on current selection
        const hsize_t *start;        IN: Offset of start of hyperslab
        const hsize_t *stride;       IN: Hyperslab stride
        const hsize_t *count;        IN: Number of blocks included in hyperslab
        const hsize_t *block;        IN: Size of block in hyperslab
 RETURNS
    Non-negative on success/Negative on failure
 DESCRIPTION
    Combines a hyperslab selection with the current selection for a dataspace.
    If the current selection is not a hyperslab, it is freed and the hyperslab
    parameters passed in are combined with the H5S_SEL_ALL hyperslab (ie. a
    selection composing the entire current extent).  If STRIDE or BLOCK is
    NULL, they are assumed to be set to all '1'.
 GLOBAL VARIABLES
 COMMENTS, BUGS, ASSUMPTIONS
 EXAMPLES
 REVISION LOG
--------------------------------------------------------------------------*/
herr_t
H5Sselect_hyperslab(hid_t space_id, H5S_seloper_t op, const hsize_t start[],
         const hsize_t stride[], const hsize_t count[], const hsize_t block[])
{
    H5S_t	*space = NULL;  /* Dataspace to modify selection of */
    herr_t      ret_value=SUCCEED;       /* Return value */

    FUNC_ENTER_API(FAIL)
    H5TRACE6("e", "iSs*h*h*h*h", space_id, op, start, stride, count, block);

    /* Check args */
    if (NULL == (space=H5I_object_verify(space_id, H5I_DATASPACE)))
        HGOTO_ERROR(H5E_ARGS, H5E_BADTYPE, FAIL, "not a data space")
    if (H5S_SCALAR==H5S_GET_EXTENT_TYPE(space))
        HGOTO_ERROR(H5E_ARGS, H5E_BADTYPE, FAIL, "hyperslab doesn't support H5S_SCALAR space")
    if (H5S_NULL==H5S_GET_EXTENT_TYPE(space))
        HGOTO_ERROR(H5E_ARGS, H5E_BADTYPE, FAIL, "hyperslab doesn't support H5S_NULL space")
    if(start==NULL || count==NULL)
        HGOTO_ERROR(H5E_ARGS, H5E_BADVALUE, FAIL, "hyperslab not specified")
    if(!(op>H5S_SELECT_NOOP && op<H5S_SELECT_INVALID))
        HGOTO_ERROR(H5E_ARGS, H5E_UNSUPPORTED, FAIL, "invalid selection operation")
    if(stride!=NULL) {
        unsigned u;             /* Local index variable */

        /* Check for 0-sized strides */
        for(u=0; u<space->extent.rank; u++) {
            if(stride[u]==0)
                HGOTO_ERROR(H5E_ARGS, H5E_BADVALUE, FAIL, "invalid stride==0 value")
        } /* end for */
    } /* end if */

    if (H5S_select_hyperslab(space, op, start, stride, count, block)<0)
        HGOTO_ERROR(H5E_DATASPACE, H5E_CANTINIT, FAIL, "unable to set hyperslab selection")

done:
    FUNC_LEAVE_API(ret_value)
} /* end H5Sselect_hyperslab() */


/*--------------------------------------------------------------------------
 NAME
    H5Scombine_hyperslab
 PURPOSE
    Specify a hyperslab to combine with the current hyperslab selection and
    return a new dataspace with the combined selection as the selection in the
    new dataspace.
 USAGE
    hid_t H5Srefine_hyperslab(dsid, op, start, stride, count, block)
        hid_t dsid;             IN: Dataspace ID of selection to use
        H5S_seloper_t op;       IN: Operation to perform on current selection
        const hsize_t *start;        IN: Offset of start of hyperslab
        const hsize_t *stride;       IN: Hyperslab stride
        const hsize_t *count;        IN: Number of blocks included in hyperslab
        const hsize_t *block;        IN: Size of block in hyperslab
 RETURNS
    Dataspace ID on success/Negative on failure
 DESCRIPTION
    Combines a hyperslab selection with the current selection for a dataspace,
    creating a new dataspace to return the generated selection.
    If the current selection is not a hyperslab, it is freed and the hyperslab
    parameters passed in are combined with the H5S_SEL_ALL hyperslab (ie. a
    selection composing the entire current extent).  If STRIDE or BLOCK is
    NULL, they are assumed to be set to all '1'.
 GLOBAL VARIABLES
 COMMENTS, BUGS, ASSUMPTIONS
 EXAMPLES
 REVISION LOG
--------------------------------------------------------------------------*/
hid_t
H5Scombine_hyperslab(hid_t space_id, H5S_seloper_t op, const hsize_t start[],
         const hsize_t stride[], const hsize_t count[], const hsize_t block[])
{
    H5S_t	*space = NULL;  /* Dataspace to modify selection of */
    H5S_t	*new_space = NULL;  /* New dataspace created */
    hid_t	ret_value;

    FUNC_ENTER_API(FAIL)
    H5TRACE6("i", "iSs*h*h*h*h", space_id, op, start, stride, count, block);

    /* Check args */
    if (NULL == (space=H5I_object_verify(space_id, H5I_DATASPACE)))
        HGOTO_ERROR(H5E_ARGS, H5E_BADTYPE, FAIL, "not a data space")
    if(start==NULL || count==NULL)
        HGOTO_ERROR(H5E_ARGS, H5E_BADVALUE, FAIL, "hyperslab not specified")

    if(!(op>H5S_SELECT_NOOP && op<H5S_SELECT_INVALID))
        HGOTO_ERROR(H5E_ARGS, H5E_UNSUPPORTED, FAIL, "invalid selection operation")

    /* Copy the first dataspace */
    if (NULL == (new_space = H5S_copy (space, TRUE, TRUE)))
        HGOTO_ERROR(H5E_DATASPACE, H5E_CANTINIT, NULL, "unable to copy data space")

    /* Go modify the selection in the new dataspace */
    if (H5S_select_hyperslab(new_space, op, start, stride, count, block)<0)
        HGOTO_ERROR(H5E_DATASPACE, H5E_CANTINIT, FAIL, "unable to set hyperslab selection")

    /* Atomize */
    if ((ret_value=H5I_register (H5I_DATASPACE, new_space, TRUE))<0)
        HGOTO_ERROR(H5E_ATOM, H5E_CANTREGISTER, FAIL, "unable to register dataspace atom")

done:
    if (ret_value<0 && new_space)
        H5S_close(new_space);

    FUNC_LEAVE_API(ret_value)
} /* end H5Scombine_hyperslab() */


/*-------------------------------------------------------------------------
 * Function:	H5S_combine_select
 *
 * Purpose:	Internal version of H5Scombine_select().
 *
 * Return:	New dataspace on success/NULL on failure
 *
 * Programmer:	Quincey Koziol
 *              Tuesday, October 30, 2001
 *
 * Modifications:
 *
 *-------------------------------------------------------------------------
 */
static H5S_t *
H5S_combine_select (H5S_t *space1, H5S_seloper_t op, H5S_t *space2)
{
    H5S_t *new_space=NULL;    /* New dataspace generated */
    hbool_t span2_owned=FALSE;          /* Flag to indicate that span2 was used in H5S_operate_hyperslab() */
    H5S_t *ret_value;         /* return value */

    FUNC_ENTER_NOAPI_NOINIT

    /* Check args */
    HDassert(space1);
    HDassert(space2);
    HDassert(op > H5S_SELECT_NOOP && op < H5S_SELECT_INVALID);

    /* Check that the space selections both have span trees */
    if(space1->select.sel_info.hslab->span_lst==NULL)
        if(H5S_hyper_generate_spans(space1)<0)
            HGOTO_ERROR(H5E_DATASPACE, H5E_UNINITIALIZED, NULL, "dataspace does not have span tree")
    if(space2->select.sel_info.hslab->span_lst==NULL)
        if(H5S_hyper_generate_spans(space2)<0)
            HGOTO_ERROR(H5E_DATASPACE, H5E_UNINITIALIZED, NULL, "dataspace does not have span tree")

    /* Copy the first dataspace */
    if (NULL == (new_space = H5S_copy (space1, TRUE, TRUE)))
        HGOTO_ERROR(H5E_DATASPACE, H5E_CANTINIT, NULL, "unable to copy data space")

    /* Free the current selection for the new dataspace */
    if(H5S_SELECT_RELEASE(new_space)<0)
        HGOTO_ERROR(H5E_DATASPACE, H5E_CANTDELETE, NULL, "can't release selection")

    /* Allocate space for the hyperslab selection information */
    if((new_space->select.sel_info.hslab=H5FL_CALLOC(H5S_hyper_sel_t))==NULL)
        HGOTO_ERROR(H5E_RESOURCE, H5E_NOSPACE, NULL, "can't allocate hyperslab info")

    /* Set unlim_dim */
    new_space->select.sel_info.hslab->unlim_dim = -1;

    /* Combine space1 & space2, with the result in new_space */
    if(H5S_operate_hyperslab(new_space,space1->select.sel_info.hslab->span_lst,op,space2->select.sel_info.hslab->span_lst,FALSE,&span2_owned)<0)
        HGOTO_ERROR(H5E_DATASPACE, H5E_CANTCLIP, NULL, "can't clip hyperslab information")

    /* Set return value */
    ret_value=new_space;

done:
    if(ret_value==NULL && new_space!=NULL)
        H5S_close(new_space);

    FUNC_LEAVE_NOAPI(ret_value)
}   /* end H5S_combine_select() */


/*--------------------------------------------------------------------------
 NAME
    H5Scombine_select
 PURPOSE
    Combine two hyperslab selections with an operation, returning a dataspace
    with the resulting selection.
 USAGE
    hid_t H5Scombine_select(space1, op, space2)
        hid_t space1;           IN: First Dataspace ID
        H5S_seloper_t op;       IN: Selection operation
        hid_t space2;           IN: Second Dataspace ID
 RETURNS
    Dataspace ID on success/Negative on failure
 DESCRIPTION
    Combine two existing hyperslab selections with an operation, returning
    a new dataspace with the resulting selection.  The dataspace extent from
    space1 is copied for the dataspace extent of the newly created dataspace.
 GLOBAL VARIABLES
 COMMENTS, BUGS, ASSUMPTIONS
 EXAMPLES
 REVISION LOG
--------------------------------------------------------------------------*/
hid_t
H5Scombine_select(hid_t space1_id, H5S_seloper_t op, hid_t space2_id)
{
    H5S_t	*space1;                /* First Dataspace */
    H5S_t	*space2;                /* Second Dataspace */
    H5S_t	*new_space = NULL;      /* New Dataspace */
    hid_t	ret_value;

    FUNC_ENTER_API(FAIL)
    H5TRACE3("i", "iSsi", space1_id, op, space2_id);

    /* Check args */
    if (NULL == (space1=H5I_object_verify(space1_id, H5I_DATASPACE)))
        HGOTO_ERROR(H5E_ARGS, H5E_BADTYPE, FAIL, "not a data space")
    if (NULL == (space2=H5I_object_verify(space2_id, H5I_DATASPACE)))
        HGOTO_ERROR(H5E_ARGS, H5E_BADTYPE, FAIL, "not a data space")
    if(!(op>H5S_SELECT_NOOP && op<H5S_SELECT_INVALID))
        HGOTO_ERROR(H5E_ARGS, H5E_UNSUPPORTED, FAIL, "invalid selection operation")

    /* Check that both dataspaces have the same rank */
    if(space1->extent.rank!=space2->extent.rank)
        HGOTO_ERROR(H5E_ARGS, H5E_BADVALUE, FAIL, "dataspaces not same rank")

    /* Check that both dataspaces have hyperslab selections */
    if(H5S_GET_SELECT_TYPE(space1)!=H5S_SEL_HYPERSLABS || H5S_GET_SELECT_TYPE(space2)!=H5S_SEL_HYPERSLABS)
        HGOTO_ERROR(H5E_ARGS, H5E_BADVALUE, FAIL, "dataspaces don't have hyperslab selections")

    /* Go combine the dataspaces */
    if ((new_space=H5S_combine_select(space1, op, space2))==NULL)
        HGOTO_ERROR(H5E_DATASPACE, H5E_CANTINIT, FAIL, "unable to create hyperslab selection")

    /* Atomize */
    if ((ret_value=H5I_register (H5I_DATASPACE, new_space, TRUE))<0)
        HGOTO_ERROR(H5E_ATOM, H5E_CANTREGISTER, FAIL, "unable to register dataspace atom")

done:
    if (ret_value<0 && new_space)
        H5S_close(new_space);

    FUNC_LEAVE_API(ret_value)
} /* end H5Scombine_select() */


/*-------------------------------------------------------------------------
 * Function:	H5S_select_select
 *
 * Purpose:	Internal version of H5Sselect_select().
 *
 * Return:	New dataspace on success/NULL on failure
 *
 * Programmer:	Quincey Koziol
 *              Tuesday, October 30, 2001
 *
 * Modifications:
 *
 *-------------------------------------------------------------------------
 */
static herr_t
H5S_select_select (H5S_t *space1, H5S_seloper_t op, H5S_t *space2)
{
    H5S_hyper_span_info_t *tmp_spans=NULL;   /* Temporary copy of selection */
    hbool_t span2_owned=FALSE;          /* Flag to indicate that span2 was used in H5S_operate_hyperslab() */
    herr_t      ret_value=SUCCEED;       /* Return value */

    FUNC_ENTER_NOAPI_NOINIT

    /* Check args */
    HDassert(space1);
    HDassert(space2);
    HDassert(op > H5S_SELECT_NOOP && op < H5S_SELECT_INVALID);

    /* Check that the space selections both have span trees */
    if(space1->select.sel_info.hslab->span_lst==NULL)
        if(H5S_hyper_generate_spans(space1)<0)
            HGOTO_ERROR(H5E_DATASPACE, H5E_UNINITIALIZED, FAIL, "dataspace does not have span tree")
    if(space2->select.sel_info.hslab->span_lst==NULL)
        if(H5S_hyper_generate_spans(space2)<0)
            HGOTO_ERROR(H5E_DATASPACE, H5E_UNINITIALIZED, FAIL, "dataspace does not have span tree")

    /* Take ownership of the dataspace's hyperslab spans */
    /* (These are freed later) */
    tmp_spans=space1->select.sel_info.hslab->span_lst;
    space1->select.sel_info.hslab->span_lst=NULL;

    /* Reset the other dataspace selection information */
    if(H5S_SELECT_RELEASE(space1)<0)
        HGOTO_ERROR(H5E_DATASPACE, H5E_CANTDELETE, FAIL, "can't release selection")

    /* Allocate space for the hyperslab selection information */
    if((space1->select.sel_info.hslab=H5FL_CALLOC(H5S_hyper_sel_t))==NULL)
        HGOTO_ERROR(H5E_RESOURCE, H5E_NOSPACE, FAIL, "can't allocate hyperslab info")

    /* Set unlim_dim */
    space1->select.sel_info.hslab->unlim_dim = -1;

    /* Combine tmp_spans (from space1) & spans from space2, with the result in space1 */
    if(H5S_operate_hyperslab(space1,tmp_spans,op,space2->select.sel_info.hslab->span_lst,FALSE,&span2_owned)<0)
        HGOTO_ERROR(H5E_DATASPACE, H5E_CANTCLIP, FAIL, "can't clip hyperslab information")

done:
    if(tmp_spans!=NULL)
        H5S_hyper_free_span_info(tmp_spans);

    FUNC_LEAVE_NOAPI(ret_value)
}   /* end H5S_select_select() */


/*--------------------------------------------------------------------------
 NAME
    H5Sselect_select
 PURPOSE
    Refine a hyperslab selection with an operation using a second hyperslab
    to modify it.
 USAGE
    herr_t H5Sselect_select(space1, op, space2)
        hid_t space1;           IN/OUT: First Dataspace ID
        H5S_seloper_t op;       IN: Selection operation
        hid_t space2;           IN: Second Dataspace ID
 RETURNS
    Non-negative on success/Negative on failure
 DESCRIPTION
    Refine an existing hyperslab selection with an operation, using a second
    hyperslab.  The first selection is modified to contain the result of
    space1 operated on by space2.
 GLOBAL VARIABLES
 COMMENTS, BUGS, ASSUMPTIONS
 EXAMPLES
 REVISION LOG
--------------------------------------------------------------------------*/
herr_t
H5Sselect_select(hid_t space1_id, H5S_seloper_t op, hid_t space2_id)
{
    H5S_t	*space1;                /* First Dataspace */
    H5S_t	*space2;                /* Second Dataspace */
    herr_t      ret_value=SUCCEED;       /* Return value */

    FUNC_ENTER_API(FAIL)
    H5TRACE3("e", "iSsi", space1_id, op, space2_id);

    /* Check args */
    if (NULL == (space1=H5I_object_verify(space1_id, H5I_DATASPACE)))
        HGOTO_ERROR(H5E_ARGS, H5E_BADTYPE, FAIL, "not a data space")
    if (NULL == (space2=H5I_object_verify(space2_id, H5I_DATASPACE)))
        HGOTO_ERROR(H5E_ARGS, H5E_BADTYPE, FAIL, "not a data space")
    if(!(op>H5S_SELECT_NOOP && op<H5S_SELECT_INVALID))
        HGOTO_ERROR(H5E_ARGS, H5E_UNSUPPORTED, FAIL, "invalid selection operation")

    /* Check that both dataspaces have the same rank */
    if(space1->extent.rank!=space2->extent.rank)
        HGOTO_ERROR(H5E_ARGS, H5E_BADVALUE, FAIL, "dataspaces not same rank")

    /* Check that both dataspaces have hyperslab selections */
    if(H5S_GET_SELECT_TYPE(space1)!=H5S_SEL_HYPERSLABS || H5S_GET_SELECT_TYPE(space2)!=H5S_SEL_HYPERSLABS)
        HGOTO_ERROR(H5E_ARGS, H5E_BADVALUE, FAIL, "dataspaces don't have hyperslab selections")

    /* Go refine the first selection */
    if (H5S_select_select(space1, op, space2)<0)
        HGOTO_ERROR(H5E_DATASPACE, H5E_CANTINIT, FAIL, "unable to modify hyperslab selection")

done:
    FUNC_LEAVE_API(ret_value)
} /* end H5Sselect_select() */
#endif /* NEW_HYPERSLAB_API */ /* Works */


/*--------------------------------------------------------------------------
 NAME
    H5S_hyper_get_seq_list_gen
 PURPOSE
    Create a list of offsets & lengths for a selection
 USAGE
    herr_t H5S_select_hyper_get_file_list_gen(space,iter,maxseq,maxelem,nseq,nelem,off,len)
        H5S_t *space;           IN: Dataspace containing selection to use.
        H5S_sel_iter_t *iter;   IN/OUT: Selection iterator describing last
                                    position of interest in selection.
        size_t maxseq;          IN: Maximum number of sequences to generate
        size_t maxelem;         IN: Maximum number of elements to include in the
                                    generated sequences
        size_t *nseq;           OUT: Actual number of sequences generated
        size_t *nelem;          OUT: Actual number of elements in sequences generated
        hsize_t *off;           OUT: Array of offsets
        size_t *len;            OUT: Array of lengths
 RETURNS
    Non-negative on success/Negative on failure.
 DESCRIPTION
    Use the selection in the dataspace to generate a list of byte offsets and
    lengths for the region(s) selected.  Start/Restart from the position in the
    ITER parameter.  The number of sequences generated is limited by the MAXSEQ
    parameter and the number of sequences actually generated is stored in the
    NSEQ parameter.
 GLOBAL VARIABLES
 COMMENTS, BUGS, ASSUMPTIONS
 EXAMPLES
 REVISION LOG
--------------------------------------------------------------------------*/
static herr_t
H5S_hyper_get_seq_list_gen(const H5S_t *space,H5S_sel_iter_t *iter,
    size_t maxseq, size_t maxelem, size_t *nseq, size_t *nelem,
    hsize_t *off, size_t *len)
{
    H5S_hyper_span_t *curr_span;    /* Current hyperslab span node */
    H5S_hyper_span_t **ispan;       /* Iterator's hyperslab span nodes */
    hsize_t slab[H5O_LAYOUT_NDIMS]; /* Cumulative size of each dimension in bytes */
    hsize_t acc;       /* Accumulator for computing cumulative sizes */
    hsize_t loc_off;   /* Element offset in the dataspace */
    hsize_t last_span_end = 0; /* The offset of the end of the last span */
    hsize_t *abs_arr;  /* Absolute hyperslab span position */
    const hssize_t *off_arr;  /* Offset within the dataspace extent */
    size_t span_size = 0; /* Number of bytes in current span to actually process */
    size_t io_left;    /* Number of elements left to process */
    size_t io_bytes_left;   /* Number of bytes left to process */
    size_t io_used;    /* Number of elements processed */
    size_t curr_seq = 0; /* Number of sequence/offsets stored in the arrays */
    size_t elem_size;  /* Size of each element iterating over */
    unsigned ndims;    /* Number of dimensions of dataset */
    unsigned fast_dim; /* Rank of the fastest changing dimension for the dataspace */
    int curr_dim;      /* Current dimension being operated on */
    unsigned u;        /* Index variable */
    int i;             /* Index variable */

    FUNC_ENTER_NOAPI_NOINIT_NOERR

    /* Check args */
    HDassert(space);
    HDassert(iter);
    HDassert(maxseq > 0);
    HDassert(maxelem > 0);
    HDassert(nseq);
    HDassert(nelem);
    HDassert(off);
    HDassert(len);

    /* Set the rank of the fastest changing dimension */
    ndims = space->extent.rank;
    fast_dim = (ndims - 1);

    /* Get the pointers to the current span info and span nodes */
    curr_span = iter->u.hyp.span[fast_dim];
    abs_arr = iter->u.hyp.off;
    off_arr = space->select.offset;
    ispan = iter->u.hyp.span;
    elem_size = iter->elmt_size;

    /* Set the amount of elements to perform I/O on, etc. */
    H5_CHECK_OVERFLOW(iter->elmt_left, hsize_t, size_t);
    io_left = MIN(maxelem, (size_t)iter->elmt_left);
    io_bytes_left = io_left * elem_size;

    /* Compute the cumulative size of dataspace dimensions */
    for(i = (int)fast_dim, acc = elem_size; i >= 0; i--) {
        slab[i] = acc;
        acc *= space->extent.size[i];
    } /* end for */

    /* Set the offset of the first element iterated on */
    for(u = 0, loc_off = 0; u < ndims; u++)
        /* Compute the sequential element offset */
        loc_off += ((hsize_t)((hssize_t)abs_arr[u] + off_arr[u])) * slab[u];

    /* Range check against number of elements left in selection */
    HDassert(io_bytes_left <= (iter->elmt_left * elem_size));

    /* Take care of any partial spans leftover from previous I/Os */
    if(abs_arr[fast_dim]!=curr_span->low) {

        /* Finish the span in the fastest changing dimension */

        /* Compute the number of bytes to attempt in this span */
        H5_CHECKED_ASSIGN(span_size, size_t, ((curr_span->high-abs_arr[fast_dim])+1)*elem_size, hsize_t);

        /* Check number of bytes against upper bounds allowed */
        if(span_size>io_bytes_left)
            span_size=io_bytes_left;

        /* Add the partial span to the list of sequences */
        off[curr_seq]=loc_off;
        len[curr_seq]=span_size;

        /* Increment sequence count */
        curr_seq++;

        /* Set the location of the last span's end */
        last_span_end=loc_off+span_size;

        /* Decrement I/O left to perform */
        io_bytes_left-=span_size;

        /* Advance the hyperslab iterator */
        /* Check if we are done */
        if(io_bytes_left > 0) {
            /* Move to next span in fastest changing dimension */
            curr_span = curr_span->next;

            if(NULL != curr_span) {
                /* Move location offset of destination */
                loc_off += (curr_span->low - abs_arr[fast_dim]) * elem_size;

                /* Move iterator for fastest changing dimension */
                abs_arr[fast_dim] = curr_span->low;
            } /* end if */
        } /* end if */
        else {
            abs_arr[fast_dim] += span_size / elem_size;

            /* Check if we are still within the span */
            if(abs_arr[fast_dim] <= curr_span->high) {
                iter->u.hyp.span[fast_dim] = curr_span;
            } /* end if */
            /* If we walked off that span, advance to the next span */
            else {
                /* Advance span in this dimension */
                curr_span = curr_span->next;

                /* Check if we have a valid span in this dimension still */
                if(NULL != curr_span) {
                    /* Reset absolute position */
                    abs_arr[fast_dim] = curr_span->low;
                    iter->u.hyp.span[fast_dim] = curr_span;
                } /* end if */
            } /* end else */
        } /* end else */

        /* Adjust iterator pointers */

        if(NULL == curr_span) {
/* Same as code in main loop */
            /* Start at the next fastest dim */
            curr_dim = (int)(fast_dim - 1);

            /* Work back up through the dimensions */
            while(curr_dim >= 0) {
                /* Reset the current span */
                curr_span = iter->u.hyp.span[curr_dim];

                /* Increment absolute position */
                abs_arr[curr_dim]++;

                /* Check if we are still within the span */
                if(abs_arr[curr_dim] <= curr_span->high) {
                    break;
                } /* end if */
                /* If we walked off that span, advance to the next span */
                else {
                    /* Advance span in this dimension */
                    curr_span = curr_span->next;

                    /* Check if we have a valid span in this dimension still */
                    if(NULL != curr_span) {
                        /* Reset the span in the current dimension */
                        ispan[curr_dim] = curr_span;

                        /* Reset absolute position */
                        abs_arr[curr_dim] = curr_span->low;

                        break;
                    } /* end if */
                    else {
                        /* If we finished the span list in this dimension, decrement the dimension worked on and loop again */
                        curr_dim--;
                    } /* end else */
                } /* end else */
            } /* end while */

            /* Check if we have more spans in the tree */
            if(curr_dim >= 0) {
                /* Walk back down the iterator positions, reseting them */
                while((unsigned)curr_dim < fast_dim) {
                    HDassert(curr_span);
                    HDassert(curr_span->down);
                    HDassert(curr_span->down->head);

                    /* Increment current dimension */
                    curr_dim++;

                    /* Set the new span_info & span for this dimension */
                    iter->u.hyp.span[curr_dim] = curr_span->down->head;

                    /* Advance span down the tree */
                    curr_span = curr_span->down->head;

                    /* Reset the absolute offset for the dim */
                    abs_arr[curr_dim] = curr_span->low;
                } /* end while */

                /* Verify that the curr_span points to the fastest dim */
                HDassert(curr_span == iter->u.hyp.span[fast_dim]);

                /* Reset the buffer offset */
                for(u = 0, loc_off = 0; u < ndims; u++)
                    loc_off += ((hsize_t)((hssize_t)abs_arr[u] + off_arr[u])) * slab[u];
            } /* end else */
            else
                /* We had better be done with I/O or bad things are going to happen... */
                HDassert(io_bytes_left == 0);
        } /* end if */
    } /* end if */

    /* Perform the I/O on the elements, based on the position of the iterator */
    while(io_bytes_left > 0 && curr_seq < maxseq) {
        /* Sanity check */
        HDassert(curr_span);

        /* Adjust location offset of destination to compensate for initial increment below */
        loc_off -= curr_span->pstride;

        /* Loop over all the spans in the fastest changing dimension */
        while(curr_span != NULL) {
            /* Move location offset of destination */
            loc_off += curr_span->pstride;

            /* Compute the number of elements to attempt in this span */
            H5_CHECKED_ASSIGN(span_size, size_t, curr_span->nelem, hsize_t);

            /* Check number of elements against upper bounds allowed */
            if(span_size >= io_bytes_left) {
                /* Trim the number of bytes to output */
                span_size = io_bytes_left;
                io_bytes_left = 0;

/* COMMON */
                /* Store the I/O information for the span */

                /* Check if this is appending onto previous sequence */
                if(curr_seq > 0 && last_span_end == loc_off)
                    len[curr_seq - 1] += span_size;
                else {
                    off[curr_seq] = loc_off;
                    len[curr_seq] = span_size;

                    /* Increment the number of sequences in arrays */
                    curr_seq++;
                } /* end else */

                /* Set the location of the last span's end */
                last_span_end = loc_off + span_size;
/* end COMMON */

                /* Break out now, we are finished with I/O */
                break;
            } /* end if */
            else {
                /* Decrement I/O left to perform */
                io_bytes_left -= span_size;

/* COMMON */
                /* Store the I/O information for the span */

                /* Check if this is appending onto previous sequence */
                if(curr_seq > 0 && last_span_end == loc_off)
                    len[curr_seq-1]+=span_size;
                else {
                    off[curr_seq] = loc_off;
                    len[curr_seq] = span_size;

                    /* Increment the number of sequences in arrays */
                    curr_seq++;
                } /* end else */

                /* Set the location of the last span's end */
                last_span_end = loc_off + span_size;
/* end COMMON */

                /* If the sequence & offset arrays are full, do what? */
                if(curr_seq >= maxseq) {
                    /* Break out now, we are finished with sequences */
                    break;
                } /* end else */
            } /* end else */

	    /* Move to next span in fastest changing dimension */
	    curr_span=curr_span->next;
        } /* end while */

        /* Check if we are done */
        if(io_bytes_left==0 || curr_seq>=maxseq) {
            HDassert(curr_span);
            abs_arr[fast_dim]=curr_span->low+(span_size/elem_size);

            /* Check if we are still within the span */
            if(abs_arr[fast_dim]<=curr_span->high) {
                iter->u.hyp.span[fast_dim]=curr_span;
                break;
            } /* end if */
            /* If we walked off that span, advance to the next span */
            else {
                /* Advance span in this dimension */
                curr_span=curr_span->next;

                /* Check if we have a valid span in this dimension still */
                if(curr_span!=NULL) {
                    /* Reset absolute position */
                    abs_arr[fast_dim]=curr_span->low;
                    iter->u.hyp.span[fast_dim]=curr_span;
                    break;
                } /* end if */
            } /* end else */
        } /* end if */

        /* Adjust iterator pointers */

        /* Start at the next fastest dim */
        curr_dim = (int)(fast_dim - 1);

        /* Work back up through the dimensions */
        while(curr_dim >= 0) {
            /* Reset the current span */
	    curr_span=iter->u.hyp.span[curr_dim];

            /* Increment absolute position */
            abs_arr[curr_dim]++;

            /* Check if we are still within the span */
            if(abs_arr[curr_dim]<=curr_span->high) {
                break;
            } /* end if */
            /* If we walked off that span, advance to the next span */
            else {
                /* Advance span in this dimension */
                curr_span=curr_span->next;

                /* Check if we have a valid span in this dimension still */
                if(curr_span!=NULL) {
                    /* Reset the span in the current dimension */
                    ispan[curr_dim]=curr_span;

                    /* Reset absolute position */
                    abs_arr[curr_dim]=curr_span->low;

                    break;
                } /* end if */
                else {
                    /* If we finished the span list in this dimension, decrement the dimension worked on and loop again */
                    curr_dim--;
                } /* end else */
            } /* end else */
        } /* end while */

        /* Check if we are finished with the spans in the tree */
        if(curr_dim < 0) {
            /* We had better be done with I/O or bad things are going to happen... */
            HDassert(io_bytes_left == 0);
            break;
        } /* end if */
        else {
            /* Walk back down the iterator positions, reseting them */
            while((unsigned)curr_dim < fast_dim) {
                HDassert(curr_span);
                HDassert(curr_span->down);
                HDassert(curr_span->down->head);

                /* Increment current dimension to the next dimension down */
                curr_dim++;

                /* Set the new span for the next dimension down */
                iter->u.hyp.span[curr_dim] = curr_span->down->head;

                /* Advance span down the tree */
                curr_span = curr_span->down->head;

                /* Reset the absolute offset for the dim */
                abs_arr[curr_dim] = curr_span->low;
            } /* end while */

            /* Verify that the curr_span points to the fastest dim */
            HDassert(curr_span == iter->u.hyp.span[fast_dim]);
        } /* end else */

        /* Reset the buffer offset */
        for(u = 0, loc_off = 0; u < ndims; u++)
            loc_off += ((hsize_t)((hssize_t)abs_arr[u] + off_arr[u])) * slab[u];
    } /* end while */

    /* Decrement number of elements left in iterator */
    io_used = (io_left - (io_bytes_left / elem_size));
    iter->elmt_left -= io_used;

    /* Set the number of sequences generated */
    *nseq = curr_seq;

    /* Set the number of elements used */
    *nelem = io_used;

    FUNC_LEAVE_NOAPI(SUCCEED)
} /* end H5S_hyper_get_seq_list_gen() */


/*--------------------------------------------------------------------------
 NAME
    H5S_hyper_get_seq_list_opt
 PURPOSE
    Create a list of offsets & lengths for a selection
 USAGE
    herr_t H5S_select_hyper_get_file_list_opt(space,iter,maxseq,maxelem,nseq,nelem,off,len)
        H5S_t *space;           IN: Dataspace containing selection to use.
        H5S_sel_iter_t *iter;   IN/OUT: Selection iterator describing last
                                    position of interest in selection.
        size_t maxseq;          IN: Maximum number of sequences to generate
        size_t maxelem;         IN: Maximum number of elements to include in the
                                    generated sequences
        size_t *nseq;           OUT: Actual number of sequences generated
        size_t *nelem;          OUT: Actual number of elements in sequences generated
        hsize_t *off;           OUT: Array of offsets
        size_t *len;            OUT: Array of lengths
 RETURNS
    Non-negative on success/Negative on failure.
 DESCRIPTION
    Use the selection in the dataspace to generate a list of byte offsets and
    lengths for the region(s) selected.  Start/Restart from the position in the
    ITER parameter.  The number of sequences generated is limited by the MAXSEQ
    parameter and the number of sequences actually generated is stored in the
    NSEQ parameter.
 GLOBAL VARIABLES
 COMMENTS, BUGS, ASSUMPTIONS
 EXAMPLES
 REVISION LOG
--------------------------------------------------------------------------*/
static herr_t
H5S_hyper_get_seq_list_opt(const H5S_t *space, H5S_sel_iter_t *iter,
    size_t maxseq, size_t maxelem, size_t *nseq, size_t *nelem,
    hsize_t *off, size_t *len)
{
    hsize_t *mem_size;                  /* Size of the source buffer */
    hsize_t slab[H5O_LAYOUT_NDIMS];     /* Hyperslab size */
    const hssize_t *sel_off;            /* Selection offset in dataspace */
    hsize_t offset[H5O_LAYOUT_NDIMS];   /* Coordinate offset in dataspace */
    hsize_t tmp_count[H5O_LAYOUT_NDIMS];/* Temporary block count */
    hsize_t tmp_block[H5O_LAYOUT_NDIMS];/* Temporary block offset */
    hsize_t wrap[H5O_LAYOUT_NDIMS];     /* Bytes to wrap around at the end of a row */
    hsize_t skip[H5O_LAYOUT_NDIMS];     /* Bytes to skip between blocks */
    const H5S_hyper_dim_t *tdiminfo;    /* Temporary pointer to diminfo information */
    hsize_t fast_dim_start,    /* Local copies of fastest changing dimension info */
        fast_dim_stride,
        fast_dim_block,
        fast_dim_offset;
    size_t fast_dim_buf_off;    /* Local copy of amount to move fastest dimension buffer offset */
    size_t fast_dim_count;      /* Number of blocks left in fastest changing dimension */
    size_t tot_blk_count;       /* Total number of blocks left to output */
    size_t act_blk_count;       /* Actual number of blocks to output */
    size_t total_rows;          /* Total number of entire rows to output */
    size_t curr_rows;           /* Current number of entire rows to output */
    unsigned fast_dim;  /* Rank of the fastest changing dimension for the dataspace */
    unsigned ndims;     /* Number of dimensions of dataset */
    int temp_dim;       /* Temporary rank holder */
    hsize_t acc;	/* Accumulator */
    hsize_t loc;        /* Coordinate offset */
    size_t curr_seq = 0; /* Current sequence being operated on */
    size_t actual_elem; /* The actual number of elements to count */
    size_t actual_bytes;/* The actual number of bytes to copy */
    size_t io_left;     /* The number of elements left in I/O operation */
    size_t start_io_left; /* The initial number of elements left in I/O operation */
    size_t elem_size;   /* Size of each element iterating over */
    unsigned u;         /* Local index variable */
    int i;              /* Local index variable */

    FUNC_ENTER_NOAPI_NOINIT_NOERR

    /* Check args */
    HDassert(space);
    HDassert(iter);
    HDassert(maxseq > 0);
    HDassert(maxelem > 0);
    HDassert(nseq);
    HDassert(nelem);
    HDassert(off);
    HDassert(len);

    /* Set the local copy of the diminfo pointer */
    tdiminfo = iter->u.hyp.diminfo;

    /* Check if this is a "flattened" regular hyperslab selection */
    if(iter->u.hyp.iter_rank != 0 && iter->u.hyp.iter_rank < space->extent.rank) {
        /* Set the aliases for a few important dimension ranks */
        ndims = iter->u.hyp.iter_rank;
        fast_dim = ndims - 1;

        /* Set the local copy of the selection offset */
        sel_off = iter->u.hyp.sel_off;

        /* Set up the pointer to the size of the memory space */
        mem_size = iter->u.hyp.size;
    } /* end if */
    else {
        /* Set the aliases for a few important dimension ranks */
        ndims = space->extent.rank;
        fast_dim = ndims - 1;

        /* Set the local copy of the selection offset */
        sel_off = space->select.offset;

        /* Set up the pointer to the size of the memory space */
        mem_size = space->extent.size;
    } /* end else */

    /* initialize row sizes for each dimension */
    elem_size = iter->elmt_size;
    for(i = (int)fast_dim, acc = elem_size; i >= 0; i--) {
        slab[i] = acc;
        acc *= mem_size[i];
    } /* end for */

    /* Calculate the number of elements to sequence through */
    H5_CHECK_OVERFLOW(iter->elmt_left, hsize_t, size_t);
    io_left = MIN((size_t)iter->elmt_left, maxelem);

    /* Sanity check that there aren't any "remainder" sequences in process */
    HDassert(!((iter->u.hyp.off[fast_dim] - tdiminfo[fast_dim].start) % tdiminfo[fast_dim].stride != 0 ||
            ((iter->u.hyp.off[fast_dim] != tdiminfo[fast_dim].start) && tdiminfo[fast_dim].count == 1)));

    /* We've cleared the "remainder" of the previous fastest dimension
     * sequence before calling this routine, so we must be at the beginning of
     * a sequence.  Use the fancy algorithm to compute the offsets and run
     * through as many as possible, until the buffer fills up.
     */

    /* Keep the number of elements we started with */
    start_io_left = io_left;

    /* Compute the arrays to perform I/O on */

    /* Copy the location of the point to get */
    /* (Add in the selection offset) */
    for(u = 0; u < ndims; u++)
        offset[u] = (hsize_t)((hssize_t)iter->u.hyp.off[u] + sel_off[u]);

    /* Compute the current "counts" for this location */
    for(u = 0; u < ndims; u++) {
        if(tdiminfo[u].count == 1) {
            tmp_count[u] = 0;
            tmp_block[u] = iter->u.hyp.off[u] - tdiminfo[u].start;
        } /* end if */
        else {
            tmp_count[u] = (iter->u.hyp.off[u] - tdiminfo[u].start) / tdiminfo[u].stride;
            tmp_block[u] = (iter->u.hyp.off[u] - tdiminfo[u].start) % tdiminfo[u].stride;
        } /* end else */
    } /* end for */

    /* Compute the initial buffer offset */
    for(u = 0, loc = 0; u < ndims; u++)
        loc += offset[u] * slab[u];

    /* Set the number of elements to write each time */
    H5_CHECKED_ASSIGN(actual_elem, size_t, tdiminfo[fast_dim].block, hsize_t);

    /* Set the number of actual bytes */
    actual_bytes = actual_elem * elem_size;

    /* Set local copies of information for the fastest changing dimension */
    fast_dim_start = tdiminfo[fast_dim].start;
    fast_dim_stride = tdiminfo[fast_dim].stride;
    fast_dim_block = tdiminfo[fast_dim].block;
    H5_CHECKED_ASSIGN(fast_dim_buf_off, size_t, slab[fast_dim] * fast_dim_stride, hsize_t);
    fast_dim_offset = (hsize_t)((hssize_t)fast_dim_start + sel_off[fast_dim]);

    /* Compute the number of blocks which would fit into the buffer */
    H5_CHECK_OVERFLOW(io_left / fast_dim_block, hsize_t, size_t);
    tot_blk_count = (size_t)(io_left / fast_dim_block);

    /* Don't go over the maximum number of sequences allowed */
    tot_blk_count = MIN(tot_blk_count, (maxseq - curr_seq));

    /* Compute the amount to wrap at the end of each row */
    for(u = 0; u < ndims; u++)
        wrap[u] = (mem_size[u] - (tdiminfo[u].stride * tdiminfo[u].count)) * slab[u];

    /* Compute the amount to skip between blocks */
    for(u = 0; u < ndims; u++)
        skip[u] = (tdiminfo[u].stride - tdiminfo[u].block) * slab[u];

    /* Check if there is a partial row left (with full blocks) */
    if(tmp_count[fast_dim] > 0) {
        /* Get number of blocks in fastest dimension */
        H5_CHECKED_ASSIGN(fast_dim_count, size_t, tdiminfo[fast_dim].count - tmp_count[fast_dim], hsize_t);

        /* Make certain this entire row will fit into buffer */
        fast_dim_count = MIN(fast_dim_count, tot_blk_count);

        /* Number of blocks to sequence over */
        act_blk_count = fast_dim_count;

        /* Loop over all the blocks in the fastest changing dimension */
        while(fast_dim_count > 0) {
            /* Store the sequence information */
            off[curr_seq] = loc;
            len[curr_seq] = actual_bytes;

            /* Increment sequence count */
            curr_seq++;

            /* Increment information to reflect block just processed */
            loc += fast_dim_buf_off;

            /* Decrement number of blocks */
            fast_dim_count--;
        } /* end while */

        /* Decrement number of elements left */
        io_left -= actual_elem * act_blk_count;

        /* Decrement number of blocks left */
        tot_blk_count -= act_blk_count;

        /* Increment information to reflect block just processed */
        tmp_count[fast_dim] += act_blk_count;

        /* Check if we finished the entire row of blocks */
        if(tmp_count[fast_dim] >= tdiminfo[fast_dim].count) {
            /* Increment offset in destination buffer */
            loc += wrap[fast_dim];

            /* Increment information to reflect block just processed */
            offset[fast_dim] = fast_dim_offset;    /* reset the offset in the fastest dimension */
            tmp_count[fast_dim] = 0;

            /* Increment the offset and count for the other dimensions */
            temp_dim = (int)fast_dim - 1;
            while(temp_dim >= 0) {
                /* Move to the next row in the curent dimension */
                offset[temp_dim]++;
                tmp_block[temp_dim]++;

                /* If this block is still in the range of blocks to output for the dimension, break out of loop */
                if(tmp_block[temp_dim] < tdiminfo[temp_dim].block)
                    break;
                else {
                    /* Move to the next block in the current dimension */
                    offset[temp_dim] += (tdiminfo[temp_dim].stride - tdiminfo[temp_dim].block);
                    loc += skip[temp_dim];
                    tmp_block[temp_dim] = 0;
                    tmp_count[temp_dim]++;

                    /* If this block is still in the range of blocks to output for the dimension, break out of loop */
                    if(tmp_count[temp_dim] < tdiminfo[temp_dim].count)
                        break;
                    else {
                        offset[temp_dim] = (hsize_t)((hssize_t)tdiminfo[temp_dim].start + sel_off[temp_dim]);
                        loc += wrap[temp_dim];
                        tmp_count[temp_dim] = 0; /* reset back to the beginning of the line */
                        tmp_block[temp_dim] = 0;
                    } /* end else */
                } /* end else */

                /* Decrement dimension count */
                temp_dim--;
            } /* end while */
        } /* end if */
        else {
            /* Update the offset in the fastest dimension */
            offset[fast_dim] += (fast_dim_stride * act_blk_count);
        } /* end else */
    } /* end if */

    /* Compute the number of entire rows to read in */
    H5_CHECK_OVERFLOW(tot_blk_count / tdiminfo[fast_dim].count, hsize_t, size_t);
    curr_rows = total_rows = (size_t)(tot_blk_count / tdiminfo[fast_dim].count);

    /* Reset copy of number of blocks in fastest dimension */
    H5_CHECKED_ASSIGN(fast_dim_count, size_t, tdiminfo[fast_dim].count, hsize_t);

    /* Read in data until an entire sequence can't be written out any longer */
    while(curr_rows > 0) {

#define DUFF_GUTS							      \
/* Store the sequence information */				      \
off[curr_seq] = loc;						      \
len[curr_seq] = actual_bytes;					      \
                                                                          \
/* Increment sequence count */					      \
curr_seq++;								      \
                                                                          \
/* Increment information to reflect block just processed */		      \
loc += fast_dim_buf_off;

#ifdef NO_DUFFS_DEVICE
        /* Loop over all the blocks in the fastest changing dimension */
        while(fast_dim_count > 0) {
            DUFF_GUTS

            /* Decrement number of blocks */
            fast_dim_count--;
        } /* end while */
#else /* NO_DUFFS_DEVICE */
        {
            size_t duffs_index; /* Counting index for Duff's device */

            duffs_index = (fast_dim_count + 7) / 8;
            switch (fast_dim_count % 8) {
                default:
                    HDassert(0 && "This Should never be executed!");
                    break;
                case 0:
                    do
                      {
                        DUFF_GUTS
                case 7:
                        DUFF_GUTS
                case 6:
                        DUFF_GUTS
                case 5:
                        DUFF_GUTS
                case 4:
                        DUFF_GUTS
                case 3:
                        DUFF_GUTS
                case 2:
                        DUFF_GUTS
                case 1:
                        DUFF_GUTS
                  } while (--duffs_index > 0);
            } /* end switch */
        }
#endif /* NO_DUFFS_DEVICE */
#undef DUFF_GUTS

        /* Increment offset in destination buffer */
        loc += wrap[fast_dim];

        /* Increment the offset and count for the other dimensions */
        temp_dim = (int)fast_dim - 1;
        while(temp_dim >= 0) {
            /* Move to the next row in the curent dimension */
            offset[temp_dim]++;
            tmp_block[temp_dim]++;

            /* If this block is still in the range of blocks to output for the dimension, break out of loop */
            if(tmp_block[temp_dim] < tdiminfo[temp_dim].block)
                break;
            else {
                /* Move to the next block in the current dimension */
                offset[temp_dim] += (tdiminfo[temp_dim].stride - tdiminfo[temp_dim].block);
                loc += skip[temp_dim];
                tmp_block[temp_dim] = 0;
                tmp_count[temp_dim]++;

                /* If this block is still in the range of blocks to output for the dimension, break out of loop */
                if(tmp_count[temp_dim] < tdiminfo[temp_dim].count)
                    break;
                else {
                    offset[temp_dim] = (hsize_t)((hssize_t)tdiminfo[temp_dim].start + sel_off[temp_dim]);
                    loc += wrap[temp_dim];
                    tmp_count[temp_dim] = 0; /* reset back to the beginning of the line */
                    tmp_block[temp_dim] = 0;
                } /* end else */
            } /* end else */

            /* Decrement dimension count */
            temp_dim--;
        } /* end while */

        /* Decrement the number of rows left */
        curr_rows--;
    } /* end while */

    /* Adjust the number of blocks & elements left to transfer */

    /* Decrement number of elements left */
    H5_CHECK_OVERFLOW(actual_elem * (total_rows * tdiminfo[fast_dim].count), hsize_t, size_t);
    io_left -= (size_t)(actual_elem * (total_rows * tdiminfo[fast_dim].count));

    /* Decrement number of blocks left */
    H5_CHECK_OVERFLOW((total_rows * tdiminfo[fast_dim].count), hsize_t, size_t);
    tot_blk_count -= (size_t)(total_rows * tdiminfo[fast_dim].count);

    /* Read in partial row of blocks */
    if(io_left > 0 && curr_seq < maxseq) {
        /* Get remaining number of blocks left to output */
        fast_dim_count = tot_blk_count;

        /* Loop over all the blocks in the fastest changing dimension */
        while(fast_dim_count > 0) {
            /* Store the sequence information */
            off[curr_seq] = loc;
            len[curr_seq] = actual_bytes;

            /* Increment sequence count */
            curr_seq++;

            /* Increment information to reflect block just processed */
            loc += fast_dim_buf_off;

            /* Decrement number of blocks */
            fast_dim_count--;
        } /* end while */

        /* Decrement number of elements left */
        io_left -= actual_elem * tot_blk_count;

        /* Increment information to reflect block just processed */
        offset[fast_dim] += (fast_dim_stride * tot_blk_count);    /* move the offset in the fastest dimension */

        /* Handle any leftover, partial blocks in this row */
        if(io_left > 0 && curr_seq < maxseq) {
            actual_elem = io_left;
            actual_bytes = actual_elem * elem_size;

            /* Store the sequence information */
            off[curr_seq] = loc;
            len[curr_seq] = actual_bytes;

            /* Increment sequence count */
            curr_seq++;

            /* Decrement the number of elements left */
            io_left -= actual_elem;

            /* Increment buffer correctly */
            offset[fast_dim] += actual_elem;
        } /* end if */

        /* don't bother checking slower dimensions */
        HDassert(io_left == 0 || curr_seq == maxseq);
    } /* end if */

    /* Update the iterator */

    /* Update the iterator with the location we stopped */
    /* (Subtract out the selection offset) */
    for(u = 0; u < ndims; u++)
        iter->u.hyp.off[u] = (hsize_t)((hssize_t)offset[u] - sel_off[u]);

    /* Decrement the number of elements left in selection */
    iter->elmt_left -= (start_io_left - io_left);

    /* Increment the number of sequences generated */
    *nseq += curr_seq;

    /* Increment the number of elements used */
    *nelem += start_io_left - io_left;

    FUNC_LEAVE_NOAPI(SUCCEED)
} /* end H5S_hyper_get_seq_list_opt() */


/*--------------------------------------------------------------------------
 NAME
    H5S_hyper_get_seq_list_single
 PURPOSE
    Create a list of offsets & lengths for a selection
 USAGE
    herr_t H5S_hyper_get_seq_list_single(space, flags, iter, maxseq, maxelem, nseq, nelem, off, len)
        H5S_t *space;           IN: Dataspace containing selection to use.
        unsigned flags;         IN: Flags for extra information about operation
        H5S_sel_iter_t *iter;   IN/OUT: Selection iterator describing last
                                    position of interest in selection.
        size_t maxseq;          IN: Maximum number of sequences to generate
        size_t maxelem;         IN: Maximum number of elements to include in the
                                    generated sequences
        size_t *nseq;           OUT: Actual number of sequences generated
        size_t *nelem;          OUT: Actual number of elements in sequences generated
        hsize_t *off;           OUT: Array of offsets
        size_t *len;            OUT: Array of lengths
 RETURNS
    Non-negative on success/Negative on failure.
 DESCRIPTION
    Use the selection in the dataspace to generate a list of byte offsets and
    lengths for the region(s) selected.  Start/Restart from the position in the
    ITER parameter.  The number of sequences generated is limited by the MAXSEQ
    parameter and the number of sequences actually generated is stored in the
    NSEQ parameter.
 GLOBAL VARIABLES
 COMMENTS, BUGS, ASSUMPTIONS
 EXAMPLES
 REVISION LOG
--------------------------------------------------------------------------*/
static herr_t
H5S_hyper_get_seq_list_single(const H5S_t *space, H5S_sel_iter_t *iter,
    size_t maxseq, size_t maxelem, size_t *nseq, size_t *nelem,
    hsize_t *off, size_t *len)
{
    const H5S_hyper_dim_t *tdiminfo;    /* Temporary pointer to diminfo information */
    const hssize_t *sel_off;    /* Selection offset in dataspace */
    hsize_t *mem_size;      /* Size of the source buffer */
    hsize_t base_offset[H5O_LAYOUT_NDIMS];   /* Base coordinate offset in dataspace */
    hsize_t offset[H5O_LAYOUT_NDIMS];   /* Coordinate offset in dataspace */
    hsize_t slab[H5O_LAYOUT_NDIMS];     /* Hyperslab size */
    hsize_t fast_dim_block;     /* Local copies of fastest changing dimension info */
    hsize_t acc;	        /* Accumulator */
    hsize_t loc;                /* Coordinate offset */
    size_t tot_blk_count;       /* Total number of blocks left to output */
    size_t elem_size;           /* Size of each element iterating over */
    size_t io_left;             /* The number of elements left in I/O operation */
    size_t actual_elem;         /* The actual number of elements to count */
    unsigned ndims;             /* Number of dimensions of dataset */
    unsigned fast_dim;          /* Rank of the fastest changing dimension for the dataspace */
    unsigned skip_dim;          /* Rank of the dimension to skip along */
    unsigned u;                 /* Local index variable */
    int i;                      /* Local index variable */

    FUNC_ENTER_NOAPI_NOINIT_NOERR

    /* Check args */
    HDassert(space);
    HDassert(iter);
    HDassert(maxseq > 0);
    HDassert(maxelem > 0);
    HDassert(nseq);
    HDassert(nelem);
    HDassert(off);
    HDassert(len);

    /* Set a local copy of the diminfo pointer */
    tdiminfo = iter->u.hyp.diminfo;

    /* Check if this is a "flattened" regular hyperslab selection */
    if(iter->u.hyp.iter_rank != 0 && iter->u.hyp.iter_rank < space->extent.rank) {
        /* Set the aliases for a few important dimension ranks */
        ndims = iter->u.hyp.iter_rank;

        /* Set the local copy of the selection offset */
        sel_off = iter->u.hyp.sel_off;

        /* Set up the pointer to the size of the memory space */
        mem_size = iter->u.hyp.size;
    } /* end if */
    else {
        /* Set the aliases for a few important dimension ranks */
        ndims = space->extent.rank;

        /* Set the local copy of the selection offset */
        sel_off = space->select.offset;

        /* Set up the pointer to the size of the memory space */
        mem_size = space->extent.size;
    } /* end else */
    fast_dim = ndims - 1;

    /* initialize row sizes for each dimension */
    elem_size = iter->elmt_size;
    for(i = (int)fast_dim, acc = elem_size; i >= 0; i--) {
        slab[i] = acc;
        acc *= mem_size[i];
    } /* end for */

    /* Copy the base location of the block */
    /* (Add in the selection offset) */
    for(u = 0; u < ndims; u++)
        base_offset[u] = (hsize_t)((hssize_t)tdiminfo[u].start + sel_off[u]);

    /* Copy the location of the point to get */
    /* (Add in the selection offset) */
    for(u = 0; u < ndims; u++)
        offset[u] = (hsize_t)((hssize_t)iter->u.hyp.off[u] + sel_off[u]);

    /* Compute the initial buffer offset */
    for(u = 0, loc = 0; u < ndims; u++)
        loc += offset[u] * slab[u];

    /* Set local copies of information for the fastest changing dimension */
    fast_dim_block = tdiminfo[fast_dim].block;

    /* Calculate the number of elements to sequence through */
    H5_CHECK_OVERFLOW(iter->elmt_left, hsize_t, size_t);
    io_left = MIN((size_t)iter->elmt_left, maxelem);

    /* Compute the number of blocks which would fit into the buffer */
    H5_CHECK_OVERFLOW(io_left / fast_dim_block, hsize_t, size_t);
    tot_blk_count = (size_t)(io_left / fast_dim_block);

    /* Don't go over the maximum number of sequences allowed */
    tot_blk_count = MIN(tot_blk_count, maxseq);

    /* Set the number of elements to write each time */
    H5_CHECKED_ASSIGN(actual_elem, size_t, fast_dim_block, hsize_t);

    /* Check for blocks to operate on */
    if(tot_blk_count > 0) {
        size_t actual_bytes;        /* The actual number of bytes to copy */

        /* Set the number of actual bytes */
        actual_bytes = actual_elem * elem_size;

        /* Check for 1-dim selection */
        if(0 == fast_dim) {
            /* Sanity checks */
            HDassert(1 == tot_blk_count);
            HDassert(io_left == actual_elem);

            /* Store the sequence information */
            *off++ = loc;
            *len++ = actual_bytes;
        } /* end if */
        else {
            hsize_t skip_slab;          /* Temporary copy of slab[fast_dim - 1] */
            size_t blk_count;           /* Total number of blocks left to output */

            /* Find first dimension w/block >1 */
            skip_dim = fast_dim;
            for(i = (int)(fast_dim - 1); i >= 0; i--)
                if(tdiminfo[i].block > 1) {
                    skip_dim = (unsigned)i;
                    break;
                } /* end if */
            skip_slab = slab[skip_dim];

            /* Check for being able to use fast algorithm for 1-D */
            if(0 == skip_dim) {
                /* Create sequences until an entire row can't be used */
                blk_count = tot_blk_count;
                while(blk_count > 0) {
                    /* Store the sequence information */
                    *off++ = loc;
                    *len++ = actual_bytes;

                    /* Increment offset in destination buffer */
                    loc += skip_slab;

                    /* Decrement block count */
                    blk_count--;
                } /* end while */

                /* Move to the next location */
                offset[skip_dim] += tot_blk_count;
            } /* end if */
            else {
                hsize_t tmp_block[H5O_LAYOUT_NDIMS];/* Temporary block offset */
                hsize_t skip[H5O_LAYOUT_NDIMS];     /* Bytes to skip between blocks */
                int temp_dim;               /* Temporary rank holder */

                /* Set the starting block location */
                for(u = 0; u < ndims; u++)
                    tmp_block[u] = iter->u.hyp.off[u] - tdiminfo[u].start;

                /* Compute the amount to skip between sequences */
                for(u = 0; u < ndims; u++)
                    skip[u] = (mem_size[u] - tdiminfo[u].block) * slab[u];

                /* Create sequences until an entire row can't be used */
                blk_count = tot_blk_count;
                while(blk_count > 0) {
                    /* Store the sequence information */
                    *off++ = loc;
                    *len++ = actual_bytes;

                    /* Set temporary dimension for advancing offsets */
                    temp_dim = (int)skip_dim;

                    /* Increment offset in destination buffer */
                    loc += skip_slab;

                    /* Increment the offset and count for the other dimensions */
                    while(temp_dim >= 0) {
                        /* Move to the next row in the curent dimension */
                        offset[temp_dim]++;
                        tmp_block[temp_dim]++;

                        /* If this block is still in the range of blocks to output for the dimension, break out of loop */
                        if(tmp_block[temp_dim] < tdiminfo[temp_dim].block)
                            break;
                        else {
                            offset[temp_dim] = base_offset[temp_dim];
                            loc += skip[temp_dim];
                            tmp_block[temp_dim] = 0;
                        } /* end else */

                        /* Decrement dimension count */
                        temp_dim--;
                    } /* end while */

                    /* Decrement block count */
                    blk_count--;
                } /* end while */
            } /* end else */
        } /* end else */

        /* Update the iterator, if there were any blocks used */

        /* Decrement the number of elements left in selection */
        iter->elmt_left -= tot_blk_count * actual_elem;

        /* Check if there are elements left in iterator */
        if(iter->elmt_left > 0) {
            /* Update the iterator with the location we stopped */
            /* (Subtract out the selection offset) */
            for(u = 0; u < ndims; u++)
                iter->u.hyp.off[u] = (hsize_t)((hssize_t)offset[u] - sel_off[u]);
        } /* end if */

        /* Increment the number of sequences generated */
        *nseq += tot_blk_count;

        /* Increment the number of elements used */
        *nelem += tot_blk_count * actual_elem;
    } /* end if */

    /* Check for partial block, with room for another sequence */
    if(io_left > (tot_blk_count * actual_elem) && tot_blk_count < maxseq) {
        size_t elmt_remainder;  /* Elements remaining */

        /* Compute elements left */
        elmt_remainder = io_left - (tot_blk_count * actual_elem);
        HDassert(elmt_remainder < fast_dim_block);
        HDassert(elmt_remainder > 0);

        /* Store the sequence information */
        *off++ = loc;
        *len++ = elmt_remainder * elem_size;

        /* Update the iterator with the location we stopped */
        iter->u.hyp.off[fast_dim] += (hsize_t)elmt_remainder;

        /* Decrement the number of elements left in selection */
        iter->elmt_left -= elmt_remainder;

        /* Increment the number of sequences generated */
        (*nseq)++;

        /* Increment the number of elements used */
        *nelem += elmt_remainder;
    } /* end if */

    /* Sanity check */
    HDassert(*nseq > 0);
    HDassert(*nelem > 0);

    FUNC_LEAVE_NOAPI(SUCCEED)
} /* end H5S_hyper_get_seq_list_single() */


/*--------------------------------------------------------------------------
 NAME
    H5S_hyper_get_seq_list
 PURPOSE
    Create a list of offsets & lengths for a selection
 USAGE
    herr_t H5S_hyper_get_seq_list(space,flags,iter,maxseq,maxelem,nseq,nelem,off,len)
        H5S_t *space;           IN: Dataspace containing selection to use.
        unsigned flags;         IN: Flags for extra information about operation
        H5S_sel_iter_t *iter;   IN/OUT: Selection iterator describing last
                                    position of interest in selection.
        size_t maxseq;          IN: Maximum number of sequences to generate
        size_t maxelem;         IN: Maximum number of elements to include in the
                                    generated sequences
        size_t *nseq;           OUT: Actual number of sequences generated
        size_t *nelem;          OUT: Actual number of elements in sequences generated
        hsize_t *off;           OUT: Array of offsets
        size_t *len;            OUT: Array of lengths
 RETURNS
    Non-negative on success/Negative on failure.
 DESCRIPTION
    Use the selection in the dataspace to generate a list of byte offsets and
    lengths for the region(s) selected.  Start/Restart from the position in the
    ITER parameter.  The number of sequences generated is limited by the MAXSEQ
    parameter and the number of sequences actually generated is stored in the
    NSEQ parameter.
 GLOBAL VARIABLES
 COMMENTS, BUGS, ASSUMPTIONS
 EXAMPLES
 REVISION LOG
--------------------------------------------------------------------------*/
static herr_t
H5S_hyper_get_seq_list(const H5S_t *space, unsigned H5_ATTR_UNUSED flags, H5S_sel_iter_t *iter,
    size_t maxseq, size_t maxelem, size_t *nseq, size_t *nelem,
    hsize_t *off, size_t *len)
{
    herr_t ret_value = FAIL;    /* return value */

    FUNC_ENTER_NOAPI_NOINIT_NOERR

    /* Check args */
    HDassert(space);
    HDassert(iter);
    HDassert(iter->elmt_left > 0);
    HDassert(maxseq > 0);
    HDassert(maxelem > 0);
    HDassert(nseq);
    HDassert(nelem);
    HDassert(off);
    HDassert(len);
    HDassert(space->select.sel_info.hslab->unlim_dim < 0);

    /* Check for the special case of just one H5Sselect_hyperslab call made */
    if(space->select.sel_info.hslab->diminfo_valid) {
        const H5S_hyper_dim_t *tdiminfo;    /* Temporary pointer to diminfo information */
        const hssize_t *sel_off;    /* Selection offset in dataspace */
        hsize_t *mem_size;      /* Size of the source buffer */
        unsigned ndims;         /* Number of dimensions of dataset */
        unsigned fast_dim;      /* Rank of the fastest changing dimension for the dataspace */
        hbool_t single_block;   /* Whether the selection is a single block */
        unsigned u;             /* Local index variable */

        /* Set a local copy of the diminfo pointer */
        tdiminfo = iter->u.hyp.diminfo;

        /* Check if this is a "flattened" regular hyperslab selection */
        if(iter->u.hyp.iter_rank != 0 && iter->u.hyp.iter_rank < space->extent.rank) {
            /* Set the aliases for a few important dimension ranks */
            ndims = iter->u.hyp.iter_rank;

            /* Set the local copy of the selection offset */
            sel_off = iter->u.hyp.sel_off;

            /* Set up the pointer to the size of the memory space */
            mem_size = iter->u.hyp.size;
        } /* end if */
        else {
            /* Set the aliases for a few important dimension ranks */
            ndims = space->extent.rank;

            /* Set the local copy of the selection offset */
            sel_off = space->select.offset;

            /* Set up the pointer to the size of the memory space */
            mem_size = space->extent.size;
        } /* end else */
        fast_dim = ndims - 1;

        /* Check if we stopped in the middle of a sequence of elements */
        if((iter->u.hyp.off[fast_dim] - tdiminfo[fast_dim].start) % tdiminfo[fast_dim].stride != 0 ||
                ((iter->u.hyp.off[fast_dim] != tdiminfo[fast_dim].start) && tdiminfo[fast_dim].count == 1)) {
            hsize_t slab[H5O_LAYOUT_NDIMS];     /* Hyperslab size */
            hsize_t loc;                /* Coordinate offset */
            hsize_t acc;	        /* Accumulator */
            size_t leftover;            /* The number of elements left over from the last sequence */
            size_t actual_elem;         /* The actual number of elements to count */
            size_t elem_size;           /* Size of each element iterating over */
            int i;                      /* Local index variable */


            /* Calculate the number of elements left in the sequence */
            if(tdiminfo[fast_dim].count == 1) {
                H5_CHECKED_ASSIGN(leftover, size_t, tdiminfo[fast_dim].block - (iter->u.hyp.off[fast_dim] - tdiminfo[fast_dim].start), hsize_t);
            } /* end if */
            else {
                H5_CHECKED_ASSIGN(leftover, size_t, tdiminfo[fast_dim].block - ((iter->u.hyp.off[fast_dim] - tdiminfo[fast_dim].start) % tdiminfo[fast_dim].stride), hsize_t);
            } /* end else */

            /* Make certain that we don't write too many */
            actual_elem = MIN3(leftover, (size_t)iter->elmt_left, maxelem);

            /* Initialize row sizes for each dimension */
            elem_size = iter->elmt_size;
            for(i = (int)fast_dim, acc = elem_size; i >= 0; i--) {
                slab[i] = acc;
                acc *= mem_size[i];
            } /* end for */

            /* Compute the initial buffer offset */
            for(u = 0, loc = 0; u < ndims; u++)
                loc += ((hsize_t)((hssize_t)iter->u.hyp.off[u] + sel_off[u])) * slab[u];

            /* Add a new sequence */
            off[0] = loc;
            H5_CHECKED_ASSIGN(len[0], size_t, actual_elem * elem_size, hsize_t);

            /* Increment sequence array locations */
            off++;
            len++;

            /* Advance the hyperslab iterator */
            H5S_hyper_iter_next(iter, actual_elem);

            /* Decrement the number of elements left in selection */
            iter->elmt_left -= actual_elem;

            /* Decrement element/sequence limits */
            maxelem -= actual_elem;
            maxseq--;

            /* Set the number of sequences generated and elements used */
            *nseq = 1;
            *nelem = actual_elem;

            /* Check for using up all the sequences/elements */
            if(0 == iter->elmt_left || 0 == maxelem || 0 == maxseq)
                return(SUCCEED);
        } /* end if */
        else {
            /* Reset the number of sequences generated and elements used */
            *nseq = 0;
            *nelem = 0;
        } /* end else */

        /* Check for a single block selected */
        single_block = TRUE;
        for(u = 0; u < ndims; u++)
            if(1 != tdiminfo[u].count) {
                single_block = FALSE;
                break;
            } /* end if */

        /* Check for single block selection */
        if(single_block)
            /* Use single-block optimized call to generate sequence list */
            ret_value = H5S_hyper_get_seq_list_single(space, iter, maxseq, maxelem, nseq, nelem, off, len);
        else
            /* Use optimized call to generate sequence list */
            ret_value = H5S_hyper_get_seq_list_opt(space, iter, maxseq, maxelem, nseq, nelem, off, len);
    } /* end if */
    else
        /* Call the general sequence generator routine */
        ret_value = H5S_hyper_get_seq_list_gen(space, iter, maxseq, maxelem, nseq, nelem, off, len);

    FUNC_LEAVE_NOAPI(ret_value)
} /* end H5S_hyper_get_seq_list() */


/*--------------------------------------------------------------------------
 NAME
<<<<<<< HEAD
    H5Sselect_is_regular
 PURPOSE
    Check if hyperslab selection is a regular selection
 RETURNS
    TRUE/FALSE/FAIL
--------------------------------------------------------------------------*/
htri_t
H5Sselect_is_regular(hid_t space_id)
{
    H5S_t		   *space;	/* dataspace to modify */
    htri_t		    ret_value;

    FUNC_ENTER_API(FAIL)
    H5TRACE1("t", "i", space_id);

    /* Check args and all the boring stuff. */
    if ((space = (H5S_t *)H5I_object_verify(space_id,H5I_DATASPACE)) == NULL)
	HGOTO_ERROR(H5E_ATOM, H5E_BADATOM, FAIL, "not a dataspace")

    if(H5S_GET_SELECT_TYPE(space) != H5S_SEL_HYPERSLABS)
        HGOTO_ERROR(H5E_ARGS, H5E_UNSUPPORTED, FAIL, "not a hyperslab selection")

    /* Rebuild diminfo if it is invalid and has not been confirmed to be
     * impossible */
    if(space->select.sel_info.hslab->diminfo_valid == FALSE)
        (void)H5S_hyper_rebuild((H5S_t *)space);

    if(space->select.sel_info.hslab->diminfo_valid == TRUE)
        ret_value = TRUE;
    else
        ret_value = FALSE;

done:
    FUNC_LEAVE_API(ret_value)
}
=======
    H5S__hyper_project_intersection
 PURPOSE
    Projects the intersection of of the selections of src_space and
    src_intersect_space within the selection of src_space as a selection
    within the selection of dst_space
 USAGE
    herr_t H5S__hyper_project_intersection(src_space,dst_space,src_intersect_space,proj_space)
        H5S_t *src_space;       IN: Selection that is mapped to dst_space, and intersected with src_intersect_space
        H5S_t *dst_space;       IN: Selection that is mapped to src_space, and which contains the result
        H5S_t *src_intersect_space; IN: Selection whose intersection with src_space is projected to dst_space to obtain the result
        H5S_t *proj_space;      OUT: Will contain the result (intersection of src_intersect_space and src_space projected from src_space to dst_space) after the operation
 RETURNS
    Non-negative on success/Negative on failure.
 DESCRIPTION
    Projects the intersection of of the selections of src_space and
    src_intersect_space within the selection of src_space as a selection
    within the selection of dst_space.  The result is placed in the
    selection of proj_space.  Note src_space, dst_space, and
    src_intersect_space do not need to use hyperslab selections, but they
    cannot use point selections.  The result is always a hyperslab
    selection.
 GLOBAL VARIABLES
 COMMENTS, BUGS, ASSUMPTIONS
 EXAMPLES
 REVISION LOG
--------------------------------------------------------------------------*/
herr_t
H5S__hyper_project_intersection(const H5S_t *src_space, const H5S_t *dst_space,
    const H5S_t *src_intersect_space, H5S_t *proj_space)
{
    hsize_t             ss_off[H5S_PROJECT_INTERSECT_NSEQS]; /* Offset array for src_space */
    size_t              ss_len[H5S_PROJECT_INTERSECT_NSEQS]; /* Length array for src_space */
    size_t              ss_nseq;        /* Number of sequences for src_space */
    size_t              ss_nelem;       /* Number of elements for src_space */
    size_t              ss_i = (size_t)0; /* Index into offset/length arrays for src_space */
    hbool_t             advance_ss = FALSE; /* Whether to advance ss_i on the next iteration */
    H5S_sel_iter_t      ss_iter;        /* Selection iterator for src_space */
    hbool_t             ss_iter_init = FALSE; /* Whether ss_iter is initialized */
    hsize_t             ss_sel_off = (hsize_t)0; /* Offset within src_space selection */
    hsize_t             ds_off[H5S_PROJECT_INTERSECT_NSEQS]; /* Offset array for dst_space */
    size_t              ds_len[H5S_PROJECT_INTERSECT_NSEQS]; /* Length array for dst_space */
    size_t              ds_nseq;        /* Number of sequences for dst_space */
    size_t              ds_nelem;       /* Number of elements for dst_space */
    size_t              ds_i = (size_t)0; /* Index into offset/length arrays for dst_space */
    H5S_sel_iter_t      ds_iter;        /* Selection iterator for dst_space */
    hbool_t             ds_iter_init = FALSE; /* Whether ds_iter is initialized */
    hsize_t             ds_sel_off = (hsize_t)0; /* Offset within dst_space selection */
    hsize_t             sis_off[H5S_PROJECT_INTERSECT_NSEQS]; /* Offset array for src_intersect_space */
    size_t              sis_len[H5S_PROJECT_INTERSECT_NSEQS]; /* Length array for src_intersect_space */
    size_t              sis_nseq;       /* Number of sequences for src_intersect_space */
    size_t              sis_nelem;      /* Number of elements for src_intersect_space */
    size_t              sis_i = (size_t)0; /* Index into offset/length arrays for src_intersect_space */
    hbool_t             advance_sis = FALSE; /* Whether to advance sis_i on the next iteration */
    H5S_sel_iter_t      sis_iter;       /* Selection iterator for src_intersect_space */
    hbool_t             sis_iter_init = FALSE; /* Whether sis_iter is initialized */
    hsize_t             int_sel_off;    /* Offset within intersected selections (ss/sis and ds/ps) */
    size_t              int_len;        /* Length of segment in intersected selections */
    hsize_t             proj_off;       /* Segment offset in proj_space */
    size_t              proj_len;       /* Segment length in proj_space */
    size_t              proj_len_rem;   /* Remaining length in proj_space for segment */
    hsize_t             proj_down_dims[H5S_MAX_RANK]; /* "Down" dimensions in proj_space */
    H5S_hyper_span_info_t *curr_span_tree[H5S_MAX_RANK]; /* Current span tree being built (in each dimension) */
    H5S_hyper_span_t    *prev_span[H5S_MAX_RANK]; /* Previous span in tree (in each dimension) */
    hsize_t             curr_span_up_dim[H5S_MAX_RANK]; /* "Up" dimensions for current span */
    unsigned            proj_rank;      /* Rank of proj_space */
    hsize_t             low;            /* Low value of span */
    hsize_t             high;           /* High value of span */
    size_t              span_len;       /* Length of span */
    size_t              nelem;          /* Number of elements returned for get_seq_list op */
    unsigned            i;              /* Local index variable */
    herr_t              ret_value = SUCCEED; /* Return value */

    FUNC_ENTER_PACKAGE

    /* Check parameters */
    HDassert(src_space);
    HDassert(dst_space);
    HDassert(src_intersect_space);
    HDassert(proj_space);
        
    /* Assert that src_space and src_intersect_space have same extent and there
     * are no point selections */
    HDassert(H5S_GET_EXTENT_NDIMS(src_space)
            == H5S_GET_EXTENT_NDIMS(src_intersect_space));
    HDassert(!HDmemcmp(src_space->extent.size, src_intersect_space->extent.size,
            (size_t)H5S_GET_EXTENT_NDIMS(src_space)
            * sizeof(src_space->extent.size[0])));
    HDassert(H5S_GET_SELECT_TYPE(src_space) != H5S_SEL_POINTS);
    HDassert(H5S_GET_SELECT_TYPE(dst_space) != H5S_SEL_POINTS);
    HDassert(H5S_GET_SELECT_TYPE(src_intersect_space) != H5S_SEL_POINTS);

    /* Initialize prev_space, curr_span_tree, and curr_span_up_dim */
    for(i = 0; i < H5S_MAX_RANK; i++) {
        curr_span_tree[i] = NULL;
        prev_span[i] = NULL;
        curr_span_up_dim[i] = (hsize_t)0;
    } /* end for */

    /* Save rank of projected space */
    proj_rank = proj_space->extent.rank;
    HDassert(proj_rank > 0);

    /* Get numbers of elements */
    ss_nelem = (size_t)H5S_GET_SELECT_NPOINTS(src_space);
    ds_nelem = (size_t)H5S_GET_SELECT_NPOINTS(dst_space);
    sis_nelem = (size_t)H5S_GET_SELECT_NPOINTS(src_intersect_space);
    HDassert(ss_nelem == ds_nelem);

    /* Calculate proj_down_dims (note loop relies on unsigned i wrapping around)
     */
    if(H5VM_array_down(proj_rank, proj_space->extent.size, proj_down_dims) < 0)
        HGOTO_ERROR(H5E_DATASPACE, H5E_CANTSET, FAIL, "can't compute 'down' chunk size value")

    /* Remove current selection from proj_space */
    if(H5S_SELECT_RELEASE(proj_space) < 0)
        HGOTO_ERROR(H5E_DATASPACE, H5E_CANTDELETE, FAIL, "can't release selection")

    /* If any selections are empty, skip to the end so "none" is selected */
    if((ss_nelem == 0) || (ds_nelem == 0) || (sis_nelem == 0))
        goto loop_end;

    /* Allocate space for the hyperslab selection information (note this sets
     * diminfo_valid to FALSE, diminfo arrays to 0, and span list to NULL) */
    if((proj_space->select.sel_info.hslab = H5FL_CALLOC(H5S_hyper_sel_t)) == NULL)
        HGOTO_ERROR(H5E_RESOURCE, H5E_CANTALLOC, FAIL, "can't allocate hyperslab info")

    /* Set selection type */
    proj_space->select.type = H5S_sel_hyper;

    /* Set unlim_dim */
    proj_space->select.sel_info.hslab->unlim_dim = -1;

    /* Initialize source space iterator */
    if(H5S_select_iter_init(&ss_iter, src_space, (size_t)1) < 0)
        HGOTO_ERROR(H5E_DATASPACE, H5E_CANTINIT, FAIL, "unable to initialize selection iterator")
    ss_iter_init = TRUE;

    /* Get sequence list for source space */
    if(H5S_SELECT_GET_SEQ_LIST(src_space, 0u, &ss_iter, H5S_PROJECT_INTERSECT_NSEQS, ss_nelem, &ss_nseq, &nelem, ss_off, ss_len) < 0)
        HGOTO_ERROR(H5E_INTERNAL, H5E_UNSUPPORTED, FAIL, "sequence length generation failed")
    ss_nelem -= nelem;
    HDassert(ss_nseq > 0);

    /* Initialize destination space iterator */
    if(H5S_select_iter_init(&ds_iter, dst_space, (size_t)1) < 0)
        HGOTO_ERROR(H5E_DATASPACE, H5E_CANTINIT, FAIL, "unable to initialize selection iterator")
    ds_iter_init = TRUE;

    /* Get sequence list for destination space */
    if(H5S_SELECT_GET_SEQ_LIST(dst_space, 0u, &ds_iter, H5S_PROJECT_INTERSECT_NSEQS, ds_nelem, &ds_nseq, &nelem, ds_off, ds_len) < 0)
        HGOTO_ERROR(H5E_DATASPACE, H5E_CANTINIT, FAIL, "unable to initialize selection iterator")
    ds_nelem -= nelem;
    HDassert(ds_nseq > 0);

    /* Initialize source intersect space iterator */
    if(H5S_select_iter_init(&sis_iter, src_intersect_space, (size_t)1) < 0)
        HGOTO_ERROR(H5E_DATASPACE, H5E_CANTINIT, FAIL, "unable to initialize selection iterator")
    sis_iter_init = TRUE;

    /* Get sequence list for source intersect space */
    if(H5S_SELECT_GET_SEQ_LIST(src_intersect_space, 0u, &sis_iter, H5S_PROJECT_INTERSECT_NSEQS, sis_nelem, &sis_nseq, &nelem, sis_off, sis_len) < 0)
        HGOTO_ERROR(H5E_INTERNAL, H5E_UNSUPPORTED, FAIL, "sequence length generation failed")
    sis_nelem -= nelem;
    HDassert(sis_nseq > 0);

    /* Loop until we run out of sequences in either the source or source
     * intersect space */
    while(1) {
        while(advance_ss || (ss_off[ss_i] + ss_len[ss_i] <= sis_off[sis_i])) {
            /* Either we finished the current source sequence or the
             * sequences do not intersect.  Advance source space. */
            ss_sel_off += (hsize_t)ss_len[ss_i];
            if(++ss_i == ss_nseq) {
                if(ss_nelem > 0) {
                    /* Try to grab more sequences from src_space */
                    if(H5S_SELECT_GET_SEQ_LIST(src_space, 0u, &ss_iter, H5S_PROJECT_INTERSECT_NSEQS, ss_nelem, &ss_nseq, &nelem, ss_off, ss_len) < 0)
                        HGOTO_ERROR(H5E_INTERNAL, H5E_UNSUPPORTED, FAIL, "sequence length generation failed")
                    HDassert(ss_len[0] > 0);

                    /* Update ss_nelem */
                    HDassert(nelem > 0);
                    HDassert(nelem <= ss_nelem);
                    ss_nelem -= nelem;

                    /* Reset source space index */
                    ss_i = 0;
                } /* end if */
                else
                    /* There are no more sequences in src_space, so we can exit
                     * the loop.  Use goto instead of break so we exit the outer
                     * loop. */
                    goto loop_end;
            } /* end if */

            /* Reset advance_ss */
            advance_ss = FALSE;
        } /* end if */
        if(advance_sis
                || (sis_off[sis_i] + sis_len[sis_i] <= ss_off[ss_i])) {
            do {
                /* Either we finished the current source intersect sequence or
                 * the sequences do not intersect.  Advance source intersect
                 * space. */
                if(++sis_i == sis_nseq) {
                    if(sis_nelem > 0) {
                        /* Try to grab more sequences from src_intersect_space
                         */
                        if(H5S_SELECT_GET_SEQ_LIST(src_intersect_space, 0u, &sis_iter, H5S_PROJECT_INTERSECT_NSEQS, sis_nelem, &sis_nseq, &nelem, sis_off, sis_len) < 0)
                            HGOTO_ERROR(H5E_INTERNAL, H5E_UNSUPPORTED, FAIL, "sequence length generation failed")
                        HDassert(sis_len[0] > 0);

                        /* Update ss_nelem */
                        HDassert(nelem > 0);
                        HDassert(nelem <= sis_nelem);
                        sis_nelem -= nelem;

                        /* Reset source space index */
                        sis_i = 0;
                    } /* end if */
                    else
                        /* There are no more sequences in src_intersect_space,
                         * so we can exit the loop.  Use goto instead of break
                         * so we exit the outer loop. */
                        goto loop_end;
                } /* end if */
            } while(sis_off[sis_i] + sis_len[sis_i] <= ss_off[ss_i]);

            /* Reset advance_sis */
            advance_sis = FALSE;
        } /* end if */
        else {
            /* Sequences intersect, add intersection to projected space */
            /* Calculate intersection sequence in terms of offset within source
             * selection and advance any sequences we complete */
            if(ss_off[ss_i] >= sis_off[sis_i])
                int_sel_off = ss_sel_off;
            else 
                int_sel_off = sis_off[sis_i] - ss_off[ss_i] + ss_sel_off;
            if((ss_off[ss_i] + (hsize_t)ss_len[ss_i]) <= (sis_off[sis_i]
                    + (hsize_t)sis_len[sis_i])) {
                int_len = (size_t)((hsize_t)ss_len[ss_i] + ss_sel_off - int_sel_off);
                advance_ss = TRUE;
            } /* end if */
            else
                int_len = (size_t)(sis_off[sis_i] + (hsize_t)sis_len[sis_i] - ss_off[ss_i] + ss_sel_off - int_sel_off);
            if((ss_off[ss_i] + (hsize_t)ss_len[ss_i]) >= (sis_off[sis_i]
                    + (hsize_t)sis_len[sis_i]))
                advance_sis = TRUE;

            /* Project intersection sequence to destination selection */
            while(int_len > (size_t)0) {
                while(ds_sel_off + (hsize_t)ds_len[ds_i] <= int_sel_off) {
                    /* Intersection is not projected to this destination
                     * sequence, advance destination space */
                    ds_sel_off += (hsize_t)ds_len[ds_i];
                    if(++ds_i == ds_nseq) {
                        HDassert(ds_nelem > 0);

                        /* Try to grab more sequences from dst_space */
                        if(H5S_SELECT_GET_SEQ_LIST(dst_space, 0u, &ds_iter, H5S_PROJECT_INTERSECT_NSEQS, ds_nelem, &ds_nseq, &nelem, ds_off, ds_len) < 0)
                            HGOTO_ERROR(H5E_INTERNAL, H5E_UNSUPPORTED, FAIL, "sequence length generation failed")
                        HDassert(ds_len[0] > 0);

                        /* Update ss_nelem */
                        HDassert(nelem > 0);
                        HDassert(nelem <= ds_nelem);
                        ds_nelem -= nelem;

                        /* Reset source space index */
                        ds_i = 0;
                    } /* end if */
                } /* end while */

                /* Add sequence to projected space */
                HDassert(ds_sel_off <= int_sel_off);
                proj_off = ds_off[ds_i] + int_sel_off - ds_sel_off;
                proj_len = proj_len_rem = (size_t)MIN(int_len,
                        (size_t)(ds_sel_off + (hsize_t)ds_len[ds_i]
                        - int_sel_off));

                /* Add to span tree */
                while(proj_len_rem > (size_t)0) {
                    /* Check for more than one full row (in every dim) and
                     * append multiple spans at once? -NAF */
                    /* Append spans in higher dimensions if we're going ouside
                     * the plane of the span currently being built (i.e. it's
                     * finished being built) */
                    for(i = proj_rank - 1; ((i > 0)
                            && ((proj_off / proj_down_dims[i - 1])
                            != curr_span_up_dim[i - 1])); i--) {
                        if(curr_span_tree[i]) {
                            HDassert(prev_span[i]);

                            /* Append complete lower dimension span tree to
                             * current dimension */
                            low = curr_span_up_dim[i - 1] % proj_space->extent.size[i - 1];
                            if(H5S_hyper_append_span(&prev_span[i - 1], &curr_span_tree[i - 1], low, low, curr_span_tree[i], NULL) < 0)
                                HGOTO_ERROR(H5E_RESOURCE, H5E_CANTAPPEND, FAIL, "can't allocate hyperslab span")

                            /* Reset lower dimension's span tree and previous
                             * span since we just committed it and will start
                             * over with a new one */
                            if(H5S_hyper_free_span_info(curr_span_tree[i]) < 0)
                                HGOTO_ERROR(H5E_DATASPACE, H5E_CANTFREE, FAIL, "can't free span info")
                            curr_span_tree[i] = NULL;
                            prev_span[i] = NULL;
                        } /* end if */

                        /* Update curr_span_up_dim */
                        curr_span_up_dim[i - 1] = proj_off / proj_down_dims[i - 1];
                    } /* end for */

                    /* Compute bounds for new span in lowest dimension */
                    low = proj_off % proj_space->extent.size[proj_rank - 1];
                    span_len = MIN(proj_len_rem,
                            (size_t)(proj_space->extent.size[proj_rank - 1]
                            - low));
                    HDassert(proj_len_rem >= span_len);
                    high = low + (hsize_t)span_len - (hsize_t)1;

                    /* Append span in lowest dimension */
                    if(H5S_hyper_append_span(&prev_span[proj_rank - 1], &curr_span_tree[proj_rank - 1], low, high, NULL, NULL) < 0)
                        HGOTO_ERROR(H5E_RESOURCE, H5E_CANTAPPEND, FAIL, "can't allocate hyperslab span")

                    /* Update remaining offset and length */
                    proj_off += (hsize_t)span_len;
                    proj_len_rem -= span_len;
                } /* end while */

                /* Update intersection sequence */
                int_sel_off += (hsize_t)proj_len;
                int_len -= proj_len;
            } /* end while */
        } /* end else */
    } /* end while */

loop_end:
    /* Add remaining spans to span tree */
    for(i = proj_rank - 1; i > 0; i--)
        if(curr_span_tree[i]) {
            HDassert(prev_span[i]);

            /* Append remaining span tree to higher dimension */
            low = curr_span_up_dim[i - 1] % proj_space->extent.size[i - 1];
            if(H5S_hyper_append_span(&prev_span[i - 1], &curr_span_tree[i - 1], low, low, curr_span_tree[i], NULL) < 0)
                HGOTO_ERROR(H5E_RESOURCE, H5E_CANTAPPEND, FAIL, "can't allocate hyperslab span")

            /* Reset span tree */
            if(H5S_hyper_free_span_info(curr_span_tree[i]) < 0)
                HGOTO_ERROR(H5E_DATASPACE, H5E_CANTFREE, FAIL, "can't free span info")
            curr_span_tree[i] = NULL;
        } /* end if */

    /* Add span tree to proj_space */
    if(curr_span_tree[0]) {
        proj_space->select.sel_info.hslab->span_lst = curr_span_tree[0];
        curr_span_tree[0] = NULL;

        /* Set the number of elements in current selection */
        proj_space->select.num_elem = H5S_hyper_spans_nelem(proj_space->select.sel_info.hslab->span_lst);

        /* Attempt to rebuild "optimized" start/stride/count/block information.
         * from resulting hyperslab span tree */
        if(H5S_hyper_rebuild(proj_space) < 0)
            HGOTO_ERROR(H5E_DATASPACE, H5E_CANTCOUNT, FAIL, "can't rebuild hyperslab info")
    } /* end if */
    else
        /* If we did not add anything to proj_space, select none instead */
        if(H5S_select_none(proj_space) < 0)
            HGOTO_ERROR(H5E_DATASPACE, H5E_CANTDELETE, FAIL, "can't convert selection")

done:
    /* Release source selection iterator */
    if(ss_iter_init)
        if(H5S_SELECT_ITER_RELEASE(&ss_iter) < 0)
            HDONE_ERROR(H5E_DATASPACE, H5E_CANTRELEASE, FAIL, "unable to release selection iterator")

    /* Release destination selection iterator */
    if(ds_iter_init)
        if(H5S_SELECT_ITER_RELEASE(&ds_iter) < 0)
            HDONE_ERROR(H5E_DATASPACE, H5E_CANTRELEASE, FAIL, "unable to release selection iterator")

    /* Release source intersect selection iterator */
    if(sis_iter_init)
        if(H5S_SELECT_ITER_RELEASE(&sis_iter) < 0)
            HDONE_ERROR(H5E_DATASPACE, H5E_CANTRELEASE, FAIL, "unable to release selection iterator")

    /* Cleanup on error */
    if(ret_value < 0) {
        /* Remove current selection from proj_space */
        if(H5S_SELECT_RELEASE(proj_space) < 0)
            HDONE_ERROR(H5E_DATASPACE, H5E_CANTDELETE, FAIL, "can't release selection")

        /* Free span trees */
        for(i = 0; i < proj_rank; i++)
            if(curr_span_tree[i]) {
                if(H5S_hyper_free_span_info(curr_span_tree[i]) < 0)
                    HGOTO_ERROR(H5E_DATASPACE, H5E_CANTFREE, FAIL, "can't free span info")
                curr_span_tree[i] = NULL;
            } /* end if */
    } /* end if */

    FUNC_LEAVE_NOAPI(ret_value)
} /* end H5S__hyper_project_intersection() */
>>>>>>> 2ec9b447


/*--------------------------------------------------------------------------
 NAME
<<<<<<< HEAD
    H5Sget_reg_hyperslab_params
 PURPOSE
    retrieve the start, stride, count, block arrays of a regular 
    hyperslab selection
 RETURNS
    SUCCESS/FAIL
--------------------------------------------------------------------------*/
herr_t
H5Sget_reg_hyperslab_params(hid_t space_id, hsize_t start[], hsize_t stride[],
                            hsize_t count[], hsize_t block[])
{
    H5S_t *space = NULL;  /* Dataspace to get selection of */
    const H5S_hyper_dim_t *diminfo; /* Alias for dataspace's diminfo information */
    unsigned ndims; /* Rank of the dataspace */
    unsigned u;
    herr_t ret_value=SUCCEED; /* Return value */

    FUNC_ENTER_API(FAIL)
    H5TRACE5("e", "i*h*h*h*h", space_id, start, stride, count, block);

    /* Check args */
    if (NULL == (space = (H5S_t *)H5I_object_verify(space_id, H5I_DATASPACE)))
        HGOTO_ERROR(H5E_ARGS, H5E_BADTYPE, FAIL, "not a data space")

    /* Rebuild diminfo if it is invalid and has not been confirmed to be
     * impossible */
    if(space->select.sel_info.hslab->diminfo_valid == FALSE) {
        (void)H5S_hyper_rebuild((H5S_t *)space);
    }

    if(space->select.sel_info.hslab->diminfo_valid != TRUE) {
        HGOTO_ERROR(H5E_ARGS, H5E_UNSUPPORTED, FAIL, "not a regular hyperslab selection")
    }

    diminfo = space->select.sel_info.hslab->opt_diminfo;
    ndims = space->extent.rank;

    for(u=0 ; u<ndims; u++) {
        start[u] = diminfo[u].start;
        stride[u] = diminfo[u].stride;
        count[u] = diminfo[u].count;
        block[u] = diminfo[u].block;
    }

done:
    FUNC_LEAVE_API(ret_value)
}
=======
    H5S__hyper_subtract
 PURPOSE
    Subtract one hyperslab selection from another
 USAGE
    herr_t H5S__hyper_subtract(space,subtract_space)
        H5S_t *space;           IN/OUT: Selection to be operated on
        H5S_t *subtract_space;  IN: Selection that will be subtracted from space
 RETURNS
    Non-negative on success/Negative on failure.
 DESCRIPTION
    Removes any and all portions of space that are also present in
    subtract_space.  In essence, performs an A_NOT_B operation with the
    two selections.

    Note this function basically duplicates a subset of the functionality
    of H5S_select_select().  It should probably be removed when that
    function is enabled.
 GLOBAL VARIABLES
 COMMENTS, BUGS, ASSUMPTIONS
 EXAMPLES
 REVISION LOG
--------------------------------------------------------------------------*/
herr_t
H5S__hyper_subtract(H5S_t *space, H5S_t *subtract_space)
{
    H5S_hyper_span_info_t *a_not_b = NULL;  /* Span tree for hyperslab spans in old span tree and not in new span tree */
    H5S_hyper_span_info_t *a_and_b = NULL;  /* Span tree for hyperslab spans in both old and new span trees */
    H5S_hyper_span_info_t *b_not_a = NULL;  /* Span tree for hyperslab spans in new span tree and not in old span tree */
    herr_t      ret_value = SUCCEED;        /* Return value */

    FUNC_ENTER_NOAPI_NOINIT

    /* Check args */
    HDassert(space);
    HDassert(subtract_space);

    /* Check that the space selections both have span trees */
    if(space->select.sel_info.hslab->span_lst == NULL)
        if(H5S_hyper_generate_spans(space) < 0)
            HGOTO_ERROR(H5E_DATASPACE, H5E_UNINITIALIZED, FAIL, "dataspace does not have span tree")
    if(subtract_space->select.sel_info.hslab->span_lst == NULL)
        if(H5S_hyper_generate_spans(subtract_space) < 0)
            HGOTO_ERROR(H5E_DATASPACE, H5E_UNINITIALIZED, FAIL, "dataspace does not have span tree")

    /* Generate lists of spans which overlap and don't overlap */
    if(H5S_hyper_clip_spans(space->select.sel_info.hslab->span_lst, subtract_space->select.sel_info.hslab->span_lst, &a_not_b, &a_and_b, &b_not_a)<0)
        HGOTO_ERROR(H5E_DATASPACE, H5E_CANTCLIP, FAIL, "can't clip hyperslab information")

    /* Reset the other dataspace selection information */
    if(H5S_SELECT_RELEASE(space) < 0)
        HGOTO_ERROR(H5E_DATASPACE, H5E_CANTDELETE, FAIL, "can't release selection")

    /* Allocate space for the hyperslab selection information */
    if((space->select.sel_info.hslab = H5FL_CALLOC(H5S_hyper_sel_t)) == NULL)
        HGOTO_ERROR(H5E_RESOURCE, H5E_NOSPACE, FAIL, "can't allocate hyperslab info")

    /* Set unlim_dim */
    space->select.sel_info.hslab->unlim_dim = -1;

    /* Check for anything returned in a_not_b */
    if(a_not_b) {
        /* Update spans in space */
        space->select.sel_info.hslab->span_lst = a_not_b;
        a_not_b = NULL;

        /* Update number of elements */
        space->select.num_elem = H5S_hyper_spans_nelem(space->select.sel_info.hslab->span_lst);

        /* Attempt to rebuild "optimized" start/stride/count/block information.
         * from resulting hyperslab span tree */
        if(H5S_hyper_rebuild(space) < 0)
            HGOTO_ERROR(H5E_DATASPACE, H5E_CANTCOUNT, FAIL, "can't rebuild hyperslab info")
    } /* end if */
    else {
        H5S_hyper_span_info_t *spans;     /* Empty hyperslab span tree */

        /* Set number of elements */
        space->select.num_elem = 0;

        /* Allocate a span info node */
        if(NULL == (spans = H5FL_MALLOC(H5S_hyper_span_info_t)))
            HGOTO_ERROR(H5E_RESOURCE, H5E_CANTALLOC, FAIL, "can't allocate hyperslab span")

        /* Set the reference count */
        spans->count = 1;

        /* Reset the scratch pad space */
        spans->scratch = 0;

        /* Set to empty tree */
        spans->head = NULL;

        /* Set pointer to empty span tree */
        space->select.sel_info.hslab->span_lst = spans;
    } /* end if */

done:
    /* Free span trees */
    if(a_and_b)
        H5S_hyper_free_span_info(a_and_b);
    if(b_not_a)
        H5S_hyper_free_span_info(b_not_a);
    if(a_not_b) {
        HDassert(ret_value < 0);
        H5S_hyper_free_span_info(b_not_a);
    } /* end if */

    FUNC_LEAVE_NOAPI(ret_value)
} /* end H5S__hyper_subtract() */


/*--------------------------------------------------------------------------
 NAME
    H5S__hyper_get_clip_diminfo
 PURPOSE
    Calculates the count and block required to clip the specified
    unlimited dimension to include clip_size.  The returned selection may
    extent beyond clip_size.
 USAGE
    void H5S__hyper_get_clip_diminfo(start,stride,count,block,clip_size)
        hsize_t start;          IN: Start of hyperslab in unlimited dimension
        hsize_t stride;         IN: Stride of hyperslab in unlimited dimension
        hsize_t *count;         IN/OUT: Count of hyperslab in unlimited dimension
        hsize_t *block;         IN/OUT: Block of hyperslab in unlimited dimension
        hsize_t clip_size;      IN: Extent that hyperslab will be clipped to
 RETURNS
    Non-negative on success/Negative on failure.
 DESCRIPTION
    This function recalculates the internal description of the hyperslab
    to make the unlimited dimension extend to the specified extent.
 GLOBAL VARIABLES
 COMMENTS, BUGS, ASSUMPTIONS
 EXAMPLES
 REVISION LOG
--------------------------------------------------------------------------*/
void
H5S__hyper_get_clip_diminfo(hsize_t start, hsize_t stride, hsize_t *count,
    hsize_t *block, hsize_t clip_size)
{
    FUNC_ENTER_PACKAGE_NOERR

    /* Check for selection outside clip size */
    if(start >= clip_size) {
        if(*block == H5S_UNLIMITED)
            *block = 0;
        else
            *count = 0;
    } /* end if */
    /* Check for single block in unlimited dimension */
    else if((*block == H5S_UNLIMITED) || (*block == stride)) {
        /* Calculate actual block size for this clip size */
        *block = clip_size - start;
        *count = (hsize_t)1;
    } /* end if */
    else {
        HDassert(*count == H5S_UNLIMITED);

        /* Calculate initial count (last block may be partial) */
        *count = (clip_size - start + stride - (hsize_t)1) / stride;
        HDassert(*count > (hsize_t)0);
    } /* end else */

    FUNC_LEAVE_NOAPI_VOID
} /* end H5S_hyper_get_clip_diminfo() */


/*--------------------------------------------------------------------------
 NAME
    H5S_hyper_clip_unlim
 PURPOSE
    Clips the unlimited dimension of the hyperslab selection to the
    specified size
 USAGE
    void H5S_hyper_clip_unlim(space,clip_size)
        H5S_t *space,           IN/OUT: Unlimited space to clip
        hsize_t clip_size;      IN: Extent that hyperslab will be clipped to
 RETURNS
    Non-negative on success/Negative on failure.
 DESCRIPTION
    This function changes the unlimited selection into a limited selection
    with the extent of the formerly unlimited dimension specified by
    * clip_size.
 GLOBAL VARIABLES
 COMMENTS, BUGS, ASSUMPTIONS
    Note this function does not take the offset into account.
 EXAMPLES
 REVISION LOG
--------------------------------------------------------------------------*/
herr_t
H5S_hyper_clip_unlim(H5S_t *space, hsize_t clip_size)
{
    H5S_hyper_sel_t *hslab;     /* Convenience pointer to hyperslab info */
    hsize_t orig_count;         /* Original count in unlimited dimension */
    int orig_unlim_dim;         /* Original unliminted dimension */
    H5S_hyper_dim_t *diminfo;   /* Convenience pointer to opt_diminfo in unlimited dimension */
    herr_t ret_value = SUCCEED;

    FUNC_ENTER_NOAPI(FAIL)

    /* Check parameters */
    HDassert(space);
    hslab = space->select.sel_info.hslab;
    HDassert(hslab);
    HDassert(hslab->unlim_dim >= 0);
    HDassert(!hslab->span_lst);

    /* Save original unlimited dimension */
    orig_unlim_dim = hslab->unlim_dim;

    diminfo = &hslab->opt_diminfo[orig_unlim_dim];

    /* Save original count in unlimited dimension */
    orig_count = diminfo->count;

    /* Get initial diminfo */
    H5S__hyper_get_clip_diminfo(diminfo->start, diminfo->stride, &diminfo->count, &diminfo->block, clip_size);

    /* Selection is no longer unlimited */
    space->select.sel_info.hslab->unlim_dim = -1;

    /* Check for nothing returned */
    if((diminfo->block == 0) || (diminfo->count == 0)) {
        /* Convert to "none" selection */
        if(H5S_select_none(space) < 0)
            HGOTO_ERROR(H5E_DATASPACE, H5E_CANTDELETE, FAIL, "can't convert selection")
    } /* end if */
    /* Check for single block in unlimited dimension */
    else if(orig_count == (hsize_t)1) {
        /* Calculate number of elements */
        space->select.num_elem = diminfo->block * hslab->num_elem_non_unlim;

        /* Mark that opt_diminfo is valid */
        hslab->diminfo_valid = TRUE;
    } /* end if */
    else {
        /* Calculate number of elements */
        space->select.num_elem = diminfo->count * diminfo->block
                * hslab->num_elem_non_unlim;

        /* Check if last block is partial.  If superset is set, just keep the
         * last block complete to speed computation. */
        HDassert(clip_size > diminfo->start);
        if(((diminfo->stride * (diminfo->count - (hsize_t)1)) + diminfo->block)
                > (clip_size - diminfo->start)) {
            hsize_t start[H5S_MAX_RANK];
            hsize_t block[H5S_MAX_RANK];
            unsigned i;

            /* Last block is partial, need to construct compound selection */
            /* Fill start with zeros */
            HDmemset(start, 0, sizeof(start));

            /* Set block to clip_size in unlimited dimension, H5S_MAX_SIZE in
             * others so only unlimited dimension is clipped */
            for(i = 0; i < space->extent.rank; i++)
                if((int)i == orig_unlim_dim)
                    block[i] = clip_size;
                else
                    block[i] = H5S_MAX_SIZE;

            /* Generate span tree in selection */
            if(!hslab->span_lst)
                if(H5S_hyper_generate_spans(space) < 0)
                    HGOTO_ERROR(H5E_DATASPACE, H5E_CANTINIT, FAIL, "unable to generate span tree")

            /* Indicate that the regular dimensions are no longer valid */
            hslab->diminfo_valid = FALSE;

            /* "And" selection with calculated block to perform clip operation
             */
            if(H5S_generate_hyperslab(space, H5S_SELECT_AND, start, _ones, _ones, block) < 0)
                HGOTO_ERROR(H5E_DATASPACE, H5E_CANTINSERT, FAIL, "can't generate hyperslabs")
        } /* end if */
        else
            /* Last block is complete, simply mark that opt_diminfo is valid */
            hslab->diminfo_valid = TRUE;
    } /* end else */

done:
    FUNC_LEAVE_NOAPI(ret_value)
} /* end H5S_hyper_clip_unlim() */


/*--------------------------------------------------------------------------
 NAME
    H5S__hyper_get_clip_extent_real
 PURPOSE
    Gets the extent a space should be clipped to in order to contain the
    specified number of slices in the unlimited dimension
 USAGE
    hsize_t H5S__hyper_get_clip_extent_real(clip_space,num_slices,incl_trail)
        const H5S_t *clip_space, IN: Space that clip size will be calculated based on
        hsize_t num_slizes,     IN: Number of slices clip_space should contain when clipped
        hbool_t incl_trail;     IN: Whether to include trailing unselected space
 RETURNS
    Clip extent to match num_slices (never fails)
 DESCRIPTION
    Calculates and returns the extent that clip_space should be clipped to
    (via H5S_hyper_clip_unlim) in order for it to contain num_slices
    slices in the unlimited dimension.  If the clipped selection would end
    immediately before a section of unselected space (i.e. at the end of a
    block), then if incl_trail is TRUE, the returned clip extent is
    selected to include that trailing "blank" space, otherwise it is
    selected to end at the end before the blank space.
 GLOBAL VARIABLES
 COMMENTS, BUGS, ASSUMPTIONS
    Note this assumes the offset has been normalized.
 EXAMPLES
 REVISION LOG
--------------------------------------------------------------------------*/
static hsize_t
H5S__hyper_get_clip_extent_real(const H5S_t *clip_space, hsize_t num_slices,
    hbool_t incl_trail)
{
    const H5S_hyper_dim_t *diminfo; /* Convenience pointer to opt_unlim_diminfo in unlimited dimension */
    hsize_t count;
    hsize_t rem_slices;
    hsize_t ret_value = 0;      /* Return value */

    FUNC_ENTER_STATIC_NOERR

    /* Check parameters */
    HDassert(clip_space);
    HDassert(clip_space->select.sel_info.hslab);
    HDassert(clip_space->select.sel_info.hslab->unlim_dim >= 0);

    diminfo = &clip_space->select.sel_info.hslab->opt_diminfo[clip_space->select.sel_info.hslab->unlim_dim];

    if(num_slices == 0)
        ret_value = incl_trail ? diminfo->start : 0;
    else if((diminfo->block == H5S_UNLIMITED)
            || (diminfo->block == diminfo->stride))
        /* Unlimited block, just set the extent large enough for the block size
         * to match num_slices */
        ret_value = diminfo->start + num_slices;
    else {
        /* Unlimited count, need to match extent so a block (possibly) gets cut
         * off so the number of slices matches num_slices */
        HDassert(diminfo->count == H5S_UNLIMITED);

        /* Calculate number of complete blocks in clip_space */
        count = num_slices / diminfo->block;

        /* Calculate slices remaining */
        rem_slices = num_slices - (count * diminfo->block);

        if(rem_slices > 0)
            /* Must end extent in middle of partial block (or beginning of empty
             * block if include_trailing_space and rem_slices == 0) */
            ret_value = diminfo->start + (count * diminfo->stride) + rem_slices;
        else {
            if(incl_trail)
                /* End extent just before first missing block */
                ret_value = diminfo->start + (count * diminfo->stride);
            else
                /* End extent at end of last block */
                ret_value = diminfo->start + ((count - (hsize_t)1)
                        * diminfo->stride) + diminfo->block;
        } /* end else */
    } /* end else */

    FUNC_LEAVE_NOAPI(ret_value)
} /* end H5S__hyper_get_clip_extent_real() */


/*--------------------------------------------------------------------------
 NAME
    H5S_hyper_get_clip_extent
 PURPOSE
    Gets the extent a space should be clipped to in order to contain the
    same number of elements as another space
 USAGE
    hsize_t H5S__hyper_get_clip_extent(clip_space,match_space,incl_trail)
        const H5S_t *clip_space, IN: Space that clip size will be calculated based on
        const H5S_t *match_space, IN: Space containing the same number of elements as clip_space should after clipping
        hbool_t incl_trail;     IN: Whether to include trailing unselected space
 RETURNS
    Calculated clip extent (never fails)
 DESCRIPTION
    Calculates and returns the extent that clip_space should be clipped to
    (via H5S_hyper_clip_unlim) in order for it to contain the same number
    of elements as match_space.  If the clipped selection would end
    immediately before a section of unselected space (i.e. at the end of a
    block), then if incl_trail is TRUE, the returned clip extent is
    selected to include that trailing "blank" space, otherwise it is
    selected to end at the end before the blank space.
 GLOBAL VARIABLES
 COMMENTS, BUGS, ASSUMPTIONS
    Note this assumes the offset has been normalized.
 EXAMPLES
 REVISION LOG
--------------------------------------------------------------------------*/
hsize_t
H5S_hyper_get_clip_extent(const H5S_t *clip_space, const H5S_t *match_space,
    hbool_t incl_trail)
{
    hsize_t num_slices;         /* Number of slices in unlimited dimension */
    hsize_t ret_value = 0;      /* Return value */

    FUNC_ENTER_NOAPI(0)

    /* Check parameters */
    HDassert(clip_space);
    HDassert(match_space);
    HDassert(clip_space->select.sel_info.hslab->unlim_dim >= 0);

    /* Check for "none" match space */
    if(match_space->select.type->type == H5S_SEL_NONE)
        num_slices = (hsize_t)0;
    else {
        HDassert(match_space->select.type->type == H5S_SEL_HYPERSLABS);
        HDassert(match_space->select.sel_info.hslab);

        /* Calculate number of slices */
        num_slices = match_space->select.num_elem
                / clip_space->select.sel_info.hslab->num_elem_non_unlim;
        HDassert((match_space->select.num_elem
                % clip_space->select.sel_info.hslab->num_elem_non_unlim) == 0);
    } /* end else */

    /* Call "real" get_clip_extent function */
    ret_value = H5S__hyper_get_clip_extent_real(clip_space, num_slices, incl_trail);

done:
    FUNC_LEAVE_NOAPI(ret_value)
} /* end H5S_hyper_get_clip_extent() */


/*--------------------------------------------------------------------------
 NAME
    H5S_hyper_get_clip_extent_match
 PURPOSE
    Gets the extent a space should be clipped to in order to contain the
    same number of elements as another unlimited space that has been
    clipped to a different extent
 USAGE
    hsize_t H5S__hyper_get_clip_extent_match(clip_space,match_space,match_clip_size,incl_trail)
        const H5S_t *clip_space, IN: Space that clip size will be calculated based on
        const H5S_t *match_space, IN: Space that, after being clipped to match_clip_size, contains the same number of elements as clip_space should after clipping
        hsize_t match_clip_size, IN: Extent match_space would be clipped to to match the number of elements in clip_space
        hbool_t incl_trail;     IN: Whether to include trailing unselected space
 RETURNS
    Calculated clip extent (never fails)
 DESCRIPTION
    Calculates and returns the extent that clip_space should be clipped to
    (via H5S_hyper_clip_unlim) in order for it to contain the same number
    of elements as match_space would have after being clipped to
    match_clip_size.  If the clipped selection would end immediately
    before a section of unselected space (i.e. at the end of a block),
    then if incl_trail is TRUE, the returned clip extent is selected to
    include that trailing "blank" space, otherwise it is selected to end
    at the end before the blank space.
 GLOBAL VARIABLES
 COMMENTS, BUGS, ASSUMPTIONS
    Note this assumes the offset has been normalized.
 EXAMPLES
 REVISION LOG
--------------------------------------------------------------------------*/
hsize_t
H5S_hyper_get_clip_extent_match(const H5S_t *clip_space,
    const H5S_t *match_space, hsize_t match_clip_size, hbool_t incl_trail)
{
    const H5S_hyper_dim_t *match_diminfo; /* Convenience pointer to opt_unlim_diminfo in unlimited dimension in match_space */
    hsize_t count;              /* Temporary count */
    hsize_t block;              /* Temporary block */
    hsize_t num_slices;         /* Number of slices in unlimited dimension */
    hsize_t ret_value = 0;      /* Return value */

    FUNC_ENTER_NOAPI(0)

    /* Check parameters */
    HDassert(clip_space);
    HDassert(match_space);
    HDassert(clip_space->select.sel_info.hslab);
    HDassert(match_space->select.sel_info.hslab);
    HDassert(clip_space->select.sel_info.hslab->unlim_dim >= 0);
    HDassert(match_space->select.sel_info.hslab->unlim_dim >= 0);
    HDassert(clip_space->select.sel_info.hslab->num_elem_non_unlim
            == match_space->select.sel_info.hslab->num_elem_non_unlim);

    match_diminfo = &match_space->select.sel_info.hslab->opt_diminfo[match_space->select.sel_info.hslab->unlim_dim];

    /* Get initial count and block */
    count = match_diminfo->count;
    block = match_diminfo->block;
    H5S__hyper_get_clip_diminfo(match_diminfo->start, match_diminfo->stride, &count, &block, match_clip_size);

    /* Calculate number of slices */
    /* Check for nothing returned */
    if((block == 0) || (count == 0))
        num_slices = (hsize_t)0;
    /* Check for single block in unlimited dimension */
    else if(count == (hsize_t)1)
        num_slices = block;
    else {
        /* Calculate initial num_slices */
        num_slices = block * count;

        /* Check for partial last block */
        HDassert(match_clip_size >= match_diminfo->start);
        if(((match_diminfo->stride * (count - (hsize_t)1)) + block)
                > (match_clip_size - match_diminfo->start)) {
            /* Subtract slices missing from last block */
            HDassert((((match_diminfo->stride * (count - (hsize_t)1)) + block)
                    - (match_clip_size - match_diminfo->start)) < num_slices);
            num_slices -= ((match_diminfo->stride * (count - (hsize_t)1))
                    + block) - (match_clip_size - match_diminfo->start);
        } /* end if */
    } /* end else */

    /* Call "real" get_clip_extent function */
    ret_value = H5S__hyper_get_clip_extent_real(clip_space, num_slices, incl_trail);

done:
    FUNC_LEAVE_NOAPI(ret_value)
} /* end H5S_hyper_get_clip_extent_match() */


/*--------------------------------------------------------------------------
 NAME
    H5S_hyper_get_unlim_block
 PURPOSE
    Get the nth block in the unlimited dimension
 USAGE
    H5S_t *H5S_hyper_get_unlim_block(space,block_index)
        const H5S_t *space,     IN: Space with unlimited selection
        hsize_t block_index,    IN: Index of block to return in unlimited dimension
        hbool_t incl_trail;     IN: Whether to include trailing unselected space
 RETURNS
    New space on success/NULL on failure.
 DESCRIPTION
    Returns a space containing only the block_indexth block in the
    unlimited dimension on space.  All blocks in all other dimensions are
    preserved.
 GLOBAL VARIABLES
 COMMENTS, BUGS, ASSUMPTIONS
    Note this assumes the offset has been normalized.
 EXAMPLES
 REVISION LOG
--------------------------------------------------------------------------*/
H5S_t *
H5S_hyper_get_unlim_block(const H5S_t *space, hsize_t block_index)
{
    H5S_hyper_sel_t *hslab;     /* Convenience pointer to hyperslab info */
    H5S_t *space_out = NULL;
    hsize_t start[H5S_MAX_RANK];
    hsize_t stride[H5S_MAX_RANK];
    hsize_t count[H5S_MAX_RANK];
    hsize_t block[H5S_MAX_RANK];
    unsigned i;
    H5S_t *ret_value = NULL;

    FUNC_ENTER_NOAPI(NULL)

    /* Check parameters */
    HDassert(space);
    hslab = space->select.sel_info.hslab;
    HDassert(hslab);
    HDassert(hslab->unlim_dim >= 0);
    HDassert(hslab->opt_diminfo[hslab->unlim_dim].count == H5S_UNLIMITED);

    /* Set start to select block_indexth block in unlimited dimension and set
     * count to 1 in that dimension to only select that block.  Copy all other
     * diminfo parameters. */
    for(i = 0; i < space->extent.rank; i++) {
        if((int)i == hslab->unlim_dim){
            start[i] = hslab->opt_diminfo[i].start + (block_index
                    * hslab->opt_diminfo[i].stride);
            count[i] = (hsize_t)1;
        } /* end if */
        else {
            start[i] = hslab->opt_diminfo[i].start;
            count[i] = hslab->opt_diminfo[i].count;
        } /* end else */
        stride[i] = hslab->opt_diminfo[i].stride;
        block[i] = hslab->opt_diminfo[i].block;
    } /* end for */

    /* Create output space, copy extent */
    if(NULL == (space_out = H5S_create(H5S_SIMPLE)))
        HGOTO_ERROR(H5E_DATASPACE, H5E_CANTCREATE, NULL, "unable to create output dataspace")
    if(H5S_extent_copy_real(&space_out->extent, &space->extent, TRUE) < 0)
        HGOTO_ERROR(H5E_DATASPACE, H5E_CANTCOPY, NULL, "unable to copy destination space extent")

    /* Select block as defined by start/stride/count/block computed above */
    if(H5S_select_hyperslab(space_out, H5S_SELECT_SET, start, stride, count, block) < 0)
        HGOTO_ERROR(H5E_DATASPACE, H5E_CANTINIT, NULL, "can't select hyperslab")

    /* Set return value */
    ret_value = space_out;

done:
    /* Free space on error */
    if(!ret_value)
        if(space_out && H5S_close(space_out) < 0)
            HDONE_ERROR(H5E_DATASPACE, H5E_CANTRELEASE, NULL, "unable to release dataspace")

    FUNC_LEAVE_NOAPI(ret_value)
} /* end H5S_hyper_get_unlim_block */


/*--------------------------------------------------------------------------
 NAME
    H5S_hyper_get_first_inc_block
 PURPOSE
    Get the index of the first incomplete block in the specified extent
 USAGE
    hsize_t H5S_hyper_get_first_inc_block(space,clip_size,partial)
        const H5S_t *space,     IN: Space with unlimited selection
        hsize_t clip_size,      IN: Extent space would be clipped to
        hbool_t *partial;       OUT: Whether the ret_valueth block (first incomplete block) is partial
 RETURNS
    Index of first incomplete block in clip_size (never fails).
 DESCRIPTION
    Calculates and returns the index (as would be passed to
    H5S_hyper_get_unlim_block()) of the first block in the unlimited
    dimension of space which would be incomplete or missing when space is
    clipped to clip_size.  partial is set to TRUE if the first incomplete
    block is partial, and FALSE if the first incomplete block is missing.
 GLOBAL VARIABLES
 COMMENTS, BUGS, ASSUMPTIONS
    Note this assumes the offset has been normalized.
 EXAMPLES
 REVISION LOG
--------------------------------------------------------------------------*/
hsize_t
H5S_hyper_get_first_inc_block(const H5S_t *space, hsize_t clip_size,
    hbool_t *partial)
{
    H5S_hyper_sel_t *hslab;     /* Convenience pointer to hyperslab info */
    H5S_hyper_dim_t *diminfo;   /* Convenience pointer to opt_diminfo in unlimited dimension */
    hsize_t ret_value = 0;

    FUNC_ENTER_NOAPI(0)

    /* Check parameters */
    HDassert(space);
    hslab = space->select.sel_info.hslab;
    HDassert(hslab);
    HDassert(hslab->unlim_dim >= 0);
    HDassert(hslab->opt_diminfo[hslab->unlim_dim].count == H5S_UNLIMITED);

    diminfo = &hslab->opt_diminfo[hslab->unlim_dim];

    /* Check for selection outside of clip_size */
    if(diminfo->start >= clip_size) {
        ret_value = 0;
        if(partial)
            partial = FALSE;
    } /* end if */
    else {
        /* Calculate index of first incomplete block */
        ret_value = (clip_size - diminfo->start + diminfo->stride
                - diminfo->block) / diminfo->stride;

        if(partial) {
            /* Check for partial block */
            if((diminfo->stride * ret_value) < (clip_size - diminfo->start))
                *partial = TRUE;
            else
                *partial = FALSE;
        } /* end if */
    } /* end else */

done:
    FUNC_LEAVE_NOAPI(ret_value)
} /* end H5S_hyper_get_first_inc_block */
>>>>>>> 2ec9b447


/*--------------------------------------------------------------------------
 NAME
    H5Sis_regular_hyperslab
 PURPOSE
    Determine if a hyperslab selection is regular
 USAGE
    htri_t H5Sis_regular_hyperslab(dsid)
        hid_t dsid;             IN: Dataspace ID of hyperslab selection to query
 RETURNS
    TRUE/FALSE for hyperslab selection, FAIL on error or when querying other
    selection types.
 DESCRIPTION
    If a hyperslab can be represented as a single call to H5Sselect_hyperslab,
    with the H5S_SELECT_SET option, it is regular.  If the hyperslab selection
    would require multiple calls to H5Sselect_hyperslab, it is irregular.
 GLOBAL VARIABLES
 COMMENTS, BUGS, ASSUMPTIONS
 EXAMPLES
 REVISION LOG
--------------------------------------------------------------------------*/
htri_t
H5Sis_regular_hyperslab(hid_t spaceid)
{
    H5S_t *space;               /* Dataspace to query */
    htri_t ret_value;           /* Return value */

    FUNC_ENTER_API(FAIL)
    H5TRACE1("t", "i", spaceid);

    /* Check args */
    if(NULL == (space = (H5S_t *)H5I_object_verify(spaceid, H5I_DATASPACE)))
        HGOTO_ERROR(H5E_ARGS, H5E_BADTYPE, FAIL, "not a dataspace")
    if(H5S_GET_SELECT_TYPE(space) != H5S_SEL_HYPERSLABS)
        HGOTO_ERROR(H5E_ARGS, H5E_BADTYPE, FAIL, "not a hyperslab selection")

    ret_value = H5S_hyper_is_regular(space);

done:
    FUNC_LEAVE_API(ret_value)
}   /* H5Sis_regular_hyperslab() */


/*--------------------------------------------------------------------------
 NAME
    H5Sgetregular_hyperslab
 PURPOSE
    Retrieve a regular hyperslab selection
 USAGE
    herr_t H5Sget_regular_hyperslab(dsid, start, stride, block, count)
        hid_t dsid;             IN: Dataspace ID of hyperslab selection to query
        hsize_t start[];        OUT: Offset of start of hyperslab
        hsize_t stride[];       OUT: Hyperslab stride
        hsize_t count[];        OUT: Number of blocks included in hyperslab
        hsize_t block[];        OUT: Size of block in hyperslab
 RETURNS
    Non-negative on success/Negative on failure.  (It is an error to query
    the regular hyperslab selections for non-regular hyperslab selections)
 DESCRIPTION
    Retrieve the start/stride/count/block for a regular hyperslab selection.
 GLOBAL VARIABLES
 COMMENTS, BUGS, ASSUMPTIONS
    Note that if a hyperslab is originally regular, then becomes irregular
    through selection operations, and then becomes regular again, the new
    final regular selection may be equivalent but not identical to the
    original regular selection.
 EXAMPLES
 REVISION LOG
--------------------------------------------------------------------------*/
herr_t
H5Sget_regular_hyperslab(hid_t spaceid, hsize_t start[], hsize_t stride[],
    hsize_t count[], hsize_t block[])
{
    H5S_t *space;               /* Dataspace to query */
    unsigned u;                 /* Local index variable */
    herr_t ret_value = SUCCEED; /* Return value */

    FUNC_ENTER_API(FAIL)
    H5TRACE5("e", "i*h*h*h*h", spaceid, start, stride, count, block);

    /* Check args */
    if(NULL == (space = (H5S_t *)H5I_object_verify(spaceid, H5I_DATASPACE)))
        HGOTO_ERROR(H5E_ARGS, H5E_BADTYPE, FAIL, "not a dataspace")
    if(H5S_GET_SELECT_TYPE(space) != H5S_SEL_HYPERSLABS)
        HGOTO_ERROR(H5E_ARGS, H5E_BADTYPE, FAIL, "not a hyperslab selection")
    if(TRUE != H5S_hyper_is_regular(space))
        HGOTO_ERROR(H5E_ARGS, H5E_BADTYPE, FAIL, "not a regular hyperslab selection")

    /* Retrieve hyperslab parameters */
    if(start)
        for(u = 0; u < space->extent.rank; u++)
            start[u] = space->select.sel_info.hslab->app_diminfo[u].start;
    if(stride)
        for(u = 0; u < space->extent.rank; u++)
            stride[u] = space->select.sel_info.hslab->app_diminfo[u].stride;
    if(count)
        for(u = 0; u < space->extent.rank; u++)
            count[u] = space->select.sel_info.hslab->app_diminfo[u].count;
    if(block)
        for(u = 0; u < space->extent.rank; u++)
            block[u] = space->select.sel_info.hslab->app_diminfo[u].block;

done:
    FUNC_LEAVE_API(ret_value)
}   /* H5Sget_regular_hyperslab() */<|MERGE_RESOLUTION|>--- conflicted
+++ resolved
@@ -9337,7 +9337,6 @@
 
 /*--------------------------------------------------------------------------
  NAME
-<<<<<<< HEAD
     H5Sselect_is_regular
  PURPOSE
     Check if hyperslab selection is a regular selection
@@ -9373,7 +9372,63 @@
 done:
     FUNC_LEAVE_API(ret_value)
 }
-=======
+
++
+/*--------------------------------------------------------------------------
+ NAME
+    H5Sget_reg_hyperslab_params
+ PURPOSE
+    retrieve the start, stride, count, block arrays of a regular 
+    hyperslab selection
+ RETURNS
+    SUCCESS/FAIL
+--------------------------------------------------------------------------*/
+herr_t
+H5Sget_reg_hyperslab_params(hid_t space_id, hsize_t start[], hsize_t stride[],
+                            hsize_t count[], hsize_t block[])
+{
+    H5S_t *space = NULL;  /* Dataspace to get selection of */
+    const H5S_hyper_dim_t *diminfo; /* Alias for dataspace's diminfo information */
+    unsigned ndims; /* Rank of the dataspace */
+    unsigned u;
+    herr_t ret_value=SUCCEED; /* Return value */
+
+    FUNC_ENTER_API(FAIL)
+    H5TRACE5("e", "i*h*h*h*h", space_id, start, stride, count, block);
+
+    /* Check args */
+    if (NULL == (space = (H5S_t *)H5I_object_verify(space_id, H5I_DATASPACE)))
+        HGOTO_ERROR(H5E_ARGS, H5E_BADTYPE, FAIL, "not a data space")
+
+    /* Rebuild diminfo if it is invalid and has not been confirmed to be
+     * impossible */
+    if(space->select.sel_info.hslab->diminfo_valid == FALSE) {
+        (void)H5S_hyper_rebuild((H5S_t *)space);
+    }
+
+    if(space->select.sel_info.hslab->diminfo_valid != TRUE) {
+        HGOTO_ERROR(H5E_ARGS, H5E_UNSUPPORTED, FAIL, "not a regular hyperslab selection")
+    }
+
+    diminfo = space->select.sel_info.hslab->opt_diminfo;
+    ndims = space->extent.rank;
+
+    for(u=0 ; u<ndims; u++) {
+        start[u] = diminfo[u].start;
+        stride[u] = diminfo[u].stride;
+        count[u] = diminfo[u].count;
+        block[u] = diminfo[u].block;
+    }
+
+done:
+    FUNC_LEAVE_API(ret_value)
+}
+
++
+/*--------------------------------------------------------------------------
+ NAME
     H5S__hyper_project_intersection
  PURPOSE
     Projects the intersection of of the selections of src_space and
@@ -9778,61 +9833,11 @@
 
     FUNC_LEAVE_NOAPI(ret_value)
 } /* end H5S__hyper_project_intersection() */
->>>>>>> 2ec9b447
 
  
 /*--------------------------------------------------------------------------
  NAME
-<<<<<<< HEAD
-    H5Sget_reg_hyperslab_params
- PURPOSE
-    retrieve the start, stride, count, block arrays of a regular 
-    hyperslab selection
- RETURNS
-    SUCCESS/FAIL
---------------------------------------------------------------------------*/
-herr_t
-H5Sget_reg_hyperslab_params(hid_t space_id, hsize_t start[], hsize_t stride[],
-                            hsize_t count[], hsize_t block[])
-{
-    H5S_t *space = NULL;  /* Dataspace to get selection of */
-    const H5S_hyper_dim_t *diminfo; /* Alias for dataspace's diminfo information */
-    unsigned ndims; /* Rank of the dataspace */
-    unsigned u;
-    herr_t ret_value=SUCCEED; /* Return value */
-
-    FUNC_ENTER_API(FAIL)
-    H5TRACE5("e", "i*h*h*h*h", space_id, start, stride, count, block);
-
-    /* Check args */
-    if (NULL == (space = (H5S_t *)H5I_object_verify(space_id, H5I_DATASPACE)))
-        HGOTO_ERROR(H5E_ARGS, H5E_BADTYPE, FAIL, "not a data space")
-
-    /* Rebuild diminfo if it is invalid and has not been confirmed to be
-     * impossible */
-    if(space->select.sel_info.hslab->diminfo_valid == FALSE) {
-        (void)H5S_hyper_rebuild((H5S_t *)space);
-    }
-
-    if(space->select.sel_info.hslab->diminfo_valid != TRUE) {
-        HGOTO_ERROR(H5E_ARGS, H5E_UNSUPPORTED, FAIL, "not a regular hyperslab selection")
-    }
-
-    diminfo = space->select.sel_info.hslab->opt_diminfo;
-    ndims = space->extent.rank;
-
-    for(u=0 ; u<ndims; u++) {
-        start[u] = diminfo[u].start;
-        stride[u] = diminfo[u].stride;
-        count[u] = diminfo[u].count;
-        block[u] = diminfo[u].block;
-    }
-
-done:
-    FUNC_LEAVE_API(ret_value)
-}
-=======
     H5S__hyper_subtract
  PURPOSE
     Subtract one hyperslab selection from another
@@ -10507,7 +10512,6 @@
 done:
     FUNC_LEAVE_NOAPI(ret_value)
 } /* end H5S_hyper_get_first_inc_block */
->>>>>>> 2ec9b447
 
  
