/* * * * * * * * * * * * * * * * * * * * * * * * * * * * * * * * * * * * * * *
 * Copyright by The HDF Group.                                               *
 * Copyright by the Board of Trustees of the University of Illinois.         *
 * All rights reserved.                                                      *
 *                                                                           *
 * This file is part of HDF5.  The full HDF5 copyright notice, including     *
 * terms governing use, modification, and redistribution, is contained in    *
 * the files COPYING and Copyright.html.  COPYING can be found at the root   *
 * of the source code distribution tree; Copyright.html can be found at the  *
 * root level of an installed copy of the electronic HDF5 document set and   *
 * is linked from the top-level documents page.  It can also be found at     *
 * http://hdfgroup.org/HDF5/doc/Copyright.html.  If you do not have          *
 * access to either file, you may request a copy from help@hdfgroup.org.     *
 * * * * * * * * * * * * * * * * * * * * * * * * * * * * * * * * * * * * * * */

/*
 * Programmer:  Robb Matzke <matzke@llnl.gov>
 *              Friday, March 27, 1998
 *
 * Purpose:	Operations on the global heap.  The global heap is the set of
 *		all collections and each collection contains one or more
 *		global heap objects.  An object belongs to exactly one
 *		collection.  A collection is treated as an atomic entity for
 *		the purposes of I/O and caching.
 *
 *		Each file has a small cache of global heap collections called
 *		the CWFS list and recently accessed collections with free
 *		space appear on this list.  As collections are accessed the
 *		collection is moved toward the front of the list.  New
 *		collections are added to the front of the list while old
 *		collections are added to the end of the list.
 *
 *		The collection model reduces the overhead which would be
 *		incurred if the global heap were a single object, and the
 *		CWFS list allows the library to cheaply choose a collection
 *		for a new object based on object size, amount of free space
 *		in the collection, and temporal locality.
 */

/****************/
/* Module Setup */
/****************/

#define H5F_PACKAGE		/*suppress error about including H5Fpkg	  */
#define H5HG_PACKAGE		/*suppress error about including H5HGpkg	  */


/***********/
/* Headers */
/***********/
#include "H5private.h"		/* Generic Functions			*/
#include "H5Eprivate.h"		/* Error handling		  	*/
#include "H5Fpkg.h"             /* File access				*/
#include "H5HGpkg.h"		/* Global heaps				*/
#include "H5MFprivate.h"	/* File memory management		*/
#include "H5MMprivate.h"	/* Memory management			*/


/****************/
/* Local Macros */
/****************/

/*
 * Limit global heap collections to the some reasonable size.  This is
 * fairly arbitrary, but needs to be small enough that no more than H5HG_MAXIDX
 * objects will be allocated from a single heap.
 */
#define H5HG_MAXSIZE	65536

/*
 * The maximum number of links allowed to a global heap object.
 */
#define H5HG_MAXLINK	65535

/*
 * The maximum number of indices allowed in a global heap object.
 */
#define H5HG_MAXIDX	65535


/******************/
/* Local Typedefs */
/******************/


/********************/
/* Package Typedefs */
/********************/


/********************/
/* Local Prototypes */
/********************/

static haddr_t H5HG_create(H5F_t *f, hid_t dxpl_id, size_t size);


/*********************/
/* Package Variables */
/*********************/


/*****************************/
/* Library Private Variables */
/*****************************/


/*******************/
/* Local Variables */
/*******************/

/* Declare a free list to manage the H5HG_t struct */
H5FL_DEFINE(H5HG_heap_t);

/* Declare a free list to manage sequences of H5HG_obj_t's */
H5FL_SEQ_DEFINE(H5HG_obj_t);

/* Declare a PQ free list to manage heap chunks */
H5FL_BLK_DEFINE(gheap_chunk);



/*-------------------------------------------------------------------------
 * Function:	H5HG_create
 *
 * Purpose:	Creates a global heap collection of the specified size.  If
 *		SIZE is less than some minimum it will be readjusted.  The
 *		new collection is allocated in the file and added to the
 *		beginning of the CWFS list.
 *
 * Return:	Success:	Ptr to a cached heap.  The pointer is valid
 *				only until some other hdf5 library function
 *				is called.
 *
 *		Failure:	NULL
 *
 * Programmer:	Robb Matzke
 *              Friday, March 27, 1998
 *
 * Modifications:
 *
 *		John Mainzer 5/26/04
 *		Modified function to return the disk address of the new
 *		global heap collection, or HADDR_UNDEF on failure.  This
 *		is necessary, as in some cases (i.e. flexible parallel)
 *		H5AC_set() will imediately flush and destroy the in memory
 *		version of the new collection.  For the same reason, I
 *		moved the code which places the new collection on the cwfs
 *		list to just before the call to H5AC_set().
 *
 *		John Mainzer 6/8/05
 *		Removed code setting the is_dirty field of the cache info.
 *		This is no longer pemitted, as the cache code is now
 *		manageing this field.  Since this function uses a call to
 *		H5AC_set() (which marks the entry dirty automaticly), no
 *		other change is required.
 *
 *-------------------------------------------------------------------------
 */
static haddr_t
H5HG_create (H5F_t *f, hid_t dxpl_id, size_t size)
{
    H5HG_heap_t	*heap = NULL;
    uint8_t	*p = NULL;
    haddr_t	addr;
    size_t	n;
    haddr_t	ret_value;      /* Return value */

    FUNC_ENTER_NOAPI_NOINIT(H5HG_create)

    /* Check args */
    assert (f);
    if (size<H5HG_MINSIZE)
        size = H5HG_MINSIZE;
    size = H5HG_ALIGN(size);

    /* Create it */
    H5_CHECK_OVERFLOW(size,size_t,hsize_t);
    if ( HADDR_UNDEF==
         (addr=H5MF_alloc(f, H5FD_MEM_GHEAP, dxpl_id, (hsize_t)size)))
	HGOTO_ERROR (H5E_HEAP, H5E_CANTINIT, HADDR_UNDEF, \
                     "unable to allocate file space for global heap");
    if (NULL==(heap = H5FL_MALLOC (H5HG_heap_t)))
	HGOTO_ERROR (H5E_RESOURCE, H5E_NOSPACE, HADDR_UNDEF, \
                     "memory allocation failed");
    heap->addr = addr;
    heap->size = size;

    if(NULL == (heap->chunk = H5FL_BLK_MALLOC(gheap_chunk, size)))
	HGOTO_ERROR(H5E_RESOURCE, H5E_NOSPACE, HADDR_UNDEF, "memory allocation failed")
#ifdef H5_CLEAR_MEMORY
HDmemset(heap->chunk, 0, size);
#endif /* H5_CLEAR_MEMORY */
    heap->nalloc = H5HG_NOBJS(f, size);
    heap->nused = 1; /* account for index 0, which is used for the free object */
    if(NULL == (heap->obj = H5FL_SEQ_MALLOC(H5HG_obj_t, heap->nalloc)))
	HGOTO_ERROR(H5E_RESOURCE, H5E_NOSPACE, HADDR_UNDEF, "memory allocation failed")

    /* Initialize the header */
    HDmemcpy(heap->chunk, H5HG_MAGIC, (size_t)H5_SIZEOF_MAGIC);
    p = heap->chunk + H5_SIZEOF_MAGIC;
    *p++ = H5HG_VERSION;
    *p++ = 0; /*reserved*/
    *p++ = 0; /*reserved*/
    *p++ = 0; /*reserved*/
    H5F_ENCODE_LENGTH (f, p, size);

    /*
     * Padding so free space object is aligned. If malloc returned memory
     * which was always at least H5HG_ALIGNMENT aligned then we could just
     * align the pointer, but this might not be the case.
     */
    n = H5HG_ALIGN(p-heap->chunk) - (p-heap->chunk);
#ifdef OLD_WAY
/* Don't bother zeroing out the rest of the info in the heap -QAK */
    HDmemset(p, 0, n);
#endif /* OLD_WAY */
    p += n;

    /* The freespace object */
    heap->obj[0].size = size - H5HG_SIZEOF_HDR(f);
    assert(H5HG_ISALIGNED(heap->obj[0].size));
    heap->obj[0].nrefs = 0;
    heap->obj[0].begin = p;
    UINT16ENCODE(p, 0);	/*object ID*/
    UINT16ENCODE(p, 0);	/*reference count*/
    UINT32ENCODE(p, 0); /*reserved*/
    H5F_ENCODE_LENGTH (f, p, heap->obj[0].size);
#ifdef OLD_WAY
/* Don't bother zeroing out the rest of the info in the heap -QAK */
    HDmemset (p, 0, (size_t)((heap->chunk+heap->size) - p));
#endif /* OLD_WAY */

    /* Add this heap to the beginning of the CWFS list */
    if(NULL == f->shared->cwfs) {
	f->shared->cwfs = (H5HG_heap_t **)H5MM_malloc(H5HG_NCWFS * sizeof(H5HG_heap_t *));
	if(NULL == (f->shared->cwfs))
	    HGOTO_ERROR(H5E_RESOURCE, H5E_NOSPACE, HADDR_UNDEF, "memory allocation failed")
	f->shared->cwfs[0] = heap;
	f->shared->ncwfs = 1;
    } /* end if */
    else {
	HDmemmove(f->shared->cwfs + 1, f->shared->cwfs,
                   MIN(f->shared->ncwfs, H5HG_NCWFS - 1) * sizeof(H5HG_heap_t *));
	f->shared->cwfs[0] = heap;
	f->shared->ncwfs = MIN(H5HG_NCWFS, f->shared->ncwfs+1);
    }

    /* Add the heap to the cache */
<<<<<<< HEAD
    if(H5AC_set(f, dxpl_id, H5AC_GHEAP, addr, heap, H5AC__NO_FLAGS_SET) < 0)
=======
    if(H5AC_set(f, dxpl_id, H5AC_GHEAP, addr, heap, H5AC__NO_FLAGS_SET)<0)
>>>>>>> 77038a81
	HGOTO_ERROR(H5E_HEAP, H5E_CANTINIT, HADDR_UNDEF, "unable to cache global heap collection")

    ret_value = addr;

done:
    if(!(H5F_addr_defined(addr)) && heap)
        if(H5HG_dest(f, heap) < 0)
	    HDONE_ERROR(H5E_HEAP, H5E_CANTFREE, HADDR_UNDEF, "unable to destroy global heap collection")

    FUNC_LEAVE_NOAPI(ret_value);
} /* H5HG_create() */


/*-------------------------------------------------------------------------
 * Function:	H5HG_alloc
 *
 * Purpose:	Given a heap with enough free space, this function will split
 *		the free space to make a new empty heap object and initialize
 *		the header.  SIZE is the exact size of the object data to be
 *		stored. It will be increased to make room for the object
 *		header and then rounded up for alignment.
 *
 * Return:	Success:	The heap object ID of the new object.
 *
 *		Failure:	0
 *
 * Programmer:	Robb Matzke
 *              Friday, March 27, 1998
 *
 * Modifications:
 *
 *		John Mainzer, 6/8/05
 *		Modified the function to use the new dirtied parameter of
 *		of H5AC_unprotect() instead of modifying the is_dirty
 *		field of the cache info.
 *
 *		In this case, that required adding the new heap_dirtied_ptr
 *		parameter to the function's argument list.
 *
 *-------------------------------------------------------------------------
 */
static size_t
H5HG_alloc (H5F_t *f, H5HG_heap_t *heap, size_t size, unsigned * heap_flags_ptr)
{
    size_t	idx;
    uint8_t	*p = NULL;
    size_t	need = H5HG_SIZEOF_OBJHDR(f) + H5HG_ALIGN(size);
    size_t ret_value;         /* Return value */

    FUNC_ENTER_NOAPI_NOINIT(H5HG_alloc);

    /* Check args */
    assert (heap);
    assert (heap->obj[0].size>=need);
    assert (heap_flags_ptr);

    /*
     * Find an ID for the new object. ID zero is reserved for the free space
     * object.
     */
    if(heap->nused<=H5HG_MAXIDX)
        idx=heap->nused++;
    else {
        for (idx=1; idx<heap->nused; idx++)
            if (NULL==heap->obj[idx].begin)
                break;
    } /* end else */

    HDassert(idx < heap->nused);

    /* Check if we need more room to store heap objects */
    if(idx>=heap->nalloc) {
        size_t new_alloc;       /* New allocation number */
        H5HG_obj_t *new_obj;	/* New array of object descriptions */

        /* Determine the new number of objects to index */
        /* nalloc is *not* guaranteed to be a power of 2! - NAF 10/26/09 */
        new_alloc = MIN(MAX(heap->nalloc * 2, (idx + 1)), (H5HG_MAXIDX + 1));
        HDassert(idx < new_alloc);

        /* Reallocate array of objects */
        if (NULL==(new_obj = H5FL_SEQ_REALLOC (H5HG_obj_t, heap->obj, new_alloc)))
            HGOTO_ERROR(H5E_RESOURCE, H5E_NOSPACE, 0, "memory allocation failed")

        /* Clear newly allocated space */
        HDmemset(&new_obj[heap->nalloc], 0, (new_alloc - heap->nalloc) * sizeof(heap->obj[0]));

        /* Update heap information */
        heap->nalloc=new_alloc;
        heap->obj=new_obj;
        HDassert(heap->nalloc>heap->nused);
    } /* end if */

    /* Initialize the new object */
    heap->obj[idx].nrefs = 0;
    heap->obj[idx].size = size;
    heap->obj[idx].begin = heap->obj[0].begin;
    p = heap->obj[idx].begin;
    UINT16ENCODE(p, idx);
    UINT16ENCODE(p, 0); /*nrefs*/
    UINT32ENCODE(p, 0); /*reserved*/
    H5F_ENCODE_LENGTH (f, p, size);

    /* Fix the free space object */
    if (need==heap->obj[0].size) {
	/*
	 * All free space has been exhausted from this collection.
	 */
	heap->obj[0].size = 0;
	heap->obj[0].begin = NULL;

    } else if (heap->obj[0].size-need >= H5HG_SIZEOF_OBJHDR (f)) {
	/*
	 * Some free space remains and it's larger than a heap object header,
	 * so write the new free heap object header to the heap.
	 */
	heap->obj[0].size -= need;
	heap->obj[0].begin += need;
	p = heap->obj[0].begin;
	UINT16ENCODE(p, 0);	/*id*/
	UINT16ENCODE(p, 0);	/*nrefs*/
	UINT32ENCODE(p, 0);	/*reserved*/
	H5F_ENCODE_LENGTH (f, p, heap->obj[0].size);
	assert(H5HG_ISALIGNED(heap->obj[0].size));

    } else {
	/*
	 * Some free space remains but it's smaller than a heap object header,
	 * so we don't write the header.
	 */
	heap->obj[0].size -= need;
	heap->obj[0].begin += need;
	assert(H5HG_ISALIGNED(heap->obj[0].size));
    }

    /* Mark the heap as dirty */
    *heap_flags_ptr |= H5AC__DIRTIED_FLAG;

    /* Set the return value */
    ret_value=idx;

done:
    FUNC_LEAVE_NOAPI(ret_value);
}


/*-------------------------------------------------------------------------
 * Function:	H5HG_extend
 *
 * Purpose:	Extend a heap to hold an object of SIZE bytes.
 *		SIZE is the exact size of the object data to be
 *		stored. It will be increased to make room for the object
 *		header and then rounded up for alignment.
 *
 * Return:	Success:	Non-negative
 *
 *		Failure:	Negative
 *
 * Programmer:	Quincey Koziol
 *              Saturday, June 12, 2004
 *
 * Modifications:
 *
 *		John Mainzer, 6/8/05
 *		Modified the function to use the new dirtied parameter of
 *		of H5AC_unprotect() instead of modifying the is_dirty
 *		field of the cache info.
 *
 *		In this case, that required adding the new heap_dirtied_ptr
 *		parameter to the function's argument list.
 *
 *-------------------------------------------------------------------------
 */
static herr_t
H5HG_extend(H5F_t *f, H5HG_heap_t *heap, size_t need, unsigned *heap_flags_ptr)
{
    size_t  old_size;               /* Previous size of the heap's chunk */
    uint8_t *new_chunk = NULL;      /* Pointer to new chunk information */
    uint8_t *p = NULL;              /* Pointer to raw heap info */
    unsigned u;                     /* Local index variable */
    herr_t  ret_value = SUCCEED;    /* Return value */

    FUNC_ENTER_NOAPI_NOINIT(H5HG_extend)

    /* Check args */
    HDassert(f);
    HDassert(heap);
    HDassert(heap_flags_ptr);

    /* Re-allocate the heap information in memory */
    if(NULL == (new_chunk = H5FL_BLK_REALLOC(gheap_chunk, heap->chunk, (heap->size + need))))
        HGOTO_ERROR(H5E_RESOURCE, H5E_NOSPACE, FAIL, "new heap allocation failed")
#ifdef H5_CLEAR_MEMORY
HDmemset(new_chunk + heap->size, 0, need);
#endif /* H5_CLEAR_MEMORY */

    /* Adjust the size of the heap */
    old_size = heap->size;
    heap->size += need;

    /* Encode the new size of the heap */
    p = new_chunk + H5_SIZEOF_MAGIC + 1 /* version */ + 3 /* reserved */;
    H5F_ENCODE_LENGTH(f, p, heap->size);

    /* Move the pointers to the existing objects to their new locations */
    for(u = 0; u < heap->nused; u++)
        if(heap->obj[u].begin)
            heap->obj[u].begin = new_chunk + (heap->obj[u].begin - heap->chunk);

    /* Update the heap chunk pointer now */
    heap->chunk = new_chunk;

    /* Update the free space information for the heap  */
    heap->obj[0].size += need;
    if(heap->obj[0].begin == NULL)
        heap->obj[0].begin = heap->chunk+old_size;
    p = heap->obj[0].begin;
    UINT16ENCODE(p, 0);	/*id*/
    UINT16ENCODE(p, 0);	/*nrefs*/
    UINT32ENCODE(p, 0);	/*reserved*/
    H5F_ENCODE_LENGTH(f, p, heap->obj[0].size);
    assert(H5HG_ISALIGNED(heap->obj[0].size));

    /* Mark the heap as dirty */
    *heap_flags_ptr |= H5AC__DIRTIED_FLAG;

done:
    FUNC_LEAVE_NOAPI(ret_value)
} /* end H5HG_extend() */


/*-------------------------------------------------------------------------
 * Function:	H5HG_insert
 *
 * Purpose:	A new object is inserted into the global heap.  It will be
 *		placed in the first collection on the CWFS list which has
 *		enough free space and that collection will be advanced one
 *		position in the list.  If no collection on the CWFS list has
 *		enough space then  a new collection will be created.
 *
 *		It is legal to push a zero-byte object onto the heap to get
 *		the reference count features of heap objects.
 *
 * Return:	Success:	Non-negative, and a heap object handle returned
 *				through the HOBJ pointer.
 *
 *		Failure:	Negative
 *
 * Programmer:	Robb Matzke
 *              Friday, March 27, 1998
 *
 * Modifications:
 *
 *		John Mainzer -- 5/24/04
 *		The function used to modify the heap without protecting
 *		the relevant collection first.  I did a half assed job
 *		of fixing the problem, which should hold until we try to
 *		support multi-threading.  At that point it will have to
 *		be done right.
 *
 *		See in line comment of this date for more details.
 *
 *		John Mainzer - 5/26/04
 *		Modified H5HG_create() to return the disk address of the
 *		new collection, instead of the address of its
 *		representation in core.  This was necessary as in FP
 *		mode, the cache will immediately flush and destroy any
 *		entry inserted in it via H5AC_set().  I then modified
 *		this function to account for the change in H5HG_create().
 *
 *		John Mainzer - 6/8/05
 *		Modified function to use the dirtied parameter of
 *		H5AC_unprotect() instead of modifying the is_dirty
 *		field of the cache info.
 *
 *-------------------------------------------------------------------------
 */
herr_t
H5HG_insert(H5F_t *f, hid_t dxpl_id, size_t size, void *obj, H5HG_t *hobj/*out*/)
{
    size_t	need;		/*total space needed for object		*/
    int	        cwfsno;
    size_t	idx;
    haddr_t	addr = HADDR_UNDEF;
    H5HG_heap_t	*heap = NULL;
    unsigned 	heap_flags = H5AC__NO_FLAGS_SET;
    hbool_t     found = FALSE;          /* Flag to indicate a heap with enough space was found */
    herr_t      ret_value = SUCCEED;    /* Return value */

    FUNC_ENTER_NOAPI(H5HG_insert, FAIL)

    /* Check args */
    HDassert(f);
    HDassert(0 == size || obj);
    HDassert(hobj);

    if(0 == (f->intent & H5F_ACC_RDWR))
	HGOTO_ERROR(H5E_HEAP, H5E_WRITEERROR, FAIL, "no write intent on file")

    /* Find a large enough collection on the CWFS list */
    need = H5HG_SIZEOF_OBJHDR(f) + H5HG_ALIGN(size);

    /* Note that we don't have metadata cache locks on the entries in
     * f->shared->cwfs.
     *
     * In the current situation, this doesn't matter, as we are single
     * threaded, and as best I can tell, entries are added to and deleted
     * from f->shared->cwfs as they are added to and deleted from the
     * metadata cache.
     *
     * To be proper, we should either lock each entry in f->shared->cwfs
     * as we examine it, or lock the whole array.  However, at present
     * I don't see the point as there will be significant overhead,
     * and protecting and unprotecting all the collections in the global
     * heap on a regular basis will skew the replacement policy.
     *
     * However, there is a bigger issue -- as best I can tell, we only look
     * for free space in global heap chunks that are in cache.  If we can't
     * find any, we allocate a new chunk.  This may be a problem in FP mode,
     * as the metadata cache is disabled.  Do we allocate a new heap
     * collection for every entry in this case?
     *
     * Note that all this comes from a cursory read of the source.  Don't
     * take any of it as gospel.
     *                                        JRM - 5/24/04
     */
    for(cwfsno = 0; cwfsno < f->shared->ncwfs; cwfsno++)
	if(f->shared->cwfs[cwfsno]->obj[0].size >= need) {
	    addr = f->shared->cwfs[cwfsno]->addr;
            found = TRUE;
	    break;
	} /* end if */

    /*
     * If we didn't find any collection with enough free space the check if
     * we can extend any of the collections to make enough room.
     */
    if(!found) {
        size_t new_need;

        for (cwfsno=0; cwfsno<f->shared->ncwfs; cwfsno++) {
            new_need = need;
            new_need -= f->shared->cwfs[cwfsno]->obj[0].size;
            new_need = MAX(f->shared->cwfs[cwfsno]->size, new_need);

            if((f->shared->cwfs[cwfsno]->size + new_need) <= H5HG_MAXSIZE) {
                htri_t extended;        /* Whether the heap was extended */

                extended = H5MF_try_extend(f, dxpl_id, H5FD_MEM_GHEAP, f->shared->cwfs[cwfsno]->addr, (hsize_t)f->shared->cwfs[cwfsno]->size, (hsize_t)new_need);
                if(extended < 0)
                    HGOTO_ERROR(H5E_HEAP, H5E_CANTEXTEND, FAIL, "error trying to extend heap")
                else if(extended == TRUE) {
                    if(H5HG_extend(f, f->shared->cwfs[cwfsno], new_need, &heap_flags) < 0)
                        HGOTO_ERROR(H5E_HEAP, H5E_CANTINIT, FAIL, "unable to extend global heap collection")
                    addr = f->shared->cwfs[cwfsno]->addr;
                    found = TRUE;
                    break;
                } /* end if */
            } /* end if */
        } /* end for */
    } /* end if */

    /*
     * If we didn't find any collection with enough free space then allocate a
     * new collection large enough for the message plus the collection header.
     */
    if(!found) {
        addr = H5HG_create(f, dxpl_id, need+H5HG_SIZEOF_HDR (f));

        if(!H5F_addr_defined(addr))
	    HGOTO_ERROR(H5E_HEAP, H5E_CANTINIT, FAIL, "unable to allocate a global heap collection")
	cwfsno = 0;
    } /* end if */
    else {
        /* Move the collection forward in the CWFS list, if it's not
         * already at the front
         */
        if(cwfsno > 0) {
            H5HG_heap_t *tmp = f->shared->cwfs[cwfsno];

            f->shared->cwfs[cwfsno] = f->shared->cwfs[cwfsno - 1];
            f->shared->cwfs[cwfsno - 1] = tmp;
            --cwfsno;
        } /* end if */
    } /* end else */

    HDassert(H5F_addr_defined(addr));
<<<<<<< HEAD
    if(NULL == (heap = (H5HG_heap_t *)H5AC_protect(f, dxpl_id, H5AC_GHEAP, addr, NULL, NULL, H5AC_WRITE)))
=======

    if(NULL == (heap = H5AC_protect(f, dxpl_id, H5AC_GHEAP, addr, NULL, NULL, H5AC_WRITE)))
>>>>>>> 77038a81
        HGOTO_ERROR(H5E_HEAP, H5E_CANTLOAD, FAIL, "unable to load heap")

    /* Split the free space to make room for the new object */
    idx = H5HG_alloc(f, heap, size, &heap_flags);

    /* Copy data into the heap */
    if(size > 0) {
        HDmemcpy(heap->obj[idx].begin + H5HG_SIZEOF_OBJHDR(f), obj, size);
#ifdef OLD_WAY
/* Don't bother zeroing out the rest of the info in the heap -QAK */
        HDmemset(heap->obj[idx].begin + H5HG_SIZEOF_OBJHDR(f) + size, 0,
                 need - (H5HG_SIZEOF_OBJHDR(f) + size));
#endif /* OLD_WAY */
    } /* end if */
    heap_flags |= H5AC__DIRTIED_FLAG;

    /* Return value */
    hobj->addr = heap->addr;
    hobj->idx = idx;

done:
    if(heap && H5AC_unprotect(f, dxpl_id, H5AC_GHEAP, heap->addr, heap, heap_flags) < 0)
        HDONE_ERROR(H5E_HEAP, H5E_PROTECT, FAIL, "unable to unprotect heap.")

    FUNC_LEAVE_NOAPI(ret_value)
} /* H5HG_insert() */


/*-------------------------------------------------------------------------
 * Function:	H5HG_read
 *
 * Purpose:	Reads the specified global heap object into the buffer OBJECT
 *		supplied by the caller.  If the caller doesn't supply a
 *		buffer then one will be allocated.  The buffer should be
 *		large enough to hold the result.
 *
 * Return:	Success:	The buffer containing the result.
 *
 *		Failure:	NULL
 *
 * Programmer:	Robb Matzke
 *              Monday, March 30, 1998
 *
 *-------------------------------------------------------------------------
 */
void *
H5HG_read(H5F_t *f, hid_t dxpl_id, H5HG_t *hobj, void *object/*out*/,
    size_t *buf_size)
{
    H5HG_heap_t	*heap = NULL;
    size_t	size;
    uint8_t	*p = NULL;
    void	*ret_value;

    FUNC_ENTER_NOAPI(H5HG_read, NULL)

    /* Check args */
    HDassert(f);
    HDassert(hobj);

    /* Load the heap */
    if(NULL == (heap = (H5HG_heap_t *)H5AC_protect(f, dxpl_id, H5AC_GHEAP, hobj->addr, NULL, NULL, H5AC_READ)))
	HGOTO_ERROR(H5E_HEAP, H5E_CANTLOAD, NULL, "unable to load heap")

    HDassert(hobj->idx < heap->nused);
    HDassert(heap->obj[hobj->idx].begin);
    size = heap->obj[hobj->idx].size;
    p = heap->obj[hobj->idx].begin + H5HG_SIZEOF_OBJHDR(f);
    /* Allocate a buffer for the object read in, if the user didn't give one */
    if(!object && NULL == (object = H5MM_malloc(size)))
	HGOTO_ERROR(H5E_RESOURCE, H5E_NOSPACE, NULL, "memory allocation failed")
    HDmemcpy(object, p, size);

    /*
     * Advance the heap in the CWFS list. We might have done this already
     * with the H5AC_protect(), but it won't hurt to do it twice.
     */
    if(heap->obj[0].begin) {
        int	i;

	for(i = 0; i < f->shared->ncwfs; i++)
	    if(f->shared->cwfs[i] == heap) {
		if(i) {
		    f->shared->cwfs[i] = f->shared->cwfs[i - 1];
		    f->shared->cwfs[i - 1] = heap;
		} /* end if */
		break;
	    } /* end if */
    } /* end if */

    /* If the caller would like to know the heap object's size, set that */
    if(buf_size)
        *buf_size = size;

    /* Set return value */
    ret_value = object;

done:
    if(heap && H5AC_unprotect(f, dxpl_id, H5AC_GHEAP, hobj->addr, heap, H5AC__NO_FLAGS_SET)<0)
        HDONE_ERROR(H5E_HEAP, H5E_PROTECT, NULL, "unable to release object header")

    FUNC_LEAVE_NOAPI(ret_value)
} /* end H5HG_read() */


/*-------------------------------------------------------------------------
 * Function:	H5HG_link
 *
 * Purpose:	Adjusts the link count for a global heap object by adding
 *		ADJUST to the current value.  This function will fail if the
 *		new link count would overflow.  Nothing special happens when
 *		the link count reaches zero; in order for a heap object to be
 *		removed one must call H5HG_remove().
 *
 * Return:	Success:	Number of links present after the adjustment.
 *
 *		Failure:	Negative
 *
 * Programmer:	Robb Matzke
 *              Monday, March 30, 1998
 *
 * Modifications:
 *
 *		John Mainzer - 6/8/05
 *		Modified function to use the dirtied parameter of
 *		H5AC_unprotect() instead of modifying the is_dirty
 *		field of the cache info.
 *
 *-------------------------------------------------------------------------
 */
int
H5HG_link (H5F_t *f, hid_t dxpl_id, const H5HG_t *hobj, int adjust)
{
    H5HG_heap_t *heap = NULL;
    unsigned heap_flags = H5AC__NO_FLAGS_SET;
    int ret_value;              /* Return value */

    FUNC_ENTER_NOAPI(H5HG_link, FAIL);

    /* Check args */
    assert (f);
    assert (hobj);
    if (0==(f->intent & H5F_ACC_RDWR))
	HGOTO_ERROR(H5E_HEAP, H5E_WRITEERROR, FAIL, "no write intent on file")

    if(adjust!=0) {
        /* Load the heap */
        if (NULL == (heap = (H5HG_heap_t *)H5AC_protect(f, dxpl_id, H5AC_GHEAP, hobj->addr, NULL, NULL, H5AC_WRITE)))
            HGOTO_ERROR(H5E_HEAP, H5E_CANTLOAD, FAIL, "unable to load heap")

        assert (hobj->idx<heap->nused);
        assert (heap->obj[hobj->idx].begin);
        if (heap->obj[hobj->idx].nrefs+adjust<0)
            HGOTO_ERROR (H5E_HEAP, H5E_BADRANGE, FAIL, "new link count would be out of range")
        if (heap->obj[hobj->idx].nrefs+adjust>H5HG_MAXLINK)
            HGOTO_ERROR (H5E_HEAP, H5E_BADVALUE, FAIL, "new link count would be out of range")
        heap->obj[hobj->idx].nrefs += adjust;
        heap_flags |= H5AC__DIRTIED_FLAG;
    } /* end if */

    /* Set return value */
    ret_value=heap->obj[hobj->idx].nrefs;

done:
<<<<<<< HEAD
    if (heap && H5AC_unprotect(f, dxpl_id, H5AC_GHEAP, hobj->addr, heap, heap_flags)<0)
        HDONE_ERROR(H5E_HEAP, H5E_PROTECT, FAIL, "unable to release object header")
=======
    if(heap && H5AC_unprotect(f, dxpl_id, H5AC_GHEAP, hobj->addr, heap, heap_flags) < 0)
        HDONE_ERROR(H5E_HEAP, H5E_PROTECT, FAIL, "unable to release object header");
>>>>>>> 77038a81

    FUNC_LEAVE_NOAPI(ret_value);
}


/*-------------------------------------------------------------------------
 * Function:	H5HG_remove
 *
 * Purpose:	Removes the specified object from the global heap.
 *
 * Return:	Non-negative on success/Negative on failure
 *
 * Programmer:	Robb Matzke
 *              Monday, March 30, 1998
 *
 * Modifications:
 *
 *		John Mainzer - 6/8/05
 *		Modified function to use the dirtied parameter of
 *		H5AC_unprotect() instead of modifying the is_dirty
 *		field of the cache info.
 *
 *-------------------------------------------------------------------------
 */
herr_t
H5HG_remove (H5F_t *f, hid_t dxpl_id, H5HG_t *hobj)
{
    H5HG_heap_t	*heap = NULL;
    uint8_t	*p = NULL, *obj_start = NULL;
    size_t	need;
    unsigned	u;
    unsigned    flags = H5AC__NO_FLAGS_SET;/* Whether the heap gets deleted */
    herr_t      ret_value = SUCCEED;       /* Return value */

    FUNC_ENTER_NOAPI(H5HG_remove, FAIL);

    /* Check args */
    HDassert(f);
    HDassert(hobj);
    if(0 == (f->intent & H5F_ACC_RDWR))
        HGOTO_ERROR(H5E_HEAP, H5E_WRITEERROR, FAIL, "no write intent on file")

    /* Load the heap */
    if(NULL == (heap = (H5HG_heap_t *)H5AC_protect(f, dxpl_id, H5AC_GHEAP, hobj->addr, NULL, NULL, H5AC_WRITE)))
        HGOTO_ERROR(H5E_HEAP, H5E_CANTLOAD, FAIL, "unable to load heap")

    HDassert(hobj->idx < heap->nused);
    HDassert(heap->obj[hobj->idx].begin);
    obj_start = heap->obj[hobj->idx].begin;
    /* Include object header size */
    need = H5HG_ALIGN(heap->obj[hobj->idx].size) + H5HG_SIZEOF_OBJHDR(f);

    /* Move the new free space to the end of the heap */
    for(u = 0; u < heap->nused; u++)
        if(heap->obj[u].begin > heap->obj[hobj->idx].begin)
            heap->obj[u].begin -= need;
    if(NULL == heap->obj[0].begin) {
        heap->obj[0].begin = heap->chunk + (heap->size - need);
        heap->obj[0].size = need;
        heap->obj[0].nrefs = 0;
    } /* end if */
    else
        heap->obj[0].size += need;
    HDmemmove(obj_start, obj_start + need,
	       heap->size - ((obj_start + need) - heap->chunk));
    if(heap->obj[0].size >= H5HG_SIZEOF_OBJHDR(f)) {
        p = heap->obj[0].begin;
        UINT16ENCODE(p, 0); /*id*/
        UINT16ENCODE(p, 0); /*nrefs*/
        UINT32ENCODE(p, 0); /*reserved*/
        H5F_ENCODE_LENGTH (f, p, heap->obj[0].size);
    } /* end if */
    HDmemset(heap->obj + hobj->idx, 0, sizeof(H5HG_obj_t));
    flags |= H5AC__DIRTIED_FLAG;

    if((heap->obj[0].size + H5HG_SIZEOF_HDR(f)) == heap->size) {
        /*
         * The collection is empty. Remove it from the CWFS list and return it
         * to the file free list.
         */
        H5_CHECK_OVERFLOW(heap->size, size_t, hsize_t);
        flags |= H5AC__DELETED_FLAG | H5AC__FREE_FILE_SPACE_FLAG; /* Indicate that the object was deleted, for the unprotect call */
    } /* end if */
    else {
        int	i;              /* Local index variable */

        /*
         * If the heap is in the CWFS list then advance it one position.  The
         * H5AC_protect() might have done that too, but that's okay.  If the
         * heap isn't on the CWFS list then add it to the end.
         */
        for(i = 0; i < f->shared->ncwfs; i++)
            if(f->shared->cwfs[i] == heap) {
                if(i) {
                    f->shared->cwfs[i] = f->shared->cwfs[i - 1];
                    f->shared->cwfs[i - 1] = heap;
                } /* end if */
                break;
            } /* end if */
        if(i >= f->shared->ncwfs) {
            f->shared->ncwfs = MIN(f->shared->ncwfs + 1, H5HG_NCWFS);
            f->shared->cwfs[f->shared->ncwfs - 1] = heap;
        } /* end if */
    } /* end else */

done:
    if(heap && H5AC_unprotect(f, dxpl_id, H5AC_GHEAP, hobj->addr, heap, flags) < 0)
        HDONE_ERROR(H5E_HEAP, H5E_PROTECT, FAIL, "unable to release object header")

    FUNC_LEAVE_NOAPI(ret_value);
} /* end H5HG_remove() */
<|MERGE_RESOLUTION|>--- conflicted
+++ resolved
@@ -248,11 +248,7 @@
     }
 
     /* Add the heap to the cache */
-<<<<<<< HEAD
     if(H5AC_set(f, dxpl_id, H5AC_GHEAP, addr, heap, H5AC__NO_FLAGS_SET) < 0)
-=======
-    if(H5AC_set(f, dxpl_id, H5AC_GHEAP, addr, heap, H5AC__NO_FLAGS_SET)<0)
->>>>>>> 77038a81
 	HGOTO_ERROR(H5E_HEAP, H5E_CANTINIT, HADDR_UNDEF, "unable to cache global heap collection")
 
     ret_value = addr;
@@ -643,12 +639,7 @@
     } /* end else */
 
     HDassert(H5F_addr_defined(addr));
-<<<<<<< HEAD
     if(NULL == (heap = (H5HG_heap_t *)H5AC_protect(f, dxpl_id, H5AC_GHEAP, addr, NULL, NULL, H5AC_WRITE)))
-=======
-
-    if(NULL == (heap = H5AC_protect(f, dxpl_id, H5AC_GHEAP, addr, NULL, NULL, H5AC_WRITE)))
->>>>>>> 77038a81
         HGOTO_ERROR(H5E_HEAP, H5E_CANTLOAD, FAIL, "unable to load heap")
 
     /* Split the free space to make room for the new object */
@@ -815,13 +806,8 @@
     ret_value=heap->obj[hobj->idx].nrefs;
 
 done:
-<<<<<<< HEAD
-    if (heap && H5AC_unprotect(f, dxpl_id, H5AC_GHEAP, hobj->addr, heap, heap_flags)<0)
+    if(heap && H5AC_unprotect(f, dxpl_id, H5AC_GHEAP, hobj->addr, heap, heap_flags) < 0)
         HDONE_ERROR(H5E_HEAP, H5E_PROTECT, FAIL, "unable to release object header")
-=======
-    if(heap && H5AC_unprotect(f, dxpl_id, H5AC_GHEAP, hobj->addr, heap, heap_flags) < 0)
-        HDONE_ERROR(H5E_HEAP, H5E_PROTECT, FAIL, "unable to release object header");
->>>>>>> 77038a81
 
     FUNC_LEAVE_NOAPI(ret_value);
 }
