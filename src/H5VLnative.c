/* * * * * * * * * * * * * * * * * * * * * * * * * * * * * * * * * * * * * * *
 * Copyright by The HDF Group.                                               *
 * All rights reserved.                                                      *
 *                                                                           *
 * This file is part of HDF5.  The full HDF5 copyright notice, including     *
 * terms governing use, modification, and redistribution, is contained in    *
 * the COPYING file, which can be found at the root of the source code       *
 * distribution tree, or in https://support.hdfgroup.org/ftp/HDF5/releases.  *
 * If you do not have access to either file, you may request a copy from     *
 * help@hdfgroup.org.                                                        *
 * * * * * * * * * * * * * * * * * * * * * * * * * * * * * * * * * * * * * * */

/*
 * Purpose:	The native VOL plugin where access is to a single HDF5 file 
 *              using HDF5 VFDs. 
 */

#define H5A_FRIEND              /* Suppress error about including H5Apkg    */
#define H5D_FRIEND              /* Suppress error about including H5Dpkg    */
#define H5F_FRIEND              /* Suppress error about including H5Fpkg    */
#define H5G_FRIEND              /* Suppress error about including H5Gpkg    */
#define H5L_FRIEND              /* Suppress error about including H5Lpkg    */
#define H5O_FRIEND              /* Suppress error about including H5Opkg    */
#define H5R_FRIEND              /* Suppress error about including H5Rpkg    */
#define H5T_FRIEND              /* Suppress error about including H5Tpkg    */


#include "H5private.h"          /* Generic Functions                        */
#include "H5Apkg.h"             /* Attributes                               */
#include "H5Dpkg.h"             /* Datasets                                 */
#include "H5Eprivate.h"         /* Error handling                           */
#include "H5Fpkg.h"             /* Files                                    */
#include "H5Gpkg.h"             /* Groups                                   */
#include "H5Iprivate.h"         /* IDs                                      */
#include "H5Lpkg.h"             /* Links                                    */
#include "H5MFprivate.h"        /* File memory management                   */
#include "H5MMprivate.h"        /* Memory management                        */
#include "H5Opkg.h"             /* Object headers                           */
#include "H5Pprivate.h"         /* Property lists                           */
#include "H5Rpkg.h"             /* References                               */
#include "H5SMprivate.h"        /* Shared Object Header Messages            */
#include "H5Tpkg.h"             /* Datatypes                                */
<<<<<<< HEAD
#include "H5VLprivate.h"        /* VOL plugins                              */
#include "H5VLnative.h"         /* Native VOL plugin                        */
=======
#include "H5VLprivate.h"        /* VOL drivers                              */
#include "H5VLnative_private.h" /* Native VOL driver                        */
>>>>>>> 47f30b47

/*
 * The VOL plugin identification number.
 */
static hid_t H5VL_NATIVE_ID_g = H5I_INVALID_HID;


/* Prototypes */
static H5F_t *H5VL__native_get_file(void *obj, H5I_type_t type);
static herr_t H5VL__native_term(void);

/* Atrribute callbacks */
static void *H5VL__native_attr_create(void *obj, H5VL_loc_params_t loc_params, const char *attr_name, hid_t acpl_id, hid_t aapl_id, hid_t dxpl_id, void **req);
static void *H5VL__native_attr_open(void *obj, H5VL_loc_params_t loc_params, const char *attr_name, hid_t aapl_id, hid_t dxpl_id, void **req);
static herr_t H5VL__native_attr_read(void *attr, hid_t dtype_id, void *buf, hid_t dxpl_id, void **req);
static herr_t H5VL__native_attr_write(void *attr, hid_t dtype_id, const void *buf, hid_t dxpl_id, void **req);
static herr_t H5VL__native_attr_get(void *obj, H5VL_attr_get_t get_type, hid_t dxpl_id, void **req, va_list arguments);
static herr_t H5VL__native_attr_specific(void *obj, H5VL_loc_params_t loc_params, H5VL_attr_specific_t specific_type, hid_t dxpl_id, void **req, va_list arguments);
static herr_t H5VL__native_attr_close(void *attr, hid_t dxpl_id, void **req);

/* Dataset callbacks */
static void *H5VL__native_dataset_create(void *obj, H5VL_loc_params_t loc_params, const char *name, hid_t dcpl_id, hid_t dapl_id, hid_t dxpl_id, void **req);
static void *H5VL__native_dataset_open(void *obj, H5VL_loc_params_t loc_params, const char *name, hid_t dapl_id, hid_t dxpl_id, void **req);
static herr_t H5VL__native_dataset_read(void *dset, hid_t mem_type_id, hid_t mem_space_id,
                                       hid_t file_space_id, hid_t plist_id, void *buf, void **req);
static herr_t H5VL__native_dataset_write(void *dset, hid_t mem_type_id, hid_t mem_space_id,
                                        hid_t file_space_id, hid_t plist_id, const void *buf, void **req);
static herr_t H5VL__native_dataset_get(void *dset, H5VL_dataset_get_t get_type, hid_t dxpl_id, void **req, va_list arguments);
static herr_t H5VL__native_dataset_specific(void *dset, H5VL_dataset_specific_t specific_type, hid_t dxpl_id, void **req, va_list arguments);
static herr_t H5VL__native_dataset_optional(void *dset, hid_t dxpl_id, void **req, va_list arguments);
static herr_t H5VL__native_dataset_close(void *dset, hid_t dxpl_id, void **req);

/* File callbacks */
static void *H5VL__native_file_create(const char *name, unsigned flags, hid_t fcpl_id, hid_t fapl_id, hid_t dxpl_id, void **req);
static void *H5VL__native_file_open(const char *name, unsigned flags, hid_t fapl_id, hid_t dxpl_id, void **req);
static herr_t H5VL__native_file_get(void *file, H5VL_file_get_t get_type, hid_t dxpl_id, void **req, va_list arguments);
static herr_t H5VL__native_file_specific(void *file, H5VL_file_specific_t specific_type, hid_t dxpl_id, void **req, va_list arguments);
static herr_t H5VL__native_file_optional(void *file, hid_t dxpl_id, void **req, va_list arguments);
static herr_t H5VL__native_file_close(void *file, hid_t dxpl_id, void **req);

/* Group callbacks */
static void *H5VL__native_group_create(void *obj, H5VL_loc_params_t loc_params, const char *name, hid_t gcpl_id, hid_t gapl_id, hid_t dxpl_id, void **req);
static void *H5VL__native_group_open(void *obj, H5VL_loc_params_t loc_params, const char *name, hid_t gapl_id, hid_t dxpl_id, void **req);
static herr_t H5VL__native_group_get(void *obj, H5VL_group_get_t get_type, hid_t dxpl_id, void **req, va_list arguments);
static herr_t H5VL__native_group_specific(void *dset, H5VL_group_specific_t specific_type, hid_t dxpl_id, void **req, va_list arguments);
static herr_t H5VL__native_group_close(void *grp, hid_t dxpl_id, void **req);

/* Link callbacks */
static herr_t H5VL__native_link_create(H5VL_link_create_type_t create_type, void *obj, 
                                      H5VL_loc_params_t loc_params, hid_t lcpl_id, hid_t lapl_id, hid_t dxpl_id, void **req);
static herr_t H5VL__native_link_copy(void *src_obj, H5VL_loc_params_t loc_params1,
                                    void *dst_obj, H5VL_loc_params_t loc_params2,
                                    hid_t lcpl_id, hid_t lapl_id, hid_t dxpl_id, void **req);
static herr_t H5VL__native_link_move(void *src_obj, H5VL_loc_params_t loc_params1,
                                    void *dst_obj, H5VL_loc_params_t loc_params2,
                                    hid_t lcpl_id, hid_t lapl_id, hid_t dxpl_id, void **req);
static herr_t H5VL__native_link_get(void *obj, H5VL_loc_params_t loc_params, H5VL_link_get_t get_type, hid_t dxpl_id, void **req, va_list arguments);
static herr_t H5VL__native_link_specific(void *obj, H5VL_loc_params_t loc_params, H5VL_link_specific_t specific_type, hid_t dxpl_id, void **req, va_list arguments);

/* Object callbacks */
static void *H5VL__native_object_open(void *obj, H5VL_loc_params_t loc_params, H5I_type_t *opened_type, hid_t dxpl_id, void **req);
static herr_t H5VL__native_object_copy(void *src_obj, H5VL_loc_params_t loc_params1, const char *src_name, 
                                      void *dst_obj, H5VL_loc_params_t loc_params2, const char *dst_name, 
                                      hid_t ocpypl_id, hid_t lcpl_id, hid_t dxpl_id, void **req);
static herr_t H5VL__native_object_get(void *obj, H5VL_loc_params_t loc_params, H5VL_object_get_t get_type, hid_t dxpl_id, void **req, va_list arguments);
static herr_t H5VL__native_object_specific(void *obj, H5VL_loc_params_t loc_params, H5VL_object_specific_t specific_type, hid_t dxpl_id, void **req, va_list arguments);
static herr_t H5VL__native_object_optional(void *obj, hid_t dxpl_id, void **req, va_list arguments);

/* Datatype callbacks */
static void *H5VL__native_datatype_commit(void *obj, H5VL_loc_params_t loc_params, const char *name, hid_t type_id, hid_t lcpl_id, hid_t tcpl_id, hid_t tapl_id, hid_t dxpl_id, void **req);
static void *H5VL__native_datatype_open(void *obj, H5VL_loc_params_t loc_params, const char *name, hid_t tapl_id, hid_t dxpl_id, void **req);
static herr_t H5VL__native_datatype_get(void *dt, H5VL_datatype_get_t get_type, hid_t dxpl_id, void **req, va_list arguments);
static herr_t H5VL__native_datatype_specific(void *dt, H5VL_datatype_specific_t specific_type, hid_t dxpl_id, void **req, va_list arguments);
static herr_t H5VL__native_datatype_close(void *dt, hid_t dxpl_id, void **req);

/* Native VOL plugin class struct */
static H5VL_class_t H5VL_native_cls_g = {
    H5VL_NATIVE_VERSION,                            /* version      */
    H5VL_NATIVE_VALUE,                              /* value        */
    H5VL_NATIVE_NAME,                               /* name         */
    0,                                              /* capability flags */
    NULL,                                           /* initialize   */
    H5VL__native_term,                              /* terminate    */
    (size_t)0,                                      /* info size    */
    NULL,                                           /* info copy    */
    NULL,                                           /* info compare */
    NULL,                                           /* info free    */
    NULL,                                           /* get_object   */
    NULL,                                           /* get_wrap_ctx */
    NULL,                                           /* free_wrap_ctx */
    NULL,                                           /* wrap_object  */
    {   /* attribute_cls */
        H5VL__native_attr_create,                   /* create       */
        H5VL__native_attr_open,                     /* open         */
        H5VL__native_attr_read,                     /* read         */
        H5VL__native_attr_write,                    /* write        */
        H5VL__native_attr_get,                      /* get          */
        H5VL__native_attr_specific,                 /* specific     */
        NULL,                                       /* optional     */
        H5VL__native_attr_close                     /* close        */
    },
    {   /* dataset_cls */
        H5VL__native_dataset_create,                /* create       */
        H5VL__native_dataset_open,                  /* open         */
        H5VL__native_dataset_read,                  /* read         */
        H5VL__native_dataset_write,                 /* write        */
        H5VL__native_dataset_get,                   /* get          */
        H5VL__native_dataset_specific,              /* specific     */
        H5VL__native_dataset_optional,              /* optional     */
        H5VL__native_dataset_close                  /* close        */
    },
    {   /* datatype_cls */
        H5VL__native_datatype_commit,               /* commit       */
        H5VL__native_datatype_open,                 /* open         */
        H5VL__native_datatype_get,                  /* get          */
        H5VL__native_datatype_specific,             /* specific     */
        NULL,                                       /* optional     */
        H5VL__native_datatype_close                 /* close        */
    },
    {   /* file_cls */
        H5VL__native_file_create,                   /* create       */
        H5VL__native_file_open,                     /* open         */
        H5VL__native_file_get,                      /* get          */
        H5VL__native_file_specific,                 /* specific     */
        H5VL__native_file_optional,                 /* optional     */
        H5VL__native_file_close                     /* close        */
    },
    {   /* group_cls */
        H5VL__native_group_create,                  /* create       */
        H5VL__native_group_open,                    /* open         */
        H5VL__native_group_get,                     /* get          */
        H5VL__native_group_specific,                /* specific     */
        NULL,                                       /* optional     */
        H5VL__native_group_close                    /* close        */
    },
    {   /* link_cls */
        H5VL__native_link_create,                   /* create       */
        H5VL__native_link_copy,                     /* copy         */
        H5VL__native_link_move,                     /* move         */
        H5VL__native_link_get,                      /* get          */
        H5VL__native_link_specific,                 /* specific     */
        NULL                                        /* optional     */
    },
    {   /* object_cls */
        H5VL__native_object_open,                   /* open         */
        H5VL__native_object_copy,                   /* copy         */
        H5VL__native_object_get,                    /* get          */
        H5VL__native_object_specific,               /* specific     */
        H5VL__native_object_optional                /* optional     */
    },
    {   /* async_cls */
        NULL,                                       /* cancel       */
        NULL,                                       /* test         */
        NULL                                        /* wait         */
    },
    NULL                                            /* optional     */
};


/*-------------------------------------------------------------------------
 * Function:    H5VL_native_init
 *
 * Purpose:     Initialize this VOL plugin by registering it with the
 *              library.
 *
 * Return:      Success:    The ID for the native plugin
 *              Failure:    H5I_INVALID_HID
 *
 *-------------------------------------------------------------------------
 */
hid_t
H5VL_native_init(hid_t vipl_id)
{
    hid_t ret_value = H5I_INVALID_HID;            /* Return value */

    FUNC_ENTER_NOAPI(H5I_INVALID_HID)

<<<<<<< HEAD
    /* Register the native VOL plugin, if it isn't already */
    if(NULL == H5I_object_verify(H5VL_NATIVE_ID_g, H5I_VOL))
        if((H5VL_NATIVE_ID_g = H5VL_register((const H5VL_class_t *)&H5VL_native_cls_g, TRUE, vipl_id)) < 0)
            HGOTO_ERROR(H5E_ATOM, H5E_CANTINSERT, H5I_INVALID_HID, "can't create ID for native VOL plugin")
=======
    /* Register the native VOL driver, if it isn't already */
    if(NULL == H5I_object_verify(H5VL_NATIVE_ID_g, H5I_VOL)) {
        if((H5VL_NATIVE_ID_g = H5VL_register_driver((const H5VL_class_t *)&H5VL_native_cls_g, 
                                          sizeof(H5VL_class_t), TRUE)) < 0)
            HGOTO_ERROR(H5E_ATOM, H5E_CANTINSERT, H5I_INVALID_HID, "can't create ID for native VOL driver")
    }
>>>>>>> 47f30b47

    /* Set return value */
    ret_value = H5VL_NATIVE_ID_g;

done:
    FUNC_LEAVE_NOAPI(ret_value)
} /* end H5VL_native_init() */

/* XXX (VOL_MERGE): TEMPORARY */
hid_t
H5VL_native_get_driver_id(void)
{
HDassert(0 && "H5VL_native_get_driver_id");
    return H5VL_NATIVE_ID_g;
}


/*---------------------------------------------------------------------------
 * Function:    H5VL__native_term
 *
 * Purpose:     Shut down the native VOL
 *
 * Returns:     SUCCEED (Can't fail)
 *
 *---------------------------------------------------------------------------
 */
static herr_t
H5VL__native_term(void)
{
    FUNC_ENTER_STATIC_NOERR

    /* Reset VFL ID */
    H5VL_NATIVE_ID_g = H5I_INVALID_HID;

    FUNC_LEAVE_NOAPI(SUCCEED)
} /* end H5VL__native_term() */


/*-------------------------------------------------------------------------
 * Function:    H5Pset_fapl_native
 *
 * Purpose:     Modify the file access property list to use the H5VL_NATIVE
 *              plugin defined in this source file.
 *
 * Return:      SUCCEED/FAIL
 *
 *-------------------------------------------------------------------------
 */
herr_t
H5Pset_fapl_native(hid_t fapl_id)
{
    H5P_genplist_t *plist;      /* Property list pointer */
    herr_t          ret_value;

    FUNC_ENTER_API(FAIL)
    H5TRACE1("e", "i", fapl_id);

    if(NULL == (plist = H5P_object_verify(fapl_id, H5P_FILE_ACCESS)))
        HGOTO_ERROR(H5E_ARGS, H5E_BADTYPE, FAIL, "not a file access property list")

    ret_value = H5P_set_vol(plist, H5VL_NATIVE_ID_g, NULL);

done:
    FUNC_LEAVE_API(ret_value)
} /* end H5Pset_fapl_native() */


/*---------------------------------------------------------------------------
 * Function:    H5VL__native_get_file
 *
 * Purpose:     Utility routine to get file struct for an object via the
 *              native VOL plugin.
 *
 * Returns:     SUCCESS:    A pointer to the H5F_t struct for the file
 *                          associated with the object.
 *              FAILURE:    NULL
 *
 *---------------------------------------------------------------------------
 */
static H5F_t *
H5VL__native_get_file(void *obj, H5I_type_t type)
{
    H5F_t      *ret_value  = NULL;         /* File pointer             */
    H5O_loc_t  *oloc       = NULL;         /* Object location for ID   */

    FUNC_ENTER_STATIC

    switch(type) {
        case H5I_FILE:
            ret_value = (H5F_t *)obj;
            break;

        case H5I_GROUP:
            {
                H5G_t	*grp;
                grp = (H5G_t *)obj;
                oloc = H5G_oloc(grp);
                break;
            }

        case H5I_DATATYPE:
            {
                H5T_t	*dt;
                dt = (H5T_t *)obj;
                oloc = H5T_oloc(dt);
                break;
            }

        case H5I_DATASET:
            {
                H5D_t	*dset;
                dset = (H5D_t *)obj;
                oloc = H5D_oloc(dset);
                break;
            }

        case H5I_ATTR:
            {
                H5A_t	*attr;
                attr = (H5A_t *)obj;
                oloc = H5A_oloc(attr);
                break;
            }

        case H5I_UNINIT:
        case H5I_BADID:
        case H5I_DATASPACE:
        case H5I_REFERENCE:
        case H5I_VFL:
        case H5I_VOL:
        case H5I_GENPROP_CLS:
        case H5I_GENPROP_LST:
        case H5I_ERROR_CLASS:
        case H5I_ERROR_MSG:
        case H5I_ERROR_STACK:
        case H5I_NTYPES:
        default:
            HGOTO_ERROR(H5E_ARGS, H5E_BADTYPE, NULL, "not a file or file object")
    }

    if(!ret_value) {
        if (!oloc)
            HGOTO_ERROR(H5E_ARGS, H5E_BADTYPE, NULL, "object is not assocated with a file")
        ret_value = oloc->file;
    }
    if(!ret_value)
        HGOTO_ERROR(H5E_ARGS, H5E_BADTYPE, NULL, "object is not associated with a file")

done:
    FUNC_LEAVE_NOAPI(ret_value)
} /* H5VL__native_get_file */


/*---------------------------------------------------------------------------
 * Function:    H5VL_native_register
 *
 * Purpose:     Utility routine to register an ID with the native VOL plugin
 *              as an auxilary object.
 *
 * Returns:     Success:    An ID for the object
 *              Failure:    H5I_INVALID_HID
 *
 *---------------------------------------------------------------------------
 */
hid_t
H5VL_native_register(H5I_type_t type, const void *obj, hbool_t app_ref)
{
    hid_t    ret_value = H5I_INVALID_HID;

    FUNC_ENTER_NOAPI(H5I_INVALID_HID)

    HDassert(obj);

    /* If the datatype is already VOL-managed, the datatype's vol_obj
     * field will get clobbered later, so disallow this.
     */
    if(type == H5I_DATATYPE)
        if(((H5T_t *)obj)->vol_obj != NULL)
            HGOTO_ERROR(H5E_ARGS, H5E_BADTYPE, H5I_INVALID_HID, "can only get an ID for an uncommitted datatype")

HDassert(0 && "H5VL_native_register");
    /* Get an ID for the object */
    if((ret_value = H5VL_register_using_vol_id(type, obj, H5VL_NATIVE_ID_g, app_ref)) < 0)
        HGOTO_ERROR(H5E_ATOM, H5E_CANTREGISTER, H5I_INVALID_HID, "unable to get an ID for the object")

done:
    FUNC_LEAVE_NOAPI(ret_value)
} /* end H5VL_native_register() */


<<<<<<< HEAD
=======
/*---------------------------------------------------------------------------
 * Function:    H5VL_native_unregister
 *
 * Purpose:     Utility routine to decrement ref count on Native VOL driver
 *              objects.
 *
 * Returns:     SUCCEED/FAIL
 *
 *---------------------------------------------------------------------------
 */
herr_t
H5VL_native_unregister(hid_t obj_id)
{
    H5VL_object_t  *vol_obj     = NULL;
    herr_t          ret_value   = SUCCEED;

    FUNC_ENTER_NOAPI_NOINIT

    /* get the driver pointer */
    if(NULL == (vol_obj = (H5VL_object_t *)H5VL_vol_object(obj_id)))
        HGOTO_ERROR(H5E_ARGS, H5E_BADTYPE, FAIL, "invalid ID")

    /* free object */
    if(H5VL_free_object(vol_obj) < 0)
        HGOTO_ERROR(H5E_FILE, H5E_CANTDEC, FAIL, "unable to free VOL object")

done:
    FUNC_LEAVE_NOAPI(ret_value)
} /* end H5VL_native_unregister() */


>>>>>>> 47f30b47
/*-------------------------------------------------------------------------
 * Function:	H5VL__native_attr_create
 *
 * Purpose:	Creates an attribute on an object.
 *
 * Return:	Success:	attr id. 
 *		Failure:	NULL
 *
 *-------------------------------------------------------------------------
 */
static void *
H5VL__native_attr_create(void *obj, H5VL_loc_params_t loc_params, const char *attr_name,
    hid_t acpl_id, hid_t H5_ATTR_UNUSED aapl_id, hid_t H5_ATTR_UNUSED dxpl_id,
    void H5_ATTR_UNUSED **req)
{
    H5G_loc_t       loc;                /* Object location */
    H5G_loc_t       obj_loc;            /* Location used to open group */
    hbool_t         loc_found = FALSE;  
    H5P_genplist_t  *plist;             /* Property list pointer */
    hid_t           type_id, space_id;
    H5T_t	    *type, *dt;         /* Datatype to use for attribute */
    H5S_t	    *space;             /* Dataspace to use for attribute */
    H5A_t           *attr = NULL;
    void            *ret_value = NULL;

    FUNC_ENTER_STATIC

    /* Get the plist structure */
    if(NULL == (plist = (H5P_genplist_t *)H5I_object(acpl_id)))
        HGOTO_ERROR(H5E_ATOM, H5E_BADATOM, NULL, "can't find object for ID")

    /* get creation properties */
    if(H5P_get(plist, H5VL_PROP_ATTR_TYPE_ID, &type_id) < 0)
        HGOTO_ERROR(H5E_PLIST, H5E_CANTGET, NULL, "can't get property value for datatype id")
    if(H5P_get(plist, H5VL_PROP_ATTR_SPACE_ID, &space_id) < 0)
        HGOTO_ERROR(H5E_PLIST, H5E_CANTGET, NULL, "can't get property value for space id")

    if(H5G_loc_real(obj, loc_params.obj_type, &loc) < 0)
        HGOTO_ERROR(H5E_ARGS, H5E_BADTYPE, NULL, "not a file or file object")
    if(0 == (H5F_INTENT(loc.oloc->file) & H5F_ACC_RDWR))
        HGOTO_ERROR(H5E_ARGS, H5E_WRITEERROR, NULL, "no write intent on file")

    if(NULL == (dt = (H5T_t *)H5I_object_verify(type_id, H5I_DATATYPE)))
        HGOTO_ERROR(H5E_ARGS, H5E_BADTYPE, NULL, "not a datatype")
    /* If this is a named datatype, get the plugin's pointer to the datatype */
    type = H5T_get_actual_type(dt);

    if(NULL == (space = (H5S_t *)H5I_object_verify(space_id, H5I_DATASPACE)))
        HGOTO_ERROR(H5E_ARGS, H5E_BADTYPE, NULL, "not a data space")

    if(loc_params.type == H5VL_OBJECT_BY_SELF) {
        /* H5Acreate */
        /* Go do the real work for attaching the attribute to the dataset */
        if(NULL == (attr = H5A__create(&loc, attr_name, type, space, acpl_id)))
            HGOTO_ERROR(H5E_ATTR, H5E_CANTINIT, NULL, "unable to create attribute")
    } /* end if */
    else if(loc_params.type == H5VL_OBJECT_BY_NAME) {
        /* H5Acreate_by_name */
        if(NULL == (attr = H5A__create_by_name(&loc, loc_params.loc_data.loc_by_name.name, attr_name, type, space, acpl_id)))
            HGOTO_ERROR(H5E_ATTR, H5E_CANTINIT, NULL, "unable to create attribute")
    } /* end else-if */
    else
        HGOTO_ERROR(H5E_VOL, H5E_UNSUPPORTED, NULL, "unknown attribute create parameters")

    ret_value = (void *)attr;

done:
    /* Release resources */
    if(loc_found && H5G_loc_free(&obj_loc) < 0)
        HDONE_ERROR(H5E_ATTR, H5E_CANTRELEASE, NULL, "can't free location") 

   FUNC_LEAVE_NOAPI(ret_value)
} /* end H5VL__native_attr_create() */


/*-------------------------------------------------------------------------
 * Function:	H5VL__native_attr_open
 *
 * Purpose:	Opens a attr inside a native h5 file.
 *
 * Return:	Success:	attr id. 
 *		Failure:	NULL
 *
 * Programmer:  Mohamad Chaarawi
 *              March, 2012
 *
 *-------------------------------------------------------------------------
 */
static void *
H5VL__native_attr_open(void *obj, H5VL_loc_params_t loc_params, const char *attr_name, 
    hid_t H5_ATTR_UNUSED aapl_id, hid_t H5_ATTR_UNUSED dxpl_id, void H5_ATTR_UNUSED **req)
{
    H5G_loc_t    loc;             /* Object location */
    H5A_t        *attr = NULL;    /* Attribute opened */
    void         *ret_value;

    FUNC_ENTER_STATIC

    /* check arguments */
    if(H5G_loc_real(obj, loc_params.obj_type, &loc) < 0)
        HGOTO_ERROR(H5E_ARGS, H5E_BADTYPE, NULL, "not a file or file object")

    if(loc_params.type == H5VL_OBJECT_BY_SELF) {
        /* H5Aopen */
        /* Open the attribute */
        if(NULL == (attr = H5A__open(&loc, attr_name)))
            HGOTO_ERROR(H5E_ATTR, H5E_CANTOPENOBJ, NULL, "unable to open attribute: '%s'", attr_name)
    } /* end if */
    else if(loc_params.type == H5VL_OBJECT_BY_NAME) {
        /* H5Aopen_by_name */
        /* Open the attribute on the object header */
        if(NULL == (attr = H5A__open_by_name(&loc, loc_params.loc_data.loc_by_name.name, attr_name)))
            HGOTO_ERROR(H5E_ATTR, H5E_CANTOPENOBJ, NULL, "can't open attribute")
    } /* end else-if */
    else if(loc_params.type == H5VL_OBJECT_BY_IDX) {
        /* H5Aopen_by_idx */
        /* Open the attribute in the object header */
        if(NULL == (attr = H5A__open_by_idx(&loc, loc_params.loc_data.loc_by_idx.name, 
                                           loc_params.loc_data.loc_by_idx.idx_type, 
                                           loc_params.loc_data.loc_by_idx.order, 
                                           loc_params.loc_data.loc_by_idx.n)))
            HGOTO_ERROR(H5E_ATTR, H5E_CANTOPENOBJ, NULL, "unable to open attribute")
    } /* end else-if */
    else
        HGOTO_ERROR(H5E_VOL, H5E_UNSUPPORTED, NULL, "unknown attribute open parameters")

    ret_value = (void *)attr;

done:
    FUNC_LEAVE_NOAPI(ret_value)
} /* end H5VL__native_attr_open() */


/*-------------------------------------------------------------------------
 * Function:	H5VL__native_attr_read
 *
 * Purpose:	Reads in data from attribute.
 *
 *              Non-negative on success/Negative on failure
 *
 * Programmer:  Mohamad Chaarawi
 *              March, 2012
 *
 *-------------------------------------------------------------------------
 */
static herr_t
H5VL__native_attr_read(void *attr, hid_t dtype_id, void *buf,
    hid_t H5_ATTR_UNUSED dxpl_id, void H5_ATTR_UNUSED **req)
{
    H5T_t *mem_type;            /* Memory datatype */
    herr_t ret_value;           /* Return value */

    FUNC_ENTER_STATIC

    if(NULL == (mem_type = (H5T_t *)H5I_object_verify(dtype_id, H5I_DATATYPE)))
        HGOTO_ERROR(H5E_ARGS, H5E_BADTYPE, FAIL, "not a datatype")

    /* Go write the actual data to the attribute */
    if((ret_value = H5A__read((H5A_t*)attr, mem_type, buf)) < 0)
        HGOTO_ERROR(H5E_ATTR, H5E_READERROR, FAIL, "unable to read attribute")

done:
    FUNC_LEAVE_NOAPI(ret_value)
} /* end H5VL__native_attr_read() */


/*-------------------------------------------------------------------------
 * Function:	H5VL__native_attr_write
 *
 * Purpose:	Writes out data to attribute.
 *
 *              Non-negative on success/Negative on failure
 *
 * Programmer:  Mohamad Chaarawi
 *              March, 2012
 *
 *-------------------------------------------------------------------------
 */
static herr_t
H5VL__native_attr_write(void *attr, hid_t dtype_id, const void *buf,
    hid_t H5_ATTR_UNUSED dxpl_id, void H5_ATTR_UNUSED **req)
{
    H5T_t *mem_type;            /* Memory datatype */
    herr_t ret_value;           /* Return value */

    FUNC_ENTER_STATIC

    if(NULL == (mem_type = (H5T_t *)H5I_object_verify(dtype_id, H5I_DATATYPE)))
        HGOTO_ERROR(H5E_ARGS, H5E_BADTYPE, FAIL, "not a datatype")

    /* Go write the actual data to the attribute */
    if((ret_value = H5A__write((H5A_t*)attr, mem_type, buf)) < 0)
        HGOTO_ERROR(H5E_ATTR, H5E_WRITEERROR, FAIL, "unable to write attribute")

done:
    FUNC_LEAVE_NOAPI(ret_value)
} /* end H5VL__native_attr_write() */


/*-------------------------------------------------------------------------
 * Function:	H5VL__native_attr_get
 *
 * Purpose:	Gets certain information about an attribute
 *
 * Return:	Success:	0
 *		Failure:	-1
 *
 * Programmer:  Mohamad Chaarawi
 *              March, 2012
 *
 *-------------------------------------------------------------------------
 */
static herr_t
H5VL__native_attr_get(void *obj, H5VL_attr_get_t get_type,
    hid_t H5_ATTR_UNUSED dxpl_id, void H5_ATTR_UNUSED **req, va_list arguments)
{
    herr_t      ret_value = SUCCEED;    /* Return value */

    FUNC_ENTER_STATIC

    switch(get_type) {
        /* H5Aget_space */
        case H5VL_ATTR_GET_SPACE:
            {
                hid_t	*ret_id = va_arg(arguments, hid_t *);
                H5A_t   *attr = (H5A_t *)obj;

                if((*ret_id = H5A_get_space(attr)) < 0)
                    HGOTO_ERROR(H5E_ARGS, H5E_CANTGET, FAIL, "can't get space ID of attribute")
                break;
            }

        /* H5Aget_type */
        case H5VL_ATTR_GET_TYPE:
            {
                hid_t	*ret_id = va_arg(arguments, hid_t *);
                H5A_t   *attr = (H5A_t *)obj;

                if((*ret_id = H5A__get_type(attr)) < 0)
                    HGOTO_ERROR(H5E_ARGS, H5E_CANTGET, FAIL, "can't get datatype ID of attribute")
                break;
            }

        /* H5Aget_create_plist */
        case H5VL_ATTR_GET_ACPL:
            {
                hid_t	*ret_id = va_arg(arguments, hid_t *);
                H5A_t   *attr = (H5A_t *)obj;

                if((*ret_id = H5A__get_create_plist(attr)) < 0)
                    HGOTO_ERROR(H5E_ARGS, H5E_CANTGET, FAIL, "can't get creation property list for attr")

                break;
            }

        /* H5Aget_name */
        case H5VL_ATTR_GET_NAME:
            {
                H5VL_loc_params_t loc_params = va_arg(arguments, H5VL_loc_params_t);
                size_t	buf_size = va_arg(arguments, size_t);
                char    *buf = va_arg(arguments, char *);
                ssize_t	*ret_val = va_arg(arguments, ssize_t *);
                H5A_t   *attr = NULL;

                if(H5VL_OBJECT_BY_SELF == loc_params.type) {
                    attr = (H5A_t *)obj;
                    /* Call private function in turn */
                    if(0 > (*ret_val = H5A__get_name(attr, buf_size, buf)))
                        HGOTO_ERROR(H5E_ATTR, H5E_CANTGET, FAIL, "can't get attribute name")
                }
                else if(H5VL_OBJECT_BY_IDX == loc_params.type) {
                    H5G_loc_t loc;
                    
                    /* check arguments */
                    if(H5G_loc_real(obj, loc_params.obj_type, &loc) < 0)
                        HGOTO_ERROR(H5E_ARGS, H5E_BADTYPE, FAIL, "not a file or file object")

                    /* Open the attribute on the object header */
                    if(NULL == (attr = H5A__open_by_idx(&loc, loc_params.loc_data.loc_by_idx.name, 
                                                       loc_params.loc_data.loc_by_idx.idx_type, 
                                                       loc_params.loc_data.loc_by_idx.order, 
                                                       loc_params.loc_data.loc_by_idx.n)))
                        HGOTO_ERROR(H5E_ATTR, H5E_CANTOPENOBJ, FAIL, "can't open attribute")

                    /* Get the length of the name */
                    *ret_val = (ssize_t)HDstrlen(attr->shared->name);

                    /* Copy the name into the user's buffer, if given */
                    if(buf) {
                        HDstrncpy(buf, attr->shared->name, MIN((size_t)(*ret_val + 1), buf_size));
                        if((size_t)(*ret_val) >= buf_size)
                            buf[buf_size - 1]='\0';
                    } /* end if */

                    /* Release resources */
                    if(attr && H5A__close(attr) < 0)
                        HGOTO_ERROR(H5E_ATTR, H5E_CANTFREE, FAIL, "can't close attribute")
                }
                else
                    HGOTO_ERROR(H5E_SYM, H5E_CANTGET, FAIL, "can't get name of attr")

                break;
            }

        /* H5Aget_info */
        case H5VL_ATTR_GET_INFO:
            {
                H5VL_loc_params_t loc_params = va_arg(arguments, H5VL_loc_params_t);
                H5A_info_t   *ainfo = va_arg(arguments, H5A_info_t *);
                H5A_t   *attr = NULL;

                if(H5VL_OBJECT_BY_SELF == loc_params.type) {
                    attr = (H5A_t *)obj;
                    if(H5A__get_info(attr, ainfo) < 0)
                        HGOTO_ERROR(H5E_ARGS, H5E_CANTGET, FAIL, "can't get attribute info")
                }
                else if(H5VL_OBJECT_BY_NAME == loc_params.type) {
                    char *attr_name = va_arg(arguments, char *);
                    H5G_loc_t loc;
                    
                    /* check arguments */
                    if(H5G_loc_real(obj, loc_params.obj_type, &loc) < 0)
                        HGOTO_ERROR(H5E_ARGS, H5E_BADTYPE, FAIL, "not a file or file object")

                    /* Open the attribute on the object header */
                    if(NULL == (attr = H5A__open_by_name(&loc, loc_params.loc_data.loc_by_name.name, 
                                                        attr_name)))
                        HGOTO_ERROR(H5E_ATTR, H5E_CANTOPENOBJ, FAIL, "can't open attribute")

                    /* Get the attribute information */
                    if(H5A__get_info(attr, ainfo) < 0)
                        HGOTO_ERROR(H5E_ATTR, H5E_CANTGET, FAIL, "unable to get attribute info")

                    /* Release resources */
                    if(attr && H5A__close(attr) < 0)
                        HGOTO_ERROR(H5E_ATTR, H5E_CANTFREE, FAIL, "can't close attribute")
                }
                else if(H5VL_OBJECT_BY_IDX == loc_params.type) {
                    H5G_loc_t loc;
                    
                    /* check arguments */
                    if(H5G_loc_real(obj, loc_params.obj_type, &loc) < 0)
                        HGOTO_ERROR(H5E_ARGS, H5E_BADTYPE, FAIL, "not a file or file object")

                    /* Open the attribute on the object header */
                    if(NULL == (attr = H5A__open_by_idx(&loc, loc_params.loc_data.loc_by_idx.name, 
                                                       loc_params.loc_data.loc_by_idx.idx_type, 
                                                       loc_params.loc_data.loc_by_idx.order, 
                                                       loc_params.loc_data.loc_by_idx.n)))
                        HGOTO_ERROR(H5E_ATTR, H5E_CANTOPENOBJ, FAIL, "can't open attribute")

                    /* Get the attribute information */
                    if(H5A__get_info(attr, ainfo) < 0)
                        HGOTO_ERROR(H5E_ATTR, H5E_CANTGET, FAIL, "unable to get attribute info")

                    /* Release resources */
                    if(attr && H5A__close(attr) < 0)
                        HGOTO_ERROR(H5E_ATTR, H5E_CANTFREE, FAIL, "can't close attribute")
                }
                else
                    HGOTO_ERROR(H5E_SYM, H5E_CANTGET, FAIL, "can't get name of attr")

                break;
            }

        case H5VL_ATTR_GET_STORAGE_SIZE:
            {
                hsize_t *ret = va_arg(arguments, hsize_t *);
                H5A_t   *attr = (H5A_t *)obj;

                /* Set return value */
                *ret = attr->shared->data_size;
                break;
            }

        default:
            HGOTO_ERROR(H5E_VOL, H5E_CANTGET, FAIL, "can't get this type of information from attr")
    } /* end switch */

done:
    FUNC_LEAVE_NOAPI(ret_value)
} /* end H5VL__native_attr_get() */


/*-------------------------------------------------------------------------
 * Function:	H5VL__native_attr_specific
 *
 * Purpose:	Specific operations for attributes
 *
 * Return:	Success:	0
 *		Failure:	-1
 *
 * Programmer:  Mohamad Chaarawi
 *              August, 2014
 *
 *-------------------------------------------------------------------------
 */
static herr_t
H5VL__native_attr_specific(void *obj, H5VL_loc_params_t loc_params, H5VL_attr_specific_t specific_type, 
    hid_t H5_ATTR_UNUSED dxpl_id, void H5_ATTR_UNUSED **req, va_list arguments)
{
    H5G_loc_t   loc;
    herr_t      ret_value = SUCCEED;    /* Return value */

    FUNC_ENTER_STATIC

    /* Get location for passed-in object */
    if(H5G_loc_real(obj, loc_params.obj_type, &loc) < 0)
        HGOTO_ERROR(H5E_ARGS, H5E_BADTYPE, FAIL, "not a file or file object")

    switch(specific_type) {
        case H5VL_ATTR_DELETE:
            {
                char    *attr_name = va_arg(arguments, char *);

                if(H5VL_OBJECT_BY_SELF == loc_params.type) {
                    /* H5Adelete */
                    /* Delete the attribute from the location */
                    if(H5O__attr_remove(loc.oloc, attr_name) < 0)
                        HGOTO_ERROR(H5E_ATTR, H5E_CANTDELETE, FAIL, "unable to delete attribute")
                } /* end if */
                else if(H5VL_OBJECT_BY_NAME == loc_params.type) {
                    /* H5Adelete_by_name */
                    /* Delete the attribute */
                    if(H5A__delete_by_name(&loc, loc_params.loc_data.loc_by_name.name, attr_name) < 0)
                        HGOTO_ERROR(H5E_ATTR, H5E_CANTDELETE, FAIL, "unable to delete attribute")
                } /* end else-if */
                else if(H5VL_OBJECT_BY_IDX == loc_params.type) {
                    /* H5Adelete_by_idx */
                    /* Delete the attribute from the location */
                    if(H5A__delete_by_idx(&loc, loc_params.loc_data.loc_by_idx.name, loc_params.loc_data.loc_by_idx.idx_type,
                            loc_params.loc_data.loc_by_idx.order, loc_params.loc_data.loc_by_idx.n) < 0)
                        HGOTO_ERROR(H5E_ATTR, H5E_CANTDELETE, FAIL, "unable to delete attribute")
                } /* end else-if */
                else
                    HGOTO_ERROR(H5E_VOL, H5E_UNSUPPORTED, FAIL, "unknown attribute remove parameters")
                break;
            }

        case H5VL_ATTR_EXISTS:
            {
                const char *attr_name = va_arg(arguments, const char *);
                htri_t	*ret = va_arg(arguments, htri_t *);

                if(loc_params.type == H5VL_OBJECT_BY_SELF) { /* H5Aexists */
                    /* Check if the attribute exists */
                    if((*ret = H5O__attr_exists(loc.oloc, attr_name)) < 0)
                        HGOTO_ERROR(H5E_ATTR, H5E_CANTGET, FAIL, "unable to determine if attribute exists")
                } /* end if */
                else if(loc_params.type == H5VL_OBJECT_BY_NAME) { /* H5Aexists_by_name */
                    /* Check if the attribute exists */
                    if((*ret = H5A__exists_by_name(loc, loc_params.loc_data.loc_by_name.name, attr_name)) < 0)
                        HGOTO_ERROR(H5E_ATTR, H5E_CANTGET, FAIL, "unable to determine if attribute exists")
                } /* end else-if */
                else
                    HGOTO_ERROR(H5E_VOL, H5E_UNSUPPORTED, FAIL, "unknown parameters")
                break;
            }

        case H5VL_ATTR_ITER:
            {
                H5_index_t          idx_type    = va_arg(arguments, H5_index_t);
                H5_iter_order_t     order       = va_arg(arguments, H5_iter_order_t);
                hsize_t            *idx         = va_arg(arguments, hsize_t *);
                H5A_operator2_t     op          = va_arg(arguments, H5A_operator2_t);
                void               *op_data     = va_arg(arguments, void *);

                if(loc_params.type == H5VL_OBJECT_BY_SELF) { /* H5Aiterate2 */
                    /* Iterate over attributes */
                    if((ret_value = H5A__iterate(&loc, ".", idx_type, order, idx, op, op_data)) < 0)
                        HGOTO_ERROR(H5E_ATTR, H5E_BADITER, FAIL, "error iterating over attributes")
                } /* end if */
                else if(loc_params.type == H5VL_OBJECT_BY_NAME) { /* H5Aiterate_by_name */
                    /* Iterate over attributes by name */
                    if((ret_value = H5A__iterate(&loc, loc_params.loc_data.loc_by_name.name, idx_type, order, idx, op, op_data)) < 0)
                        HGOTO_ERROR(H5E_ATTR, H5E_BADITER, FAIL, "attribute iteration failed");
                } /* end else-if */
                else
                    HGOTO_ERROR(H5E_VOL, H5E_UNSUPPORTED, FAIL, "unknown parameters")
                break;
            }

        /* H5Arename/rename_by_name */
        case H5VL_ATTR_RENAME:
            {
                const char *old_name  = va_arg(arguments, const char *);
                const char *new_name  = va_arg(arguments, const char *);

                if(loc_params.type == H5VL_OBJECT_BY_SELF) { /* H5Arename */
                    /* Call attribute rename routine */
                    if(H5O__attr_rename(loc.oloc, old_name, new_name) < 0)
                        HGOTO_ERROR(H5E_ATTR, H5E_CANTRENAME, FAIL, "can't rename attribute")
                } /* end if */
                else if(loc_params.type == H5VL_OBJECT_BY_NAME) { /* H5Arename_by_name */
                    /* Call attribute rename routine */
                    if(H5A__rename_by_name(loc, loc_params.loc_data.loc_by_name.name, old_name, new_name) < 0)
                        HGOTO_ERROR(H5E_ATTR, H5E_CANTRENAME, FAIL, "can't rename attribute")
                } /* end else-if */
                else
                    HGOTO_ERROR(H5E_VOL, H5E_UNSUPPORTED, FAIL, "unknown attribute rename parameters")
                break;
            }

        default:
            HGOTO_ERROR(H5E_VOL, H5E_UNSUPPORTED, FAIL, "invalid specific operation")
    } /* end switch */

done:
    FUNC_LEAVE_NOAPI(ret_value)
} /* end H5VL__native_attr_specific() */


/*-------------------------------------------------------------------------
 * Function:	H5VL__native_attr_close
 *
 * Purpose:	Closes an attribute.
 *
 * Return:	Success:	0
 *		Failure:	-1, attr not closed.
 *
 * Programmer:  Mohamad Chaarawi
 *              March, 2012
 *
 *-------------------------------------------------------------------------
 */
static herr_t
H5VL__native_attr_close(void *attr, hid_t H5_ATTR_UNUSED dxpl_id, void H5_ATTR_UNUSED **req)
{
    herr_t ret_value = SUCCEED;                 /* Return value */

    FUNC_ENTER_STATIC

    if(H5A__close((H5A_t*)attr) < 0)
        HGOTO_ERROR(H5E_SYM, H5E_CANTDEC, FAIL, "can't close attribute")

done:
    FUNC_LEAVE_NOAPI(ret_value)
} /* end H5VL__native_attr_close() */


/*-------------------------------------------------------------------------
 * Function:    H5VL__native_dataset_create
 *
 * Purpose:     Creates a dataset in a native HDF5 file
 *
 * Return:      Success:    Pointer to a dataset struct
 *              Failure:    NULL
 *
 *-------------------------------------------------------------------------
 */
static void *
H5VL__native_dataset_create(void *obj, H5VL_loc_params_t loc_params,
    const char *name, hid_t dcpl_id, hid_t dapl_id, hid_t H5_ATTR_UNUSED dxpl_id,
    void H5_ATTR_UNUSED **req)
{
    H5P_genplist_t *plist;              /* Property list pointer */
    H5G_loc_t	    loc;                 /* Object location to insert dataset into */
    hid_t           type_id = H5I_INVALID_HID;
    hid_t           space_id = H5I_INVALID_HID;
    hid_t           lcpl_id = H5I_INVALID_HID;
    H5D_t          *dset = NULL;        /* New dataset's info */
    const H5S_t    *space;              /* Dataspace for dataset */
    void           *ret_value;

    FUNC_ENTER_STATIC

    /* Get the plist structure */
    if(NULL == (plist = (H5P_genplist_t *)H5I_object(dcpl_id)))
        HGOTO_ERROR(H5E_ATOM, H5E_BADATOM, NULL, "can't find object for ID")

    /* Get creation properties */
    if(H5P_get(plist, H5VL_PROP_DSET_TYPE_ID, &type_id) < 0)
        HGOTO_ERROR(H5E_PLIST, H5E_CANTGET, NULL, "can't get property value for datatype id")
    if(H5P_get(plist, H5VL_PROP_DSET_SPACE_ID, &space_id) < 0)
        HGOTO_ERROR(H5E_PLIST, H5E_CANTGET, NULL, "can't get property value for space id")
    if(H5P_get(plist, H5VL_PROP_DSET_LCPL_ID, &lcpl_id) < 0)
        HGOTO_ERROR(H5E_PLIST, H5E_CANTGET, NULL, "can't get property value for lcpl id")

    /* Check arguments */
    if(H5G_loc_real(obj, loc_params.obj_type, &loc) < 0)
        HGOTO_ERROR(H5E_ARGS, H5E_BADTYPE, NULL, "not a file or file object")
    if(H5I_DATATYPE != H5I_get_type(type_id))
        HGOTO_ERROR(H5E_ARGS, H5E_BADTYPE, NULL, "not a datatype ID")
    if(NULL == (space = (const H5S_t *)H5I_object_verify(space_id, H5I_DATASPACE)))
        HGOTO_ERROR(H5E_ARGS, H5E_BADTYPE, NULL, "not a dataspace ID")

    /* H5Dcreate_anon */
    if(NULL == name) {
        /* build and open the new dataset */
        if(NULL == (dset = H5D__create(loc.oloc->file, type_id, space, dcpl_id, dapl_id)))
            HGOTO_ERROR(H5E_DATASET, H5E_CANTINIT, NULL, "unable to create dataset")
    } /* end if */
    /* H5Dcreate2 */
    else {
        /* Create the new dataset & get its ID */
        if(NULL == (dset = H5D__create_named(&loc, name, type_id, space, lcpl_id, dcpl_id, dapl_id)))
            HGOTO_ERROR(H5E_DATASET, H5E_CANTINIT, NULL, "unable to create dataset")
    } /* end else */

    ret_value = (void *)dset;

done:
    if(NULL == name) {
        /* Release the dataset's object header, if it was created */
        if(dset) {
            H5O_loc_t *oloc;         /* Object location for dataset */

            /* Get the new dataset's object location */
            if(NULL == (oloc = H5D_oloc(dset)))
                HDONE_ERROR(H5E_DATASET, H5E_CANTGET, NULL, "unable to get object location of dataset")

            /* Decrement refcount on dataset's object header in memory */
            if(H5O_dec_rc_by_loc(oloc) < 0)
                HDONE_ERROR(H5E_DATASET, H5E_CANTDEC, NULL, "unable to decrement refcount on newly created object")
        } /* end if */
    } /* end if */

    FUNC_LEAVE_NOAPI(ret_value)
} /* end H5VL__native_dataset_create() */


/*-------------------------------------------------------------------------
 * Function:    H5VL__native_dataset_open
 *
 * Purpose:     Opens a dataset in a native HDF5 file.
 *
 * Return:      Success:    Pointer to a dataset struct
 *              Failure:    NULL
 *
 *-------------------------------------------------------------------------
 */
static void *
H5VL__native_dataset_open(void *obj, H5VL_loc_params_t loc_params, const char *name, 
    hid_t dapl_id, hid_t H5_ATTR_UNUSED dxpl_id, void H5_ATTR_UNUSED **req)
{
    H5D_t       *dset = NULL;
    H5G_loc_t	 loc;		        /* Object location of group */
    void         *ret_value = NULL;

    FUNC_ENTER_STATIC

    if(H5G_loc_real(obj, loc_params.obj_type, &loc) < 0)
        HGOTO_ERROR(H5E_ARGS, H5E_BADTYPE, NULL, "not a file or file object")

    /* Open the dataset */
    if(NULL == (dset = H5D__open_name(&loc, name, dapl_id)))
        HGOTO_ERROR(H5E_DATASET, H5E_CANTOPENOBJ, NULL, "unable to open dataset")

    ret_value = (void *)dset;

done:
    FUNC_LEAVE_NOAPI(ret_value)
} /* end H5VL__native_dataset_open() */


/*-------------------------------------------------------------------------
 * Function:    H5VL__native_dataset_read
 *
 * Purpose:     Reads raw data from a dataset into a buffer.
 *
 * Return:      SUCCEED/FAIL
 *
 *-------------------------------------------------------------------------
 */
static herr_t
H5VL__native_dataset_read(void *obj, hid_t mem_type_id, hid_t mem_space_id,
    hid_t file_space_id, hid_t H5_ATTR_UNUSED dxpl_id, void *buf,
    void H5_ATTR_UNUSED **req)
{
    H5D_t         *dset = (H5D_t *)obj;
    const H5S_t   *mem_space = NULL;
    const H5S_t   *file_space = NULL;
    herr_t         ret_value = SUCCEED;                 /* Return value */

    FUNC_ENTER_STATIC

    /* Check arguments */
    if(NULL == dset->oloc.file)
        HGOTO_ERROR(H5E_ARGS, H5E_BADTYPE, FAIL, "dataset is not associated with a file")

    /* Get validated dataspace pointers */
    if(H5S_get_validated_dataspace(mem_space_id, &mem_space) < 0)
        HGOTO_ERROR(H5E_ARGS, H5E_BADVALUE, FAIL, "could not get a validated dataspace from mem_space_id")
    if(H5S_get_validated_dataspace(file_space_id, &file_space) < 0)
        HGOTO_ERROR(H5E_ARGS, H5E_BADVALUE, FAIL, "could not get a validated dataspace from file_space_id")

    /* Read raw data */
    if(H5D__read(dset, mem_type_id, mem_space, file_space, buf/*out*/) < 0)
        HGOTO_ERROR(H5E_DATASET, H5E_READERROR, FAIL, "can't read data")

done:
    FUNC_LEAVE_NOAPI(ret_value)
} /* end H5VL__native_dataset_read() */


/*-------------------------------------------------------------------------
 * Function:    H5VL__native_dataset_write
 *
 * Purpose:     Writes raw data from a buffer into a dataset.
 *
 * Return:      SUCCEED/FAIL
 *
 *-------------------------------------------------------------------------
 */
static herr_t
H5VL__native_dataset_write(void *obj, hid_t mem_type_id, hid_t mem_space_id,
    hid_t file_space_id, hid_t H5_ATTR_UNUSED dxpl_id, const void *buf,
    void H5_ATTR_UNUSED **req)
{
    H5D_t           *dset = (H5D_t *)obj;
    const H5S_t     *mem_space = NULL;
    const H5S_t     *file_space = NULL;
    herr_t           ret_value = SUCCEED;        /* Return value */

    FUNC_ENTER_STATIC

    /* check arguments */
    if(NULL == dset->oloc.file)
        HGOTO_ERROR(H5E_ARGS, H5E_BADTYPE, FAIL, "dataset is not associated with a file")

    /* Get validated dataspace pointers */
    if(H5S_get_validated_dataspace(mem_space_id, &mem_space) < 0)
        HGOTO_ERROR(H5E_ARGS, H5E_BADVALUE, FAIL, "could not get a validated dataspace from mem_space_id")
    if(H5S_get_validated_dataspace(file_space_id, &file_space) < 0)
        HGOTO_ERROR(H5E_ARGS, H5E_BADVALUE, FAIL, "could not get a validated dataspace from file_space_id")

    /* Write the data */
    if(H5D__write(dset, mem_type_id, mem_space, file_space, buf) < 0) 
        HGOTO_ERROR(H5E_DATASET, H5E_WRITEERROR, FAIL, "can't write data")

done:
    FUNC_LEAVE_NOAPI(ret_value)
} /* end H5VL__native_dataset_write() */


/*-------------------------------------------------------------------------
 * Function:    H5VL__native_dataset_get
 *
 * Purpose:     Gets certain information about a dataset
 *
 * Return:      SUCCEED/FAIL
 *
 *-------------------------------------------------------------------------
 */
static herr_t
H5VL__native_dataset_get(void *obj, H5VL_dataset_get_t get_type,
    hid_t H5_ATTR_UNUSED dxpl_id, void H5_ATTR_UNUSED **req, va_list arguments)
{
    H5D_t       *dset = (H5D_t *)obj;
    herr_t       ret_value = SUCCEED;    /* Return value */

    FUNC_ENTER_STATIC

    switch(get_type) {
        /* H5Dget_space */
        case H5VL_DATASET_GET_SPACE:
            {
                hid_t	*ret_id = va_arg(arguments, hid_t *);

                if((*ret_id = H5D__get_space(dset)) < 0)
                    HGOTO_ERROR(H5E_ARGS, H5E_CANTGET, FAIL, "can't get space ID of dataset")

                break;
            }

        /* H5Dget_space_statuc */
        case H5VL_DATASET_GET_SPACE_STATUS:
            {
                H5D_space_status_t *allocation = va_arg(arguments, H5D_space_status_t *);

                /* Read data space address and return */
                if(H5D__get_space_status(dset, allocation) < 0)
                    HGOTO_ERROR(H5E_DATASET, H5E_CANTINIT, FAIL, "unable to get space status")

                break;
            }

        /* H5Dget_type */
        case H5VL_DATASET_GET_TYPE:
            {
                hid_t	*ret_id = va_arg(arguments, hid_t *);

                if((*ret_id = H5D__get_type(dset)) < 0)
                    HGOTO_ERROR(H5E_ARGS, H5E_CANTGET, FAIL, "can't get datatype ID of dataset")

                break;
            }

        /* H5Dget_create_plist */
        case H5VL_DATASET_GET_DCPL:
            {
                hid_t	*ret_id = va_arg(arguments, hid_t *);

                if((*ret_id = H5D_get_create_plist(dset)) < 0)
                    HGOTO_ERROR(H5E_ARGS, H5E_CANTGET, FAIL, "can't get creation property list for dataset")

                break;
            }

        /* H5Dget_access_plist */
        case H5VL_DATASET_GET_DAPL:
            {
                hid_t	*ret_id = va_arg(arguments, hid_t *);

                if((*ret_id = H5D_get_access_plist(dset)) < 0)
                    HGOTO_ERROR(H5E_ARGS, H5E_CANTGET, FAIL, "can't get access property list for dataset")

                break;
            }

        /* H5Dget_storage_size */
        case H5VL_DATASET_GET_STORAGE_SIZE:
            {
                hsize_t *ret = va_arg(arguments, hsize_t *);

                /* Set return value */
                if(H5D__get_storage_size(dset, ret) < 0)
                    HGOTO_ERROR(H5E_DATASET, H5E_CANTGET, FAIL, "can't get size of dataset's storage")
                break;
            }

        /* H5Dget_offset */
        case H5VL_DATASET_GET_OFFSET:
            {
                haddr_t *ret = va_arg(arguments, haddr_t *);

                /* Set return value */
                *ret = H5D__get_offset(dset);
                if(!H5F_addr_defined(*ret))
                    *ret = HADDR_UNDEF;
                break;
            }

        default:
            HGOTO_ERROR(H5E_VOL, H5E_CANTGET, FAIL, "can't get this type of information from dataset")
    } /* end switch */

done:
    FUNC_LEAVE_NOAPI(ret_value)
} /* end H5VL__native_dataset_get() */


/*-------------------------------------------------------------------------
 * Function:    H5VL__native_dataset_specific
 *
 * Purpose:     Specific operations for datasets
 *
 * Return:      SUCCEED/FAIL
 *
 *-------------------------------------------------------------------------
 */
static herr_t
H5VL__native_dataset_specific(void *obj, H5VL_dataset_specific_t specific_type, 
    hid_t H5_ATTR_UNUSED dxpl_id, void H5_ATTR_UNUSED **req, va_list arguments)
{
    H5D_t       *dset = (H5D_t *)obj;
    herr_t       ret_value = SUCCEED;    /* Return value */

    FUNC_ENTER_STATIC

    switch(specific_type) {
        /* H5Dspecific_space */
        case H5VL_DATASET_SET_EXTENT:
            {
                const hsize_t *size = va_arg(arguments, const hsize_t *); 

                if(H5D__set_extent(dset, size) < 0)
                    HGOTO_ERROR(H5E_DATASET, H5E_CANTINIT, FAIL, "unable to set extent of dataset")
                break;
            }

        case H5VL_DATASET_FLUSH:
            {
                hid_t dset_id = va_arg(arguments, hid_t);

                /* Flush the dataset */
                if(H5D__flush(dset, dset_id) < 0)
                    HGOTO_ERROR(H5E_DATASET, H5E_CANTFLUSH, FAIL, "unable to flush dataset")

                break;
            }

        case H5VL_DATASET_REFRESH:
            {
                hid_t dset_id = va_arg(arguments, hid_t);

                /* Refresh the dataset */
                if((H5D__refresh(dset_id, dset)) < 0)
                    HGOTO_ERROR(H5E_DATASET, H5E_CANTLOAD, FAIL, "unable to refresh dataset")

                break;
            }

        default:
            HGOTO_ERROR(H5E_VOL, H5E_UNSUPPORTED, FAIL, "invalid specific operation")
    } /* end switch */

done:
    FUNC_LEAVE_NOAPI(ret_value)
} /* end H5VL__native_dataset_specific() */


/*-------------------------------------------------------------------------
 * Function:    H5VL__native_dataset_optional
 *
 * Purpose:     Perform a plugin-specific operation on a native dataset
 *
 * Return:      SUCCEED/FAIL
 *
 *-------------------------------------------------------------------------
 */
static herr_t
H5VL__native_dataset_optional(void *obj, hid_t H5_ATTR_UNUSED dxpl_id,
    void H5_ATTR_UNUSED **req, va_list arguments)
{
    H5D_t *dset = NULL;             /* Dataset */
    H5VL_dataset_optional_t optional_type = va_arg(arguments, H5VL_dataset_optional_t);
    herr_t ret_value = SUCCEED;    /* Return value */

    FUNC_ENTER_STATIC

    switch(optional_type) {
        case H5VL_DATASET_FORMAT_CONVERT:
            {
                dset = (H5D_t *)obj;

                switch(dset->shared->layout.type) {
                    case H5D_CHUNKED:
                        /* Convert the chunk indexing type to version 1 B-tree if not */
                        if(dset->shared->layout.u.chunk.idx_type != H5D_CHUNK_IDX_BTREE)
                            if((H5D__format_convert(dset)) < 0)
                                HGOTO_ERROR(H5E_DATASET, H5E_CANTLOAD, FAIL, "unable to downgrade chunk indexing type for dataset")
                        break;

                    case H5D_CONTIGUOUS:
                    case H5D_COMPACT:
                        /* Downgrade the layout version to 3 if greater than 3 */
                        if(dset->shared->layout.version > H5O_LAYOUT_VERSION_DEFAULT)
                            if((H5D__format_convert(dset)) < 0)
                                HGOTO_ERROR(H5E_DATASET, H5E_CANTLOAD, FAIL, "unable to downgrade layout version for dataset")
                        break;

                    case H5D_VIRTUAL:
                        /* Nothing to do even though layout is version 4 */
                        break;

                    case H5D_LAYOUT_ERROR:
                    case H5D_NLAYOUTS:
                        HGOTO_ERROR(H5E_ARGS, H5E_BADTYPE, FAIL, "invalid dataset layout type")

                    default: 
                        HGOTO_ERROR(H5E_ARGS, H5E_BADTYPE, FAIL, "unknown dataset layout type")
                } /* end switch */

                break;
            }

        case H5VL_DATASET_GET_CHUNK_INDEX_TYPE:
            {
                H5D_chunk_index_t *idx_type = va_arg(arguments, H5D_chunk_index_t *);

                dset = (H5D_t *)obj;

                /* Make sure the dataset is chunked */
                if(H5D_CHUNKED != dset->shared->layout.type)
                    HGOTO_ERROR(H5E_ARGS, H5E_BADTYPE, FAIL, "not a chunked dataset")

                /* Get the chunk indexing type */
                *idx_type = dset->shared->layout.u.chunk.idx_type;

                break;
            }

        case H5VL_DATASET_GET_CHUNK_STORAGE_SIZE:
            {
                hsize_t *offset = va_arg(arguments, hsize_t *);
                hsize_t *chunk_nbytes = va_arg(arguments, hsize_t *);

                dset = (H5D_t *)obj;

                /* Make sure the dataset is chunked */
                if(H5D_CHUNKED != dset->shared->layout.type)
                    HGOTO_ERROR(H5E_ARGS, H5E_BADTYPE, FAIL, "not a chunked dataset")

                /* Call private function */
                if(H5D__get_chunk_storage_size(dset, offset, chunk_nbytes) < 0)
                    HGOTO_ERROR(H5E_DATASET, H5E_CANTGET, FAIL, "can't get storage size of chunk")

                break;
            }

        case H5VL_DATASET_CHUNK_READ:
            {
                const       hsize_t *offset     = va_arg(arguments, hsize_t *);
                uint32_t   *filters             = va_arg(arguments, uint32_t *);
                void       *buf                 = va_arg(arguments, void *);
                hsize_t     offset_copy[H5O_LAYOUT_NDIMS];  /* Internal copy of chunk offset */

                dset = (H5D_t *)obj;

                /* Check arguments */
                if(NULL == dset->oloc.file)
                    HGOTO_ERROR(H5E_ARGS, H5E_BADTYPE, FAIL, "dataset is not associated with a file")
                if(H5D_CHUNKED != dset->shared->layout.type)
                    HGOTO_ERROR(H5E_ARGS, H5E_BADTYPE, FAIL, "not a chunked dataset")

                /* Copy the user's offset array so we can be sure it's terminated properly.
                 * (we don't want to mess with the user's buffer).
                 */
                if(H5D__get_offset_copy(dset, offset, offset_copy) < 0)
                    HGOTO_ERROR(H5E_DATASET, H5E_CANTALLOC, FAIL, "failure to copy offset array")

                /* Read the raw chunk */
                if(H5D__chunk_direct_read(dset, offset_copy, filters, buf) < 0)
                    HGOTO_ERROR(H5E_DATASET, H5E_READERROR, FAIL, "can't read unprocessed chunk data")

                break;
            }

        case H5VL_DATASET_CHUNK_WRITE:
            {
                uint32_t        filters             = va_arg(arguments, uint32_t);
                const  hsize_t *offset              = va_arg(arguments, const hsize_t *);
                uint32_t        data_size_32        = va_arg(arguments, uint32_t);
                const void     *buf                 = va_arg(arguments, const void *);
                hsize_t         offset_copy[H5O_LAYOUT_NDIMS];  /* Internal copy of chunk offset */

                dset = (H5D_t *)obj;

                /* Check arguments */
                if(NULL == dset->oloc.file)
                    HGOTO_ERROR(H5E_ARGS, H5E_BADTYPE, FAIL, "dataset is not associated with a file")
                if(H5D_CHUNKED != dset->shared->layout.type)
                    HGOTO_ERROR(H5E_ARGS, H5E_BADTYPE, FAIL, "not a chunked dataset")

                /* Copy the user's offset array so we can be sure it's terminated properly.
                 * (we don't want to mess with the user's buffer).
                 */
                if(H5D__get_offset_copy(dset, offset, offset_copy) < 0)
                    HGOTO_ERROR(H5E_DATASET, H5E_CANTALLOC, FAIL, "failure to copy offset array")

                /* Write chunk */
                if(H5D__chunk_direct_write(dset, filters, offset_copy, data_size_32, buf) < 0)
                    HGOTO_ERROR(H5E_DATASET, H5E_WRITEERROR, FAIL, "can't write unprocessed chunk data")

                break;
            }

        default:
            HGOTO_ERROR(H5E_VOL, H5E_UNSUPPORTED, FAIL, "invalid optional operation")
    } /* end switch */

done:
    FUNC_LEAVE_NOAPI(ret_value)
} /* end H5VL__native_dataset_optional() */


/*-------------------------------------------------------------------------
 * Function:    H5VL__native_dataset_close
 *
 * Purpose:     Closes a dataset.
 *
 * Return:      Success:    SUCCEED
 *              Failure:    FAIL (dataset will not be closed)
 *
 *-------------------------------------------------------------------------
 */
static herr_t
H5VL__native_dataset_close(void *dset, hid_t H5_ATTR_UNUSED dxpl_id,
    void H5_ATTR_UNUSED **req)
{
    herr_t ret_value = SUCCEED;                 /* Return value */

    FUNC_ENTER_STATIC

    if(H5D_close((H5D_t*)dset) < 0)
        HGOTO_ERROR(H5E_DATASET, H5E_CANTDEC, FAIL, "can't close dataset")

done:
    FUNC_LEAVE_NOAPI(ret_value)
} /* end H5VL__native_dataset_close() */


/*-------------------------------------------------------------------------
 * Function:    H5VL__native_file_create
 *
 * Purpose:     Creates a file as a native HDF5 file.
 *
 * Return:      Success:    A pointer to an H5F_t file struct
 *
 *              Failure:    NULL
 *
 *-------------------------------------------------------------------------
 */
static void *
H5VL__native_file_create(const char *name, unsigned flags, hid_t fcpl_id, hid_t fapl_id, 
    hid_t H5_ATTR_UNUSED dxpl_id, void H5_ATTR_UNUSED **req)
{
    H5F_t *new_file = NULL;
    void  *ret_value = NULL;

    FUNC_ENTER_STATIC

    /* Adjust bit flags by turning on the creation bit and making sure that
     * the EXCL or TRUNC bit is set.  All newly-created files are opened for
     * reading and writing.
     */
    if(0 == (flags & (H5F_ACC_EXCL|H5F_ACC_TRUNC)))
        flags |= H5F_ACC_EXCL;	 /*default*/
    flags |= H5F_ACC_RDWR | H5F_ACC_CREAT;

    /* Create the file */ 
    if(NULL == (new_file = H5F_open(name, flags, fcpl_id, fapl_id)))
        HGOTO_ERROR(H5E_FILE, H5E_CANTOPENFILE, NULL, "unable to create file")

    new_file->id_exists = TRUE;
    ret_value = (void *)new_file;

done:
    if(NULL == ret_value && new_file) 
        if(H5F__close(new_file) < 0)
            HDONE_ERROR(H5E_FILE, H5E_CANTCLOSEFILE, NULL, "problems closing file")

    FUNC_LEAVE_NOAPI(ret_value)
} /* end H5VL__native_file_create() */


/*-------------------------------------------------------------------------
 * Function:    H5VL__native_file_open
 *
 * Purpose:     Opens a file as a native HDF5 file.
 *
 * Return:      Success:    A pointer to an H5F_t file struct
 *
 *              Failure:    NULL
 *
 *-------------------------------------------------------------------------
 */
static void *
H5VL__native_file_open(const char *name, unsigned flags, hid_t fapl_id,
    hid_t H5_ATTR_UNUSED dxpl_id, void H5_ATTR_UNUSED **req)
{
    H5F_t *new_file = NULL;
    void  *ret_value = NULL;

    FUNC_ENTER_STATIC

    /* Open the file */ 
    if(NULL == (new_file = H5F_open(name, flags, H5P_FILE_CREATE_DEFAULT, fapl_id)))
        HGOTO_ERROR(H5E_FILE, H5E_CANTOPENFILE, NULL, "unable to open file")

    new_file->id_exists = TRUE;
    ret_value = (void *)new_file;

done:
    if(NULL == ret_value && new_file && H5F_try_close(new_file, NULL) < 0)
        HDONE_ERROR(H5E_FILE, H5E_CANTCLOSEFILE, NULL, "problems closing file")

    FUNC_LEAVE_NOAPI(ret_value)
} /* end H5VL__native_file_open() */


/*-------------------------------------------------------------------------
 * Function:    H5VL__native_file_get
 *
 * Purpose:     Gets certain data about a file
 *
 * Return:      SUCCEED/FAIL
 *
 *-------------------------------------------------------------------------
 */
static herr_t
H5VL__native_file_get(void *obj, H5VL_file_get_t get_type,
    hid_t H5_ATTR_UNUSED dxpl_id, void H5_ATTR_UNUSED **req, va_list arguments)
{
    H5F_t       *f = NULL;              /* File struct */
    herr_t      ret_value = SUCCEED;    /* Return value */

    FUNC_ENTER_STATIC

    switch(get_type) {
        /* H5Fget_access_plist */
        case H5VL_FILE_GET_FAPL:
            {
                H5P_genplist_t *new_plist;              /* New property list */
                hid_t          *plist_id = va_arg(arguments, hid_t *);

                f = (H5F_t *)obj;

                /* Retrieve the file's access property list */
                if((*plist_id = H5F_get_access_plist(f, TRUE)) < 0)
                    HGOTO_ERROR(H5E_PLIST, H5E_CANTGET, FAIL, "can't get file access property list")

                if(NULL == (new_plist = (H5P_genplist_t *)H5I_object(*plist_id)))
                    HGOTO_ERROR(H5E_ARGS, H5E_BADTYPE, FAIL, "not a property list")
                break;
            }

        /* H5Fget_create_plist */
        case H5VL_FILE_GET_FCPL:
            {
                H5P_genplist_t *plist;      /* Property list */
                hid_t          *plist_id = va_arg(arguments, hid_t *);

                f = (H5F_t *)obj;
                if(NULL == (plist = (H5P_genplist_t *)H5I_object(f->shared->fcpl_id)))
                    HGOTO_ERROR(H5E_ARGS, H5E_BADTYPE, FAIL, "not a property list")

                /* Create the property list object to return */
                if((*plist_id = H5P_copy_plist(plist, TRUE)) < 0)
                    HGOTO_ERROR(H5E_PLIST, H5E_CANTINIT, FAIL, "unable to copy file creation properties")

                break;
            }

        /* H5Fget_obj_count */
        case H5VL_FILE_GET_OBJ_COUNT:
            {
                unsigned    types = va_arg(arguments, unsigned);
                ssize_t    *ret = va_arg(arguments, ssize_t *);
                size_t      obj_count = 0;      /* Number of opened objects */

                f = (H5F_t *)obj;
                /* Perform the query */
                if(H5F_get_obj_count(f, types, TRUE, &obj_count) < 0)
                    HGOTO_ERROR(H5E_FILE, H5E_BADITER, FAIL, "H5F_get_obj_count failed")

                /* Set the return value */
                *ret = (ssize_t)obj_count;
                break;
            }

        /* H5Fget_obj_ids */
        case H5VL_FILE_GET_OBJ_IDS:
            {
                unsigned    types = va_arg(arguments, unsigned);
                size_t      max_objs = va_arg(arguments, size_t);
                hid_t      *oid_list = va_arg(arguments, hid_t *);
                ssize_t    *ret = va_arg(arguments, ssize_t *);
                size_t      obj_count = 0;      /* Number of opened objects */

                f = (H5F_t *)obj;
                /* Perform the query */
                if(H5F_get_obj_ids(f, types, max_objs, oid_list, TRUE, &obj_count) < 0)
                    HGOTO_ERROR(H5E_FILE, H5E_BADITER, FAIL, "H5F_get_obj_ids failed")

                /* Set the return value */
                *ret = (ssize_t)obj_count;
                break;
            }

        /* H5Fget_intent */
        case H5VL_FILE_GET_INTENT:
            {
                unsigned *intent_flags = va_arg(arguments, unsigned *);

                f = (H5F_t *)obj;

                /* HDF5 uses some flags internally that users don't know about.
                 * Simplify things for them so that they only get either H5F_ACC_RDWR
                 * or H5F_ACC_RDONLY and any SWMR flags.
                 */
                if(H5F_INTENT(f) & H5F_ACC_RDWR) {
                    *intent_flags = H5F_ACC_RDWR;

                    /* Check for SWMR write access on the file */
                    if(H5F_INTENT(f) & H5F_ACC_SWMR_WRITE)
                        *intent_flags |= H5F_ACC_SWMR_WRITE;
                }
                else {
                    *intent_flags = H5F_ACC_RDONLY;

                    /* Check for SWMR read access on the file */
                    if(H5F_INTENT(f) & H5F_ACC_SWMR_READ)
                        *intent_flags |= H5F_ACC_SWMR_READ;
                }

                break;
            }

        /* H5Fget_name */
        case H5VL_FILE_GET_NAME:
            {
                H5I_type_t  type = va_arg(arguments, H5I_type_t);
                size_t      size = va_arg(arguments, size_t);
                char       *name = va_arg(arguments, char *);
                ssize_t    *ret  = va_arg(arguments, ssize_t *);
                size_t      len;

                if(NULL == (f = H5VL__native_get_file(obj, type)))
                    HGOTO_ERROR(H5E_ARGS, H5E_BADTYPE, FAIL, "not a file or file object")

                len = HDstrlen(H5F_OPEN_NAME(f));

                if(name) {
                    HDstrncpy(name, H5F_OPEN_NAME(f), MIN(len + 1,size));
                    if(len >= size)
                        name[size-1]='\0';
                }

                /* Set the return value for the API call */
                *ret = (ssize_t)len;
                break;
            }

        default:
            HGOTO_ERROR(H5E_VOL, H5E_CANTGET, FAIL, "can't get this type of information")
    } /* end switch */

done:
    FUNC_LEAVE_NOAPI(ret_value)
} /* end H5VL__native_file_get() */


/*-------------------------------------------------------------------------
 * Function:    H5VL__native_file_specific
 *
 * Purpose:     Perform an operation
 *
 * Return:      SUCCEED/FAIL
 *
 *-------------------------------------------------------------------------
 */
static herr_t
H5VL__native_file_specific(void *obj, H5VL_file_specific_t specific_type,
    hid_t H5_ATTR_UNUSED dxpl_id, void H5_ATTR_UNUSED **req, va_list arguments)
{
    herr_t       ret_value = SUCCEED;    /* Return value */

    FUNC_ENTER_STATIC

    switch(specific_type) {
        /* H5Fflush */
        case H5VL_FILE_FLUSH:
            {
                H5I_type_t      type = va_arg(arguments, H5I_type_t);
                H5F_scope_t     scope = va_arg(arguments, H5F_scope_t);
                H5F_t	       *f = NULL;              /* File to flush */

                /* Get the file for the object */
                if(NULL == (f = H5VL__native_get_file(obj, type)))
                    HGOTO_ERROR(H5E_ARGS, H5E_BADTYPE, FAIL, "not a file or file object")

                /* Nothing to do if the file is read only. This determination is
                 * made at the shared open(2) flags level, implying that opening a
                 * file twice, once for read-only and once for read-write, and then
                 * calling H5Fflush() with the read-only handle, still causes data
                 * to be flushed.
                 */
                 if(H5F_ACC_RDWR & H5F_INTENT(f)) {
                     /* Flush other files, depending on scope */
                     if(H5F_SCOPE_GLOBAL == scope) {
                         /* Call the flush routine for mounted file hierarchies */
                         if(H5F_flush_mounts(f) < 0)
                             HGOTO_ERROR(H5E_FILE, H5E_CANTFLUSH, FAIL, "unable to flush mounted file hierarchy")
                     }
                     else {
                         /* Call the flush routine, for this file */
                         if(H5F__flush(f) < 0)
                             HGOTO_ERROR(H5E_FILE, H5E_CANTFLUSH, FAIL, "unable to flush file's cached information")
                     }
                 }
                break;
            }

        /* H5Freopen */
        case H5VL_FILE_REOPEN:
            {
                void   **ret        = va_arg(arguments, void **);
                H5F_t  *new_file    = NULL;

                /* Reopen the file through the VOL plugin */
                if(NULL == (new_file = H5F__reopen((H5F_t *)obj)))
                    HGOTO_ERROR(H5E_FILE, H5E_CANTINIT, FAIL, "unable to reopen file")
                new_file->id_exists = TRUE;
                *ret = (void *)new_file;
                break;
            }

        /* H5Fmount */
        case H5VL_FILE_MOUNT:
            {
                H5I_type_t  type       = va_arg(arguments, H5I_type_t);
                const char *name       = va_arg(arguments, const char *);
                H5F_t      *child      = va_arg(arguments, H5F_t *);
                hid_t       plist_id   = va_arg(arguments, hid_t);
                H5G_loc_t   loc;

                if(H5G_loc_real(obj, type, &loc) < 0)
                    HGOTO_ERROR(H5E_ARGS, H5E_BADTYPE, FAIL, "not a file or file object")

                /* Do the mount */
                if(H5F__mount(&loc, name, child, plist_id) < 0)
                    HGOTO_ERROR(H5E_FILE, H5E_MOUNT, FAIL, "unable to mount file")

                break;
            }

        /* H5Funmount */
        case H5VL_FILE_UNMOUNT:
            {
                H5I_type_t  type       = va_arg(arguments, H5I_type_t);
                const char *name       = va_arg(arguments, const char *);
                H5G_loc_t   loc;

                if(H5G_loc_real(obj, type, &loc) < 0)
                    HGOTO_ERROR(H5E_ARGS, H5E_BADTYPE, FAIL, "not a file or file object")

                /* Unmount */
                if(H5F__unmount(&loc, name) < 0)
                    HGOTO_ERROR(H5E_FILE, H5E_MOUNT, FAIL, "unable to unmount file")

                break;
            }

        /* H5Fis_accessible */
        case H5VL_FILE_IS_ACCESSIBLE:
            {
                hid_t       fapl_id = va_arg(arguments, hid_t);
                const char *name    = va_arg(arguments, const char *);
                htri_t     *ret     = va_arg(arguments, htri_t *);

                /* Call private routine */
                if((*ret = H5F__is_hdf5(name, fapl_id)) < 0)
                    HGOTO_ERROR(H5E_IO, H5E_CANTINIT, FAIL, "error in HDF5 file check")
                break;
            }

        default:
            HGOTO_ERROR(H5E_VOL, H5E_UNSUPPORTED, FAIL, "invalid specific operation")
    } /* end switch */

done:
    FUNC_LEAVE_NOAPI(ret_value)
} /* end H5VL__native_file_specific() */


/*-------------------------------------------------------------------------
 * Function:    H5VL__native_file_optional
 *
 * Purpose:     Perform a plugin-specific operation on a native file
 *
 * Return:      SUCCEED/FAIL
 *
 *-------------------------------------------------------------------------
 */
static herr_t
H5VL__native_file_optional(void *obj, hid_t H5_ATTR_UNUSED dxpl_id, void H5_ATTR_UNUSED **req, va_list arguments)
{
    H5F_t *f = NULL;           /* File */
    H5VL_file_optional_t optional_type = va_arg(arguments, H5VL_file_optional_t);
    herr_t ret_value = SUCCEED;    /* Return value */

    FUNC_ENTER_STATIC

    f = (H5F_t *)obj;
    switch(optional_type) {
        /* H5Fget_filesize */
        case H5VL_FILE_GET_SIZE:
            {
                haddr_t     max_eof_eoa;            /* Maximum of the EOA & EOF */
                haddr_t     base_addr;              /* Base address for the file */
                hsize_t    *size = va_arg(arguments, hsize_t *);

                /* Go get the actual file size */
                if(H5F__get_max_eof_eoa(f, &max_eof_eoa) < 0)
                    HGOTO_ERROR(H5E_FILE, H5E_CANTGET, FAIL, "file can't get max eof/eoa ")

                base_addr = H5FD_get_base_addr(f->shared->lf);

                if(size)
                    *size = (hsize_t)(max_eof_eoa + base_addr);     /* Convert relative base address for file to absolute address */

                break;
            }

        /* H5Fget_file_image */
        case H5VL_FILE_GET_FILE_IMAGE:
            {
                void       *buf_ptr   = va_arg(arguments, void *);
                ssize_t    *ret       = va_arg(arguments, ssize_t *);
                size_t      buf_len   = va_arg(arguments, size_t );

                /* Do the actual work */
                if((*ret = H5F__get_file_image(f, buf_ptr, buf_len)) < 0)
                    HGOTO_ERROR(H5E_FILE, H5E_CANTGET, FAIL, "get file image failed")
                break;
            }

        /* H5Fget_freespace */
        case H5VL_FILE_GET_FREE_SPACE:
            {
                hsize_t	tot_space;	/* Amount of free space in the file */
                hssize_t    *ret = va_arg(arguments, hssize_t *);

                /* Go get the actual amount of free space in the file */
                if(H5MF_get_freespace(f, &tot_space, NULL) < 0)
                    HGOTO_ERROR(H5E_FILE, H5E_CANTGET, FAIL, "unable to check free space for file")
                *ret = (hssize_t)tot_space;
                break;
            }

        case H5VL_FILE_GET_FREE_SECTIONS:
            {
                H5F_sect_info_t *sect_info = va_arg(arguments, H5F_sect_info_t *);
                ssize_t         *ret       = va_arg(arguments, ssize_t *);
                H5F_mem_t       type       = va_arg(arguments, H5F_mem_t);
                size_t          nsects     = va_arg(arguments, size_t);

                /* Go get the free-space section information in the file */
                if((*ret = H5MF_get_free_sections(f, type, nsects, sect_info)) < 0)
                    HGOTO_ERROR(H5E_FILE, H5E_CANTGET, FAIL, "unable to check free space for file")
                break;
            }

        /* H5Fget_info2 */
        case H5VL_FILE_GET_INFO:
            {
                H5I_type_t  type   = va_arg(arguments, H5I_type_t);
                H5F_info2_t *finfo = va_arg(arguments, H5F_info2_t *);

                /* Get the file struct. This call is careful to not return the file pointer
                 * for the top file in a mount hierarchy.
                 */
                if(NULL == (f = H5VL__native_get_file(obj, type)))
                    HGOTO_ERROR(H5E_ARGS, H5E_BADTYPE, FAIL, "could not get a file struct")

                /* Get the file info */
                if(H5F__get_info(f, finfo) < 0)
                    HGOTO_ERROR(H5E_FILE, H5E_CANTGET, FAIL, "unable to retrieve file info")

                break;
            }

        /* H5Fget_mdc_config */
        case H5VL_FILE_GET_MDC_CONF:
            {
                H5AC_cache_config_t *config_ptr = va_arg(arguments, H5AC_cache_config_t *);

                /* Go get the resize configuration */
                if(H5AC_get_cache_auto_resize_config(f->shared->cache, config_ptr) < 0)
                    HGOTO_ERROR(H5E_CACHE, H5E_SYSTEM, FAIL, "H5AC_get_cache_auto_resize_config() failed.")
                break;
            }

        /* H5Fget_mdc_hit_rate */
        case H5VL_FILE_GET_MDC_HR:
            {
                double *hit_rate_ptr = va_arg(arguments, double *);

                /* Go get the current hit rate */
                if(H5AC_get_cache_hit_rate(f->shared->cache, hit_rate_ptr) < 0)
                    HGOTO_ERROR(H5E_CACHE, H5E_SYSTEM, FAIL, "H5AC_get_cache_hit_rate() failed.")
                break;
            }

        /* H5Fget_mdc_size */
        case H5VL_FILE_GET_MDC_SIZE:
            {
                size_t *max_size_ptr        = va_arg(arguments, size_t *);
                size_t *min_clean_size_ptr  = va_arg(arguments, size_t *);
                size_t *cur_size_ptr        = va_arg(arguments, size_t *); 
                int    *cur_num_entries_ptr = va_arg(arguments, int *); 
                uint32_t cur_num_entries;

                /* Go get the size data */
                if(H5AC_get_cache_size(f->shared->cache, max_size_ptr, min_clean_size_ptr, 
                                       cur_size_ptr, &cur_num_entries) < 0)
                    HGOTO_ERROR(H5E_CACHE, H5E_SYSTEM, FAIL, "H5AC_get_cache_size() failed.")

                if(cur_num_entries_ptr != NULL)
                    *cur_num_entries_ptr = (int)cur_num_entries;
                break;
            }

        /* H5Fget_vfd_handle */
        case H5VL_FILE_GET_VFD_HANDLE:
            {
                void **file_handle  = va_arg(arguments, void **);
                hid_t  fapl_id      = va_arg(arguments, hid_t);

                /* Retrieve the VFD handle for the file */
                if(H5F_get_vfd_handle(f, fapl_id, file_handle) < 0)
                    HGOTO_ERROR(H5E_FILE, H5E_CANTGET, FAIL, "can't retrieve VFD handle")
                break;
            }

        /* H5Iget_file_id */
        case H5VL_FILE_GET_FILE:
            {
                H5I_type_t  type = va_arg(arguments, H5I_type_t);
                void      **ret = va_arg(arguments, void **);

                if(NULL == (f = H5VL__native_get_file(obj, type)))
                    HGOTO_ERROR(H5E_ARGS, H5E_BADTYPE, FAIL, "not a file or file object")
                f->id_exists = TRUE;
                *ret = (void*)f;
                break;
            }

        /* H5Fclear_elink_file_cache */
        case H5VL_FILE_CLEAR_ELINK_CACHE:
            {
                /* Release the EFC */
                if(f->shared->efc)
                    if(H5F__efc_release(f->shared->efc) < 0)
                        HGOTO_ERROR(H5E_FILE, H5E_CANTRELEASE, FAIL, "can't release external file cache")
                break;
            }

        /* H5Freset_mdc_hit_rate_stats */
        case H5VL_FILE_RESET_MDC_HIT_RATE:
            {
                /* Reset the hit rate statistic */
                if(H5AC_reset_cache_hit_rate_stats(f->shared->cache) < 0)
                    HGOTO_ERROR(H5E_CACHE, H5E_SYSTEM, FAIL, "can't reset cache hit rate")
                break;
            }

        case H5VL_FILE_SET_MDC_CONFIG:
            {
                H5AC_cache_config_t *config_ptr = va_arg(arguments, H5AC_cache_config_t *);

                /* set the resize configuration  */
                if(H5AC_set_cache_auto_resize_config(f->shared->cache, config_ptr) < 0)
                    HGOTO_ERROR(H5E_ARGS, H5E_BADVALUE, FAIL, "H5AC_set_cache_auto_resize_config() failed")
                break;
            }

        case H5VL_FILE_GET_METADATA_READ_RETRY_INFO:
            {
                H5F_retry_info_t *info = va_arg(arguments, H5F_retry_info_t *);

                if(H5F_get_metadata_read_retry_info(f, info) < 0)
                    HGOTO_ERROR(H5E_CACHE, H5E_SYSTEM, FAIL, "can't get metadata read retry info")

                break;
            }

        case H5VL_FILE_START_SWMR_WRITE:
            {
                if(H5F__start_swmr_write(f) < 0)
                    HGOTO_ERROR(H5E_CACHE, H5E_SYSTEM, FAIL, "can't start SWMR write")

                break;
            }

        case H5VL_FILE_START_MDC_LOGGING:
            {
                /* Call mdc logging function */
                if(H5C_start_logging(f->shared->cache) < 0)
                    HGOTO_ERROR(H5E_FILE, H5E_LOGFAIL, FAIL, "unable to start mdc logging")

                break;
            }

        case H5VL_FILE_STOP_MDC_LOGGING:
            {
                /* Call mdc logging function */
                if(H5C_stop_logging(f->shared->cache) < 0)
                    HGOTO_ERROR(H5E_FILE, H5E_LOGFAIL, FAIL, "unable to stop mdc logging")

                break;
            }

        case H5VL_FILE_GET_MDC_LOGGING_STATUS:
            {
                hbool_t *is_enabled				= va_arg(arguments, hbool_t *);
                hbool_t *is_currently_logging	= va_arg(arguments, hbool_t *);

                /* Call mdc logging function */
                if(H5C_get_logging_status(f->shared->cache, is_enabled, is_currently_logging) < 0)
                    HGOTO_ERROR(H5E_FILE, H5E_LOGFAIL, FAIL, "unable to get logging status")

                break;
            }

        case H5VL_FILE_FORMAT_CONVERT:
            {
                /* Convert the format */
                if(H5F__format_convert(f) < 0)
                    HGOTO_ERROR(H5E_FILE, H5E_CANTCONVERT, FAIL, "can't convert file format")

                break;
            }

        case H5VL_FILE_RESET_PAGE_BUFFERING_STATS:
            {
                /* Sanity check */
                if(NULL == f->shared->page_buf)
                    HGOTO_ERROR(H5E_ARGS, H5E_BADVALUE, FAIL, "page buffering not enabled on file")

                /* Reset the statistics */
                if (H5PB_reset_stats(f->shared->page_buf) < 0)
                    HGOTO_ERROR(H5E_FILE, H5E_CANTGET, FAIL, "can't reset stats for page buffering")

                break;
            }

        case H5VL_FILE_GET_PAGE_BUFFERING_STATS:
            {
                unsigned *accesses      = va_arg(arguments, unsigned *);
                unsigned *hits          = va_arg(arguments, unsigned *);
                unsigned *misses        = va_arg(arguments, unsigned *);
                unsigned *evictions     = va_arg(arguments, unsigned *);
                unsigned *bypasses      = va_arg(arguments, unsigned *);
                
                /* Sanity check */
                if(NULL == f->shared->page_buf)
                    HGOTO_ERROR(H5E_ARGS, H5E_BADVALUE, FAIL, "page buffering not enabled on file")

                /* Get the statistics */
                if(H5PB_get_stats(f->shared->page_buf, accesses, hits, misses, evictions, bypasses) < 0)
                    HGOTO_ERROR(H5E_FILE, H5E_CANTGET, FAIL, "can't retrieve stats for page buffering")

                break;
            }

        case H5VL_FILE_GET_MDC_IMAGE_INFO:
            {
                HGOTO_ERROR(H5E_VOL, H5E_UNSUPPORTED, FAIL, "invalid optional operation")
                break;
            }

        case H5VL_FILE_GET_EOA:
            {
                haddr_t *eoa = va_arg(arguments, haddr_t *);
                haddr_t rel_eoa;        /* Relative address of EOA */

                /* Sanity check */
                HDassert(eoa);

                /* This routine will work only for drivers with this feature enabled.*/
                /* We might introduce a new feature flag in the future */
                if(!H5F_HAS_FEATURE(f, H5FD_FEAT_SUPPORTS_SWMR_IO))
                    HGOTO_ERROR(H5E_FILE, H5E_BADVALUE, FAIL, "must use a SWMR-compatible VFD for this public routine")

                /* The real work */
                if(HADDR_UNDEF == (rel_eoa = H5F_get_eoa(f, H5FD_MEM_DEFAULT)))
                    HGOTO_ERROR(H5E_FILE, H5E_CANTGET, FAIL, "get_eoa request failed")

                /* Set return value */
                /* (Note compensating for base address subtraction in internal routine) */
                *eoa = rel_eoa + H5F_get_base_addr(f);

                break;
            }

        case H5VL_FILE_INCR_FILESIZE:
            {
                hsize_t increment = va_arg(arguments, hsize_t);
                haddr_t max_eof_eoa;        /* Maximum of the relative EOA & EOF */

                /* This public routine will work only for drivers with this feature enabled.*/
                /* We might introduce a new feature flag in the future */
                if(!H5F_HAS_FEATURE(f, H5FD_FEAT_SUPPORTS_SWMR_IO))
                    HGOTO_ERROR(H5E_FILE, H5E_BADVALUE, FAIL, "must use a SWMR-compatible VFD for this public routine")

                /* Get the maximum of EOA and EOF */
                if(H5F__get_max_eof_eoa(f, &max_eof_eoa) < 0)
                    HGOTO_ERROR(H5E_FILE, H5E_CANTGET, FAIL, "file can't get max eof/eoa ")

                /* Set EOA to the maximum value + increment */
                if(H5F__set_eoa(f, H5FD_MEM_DEFAULT, max_eof_eoa + increment) < 0)
                    HGOTO_ERROR(H5E_FILE, H5E_CANTSET, FAIL, "driver set_eoa request failed")

                break;
            }

        case H5VL_FILE_SET_LIBVER_BOUNDS:
            {
                H5F_libver_t low = va_arg(arguments, H5F_libver_t);
                H5F_libver_t high = va_arg(arguments, H5F_libver_t);

                /* Call internal set_libver_bounds function */
                if(H5F__set_libver_bounds(f, low, high) < 0)
                    HGOTO_ERROR(H5E_FILE, H5E_CANTSET, FAIL, "cannot set low/high bounds")

                break;
            }

        default:
            HGOTO_ERROR(H5E_VOL, H5E_UNSUPPORTED, FAIL, "invalid optional operation")
    } /* end switch */

done:
    FUNC_LEAVE_NOAPI(ret_value)
} /* end H5VL__native_file_optional() */


/*-------------------------------------------------------------------------
 * Function:    H5VL__native_file_close
 *
 * Purpose:     Closes a file.
 *
 * Return:      SUCCEED/FAIL (the file will not be closed on failure)
 *
 *-------------------------------------------------------------------------
 */
static herr_t
H5VL__native_file_close(void *file, hid_t H5_ATTR_UNUSED dxpl_id,
    void H5_ATTR_UNUSED **req)
{
    int     nref;
    H5F_t   *f          = (H5F_t *)file;
    hid_t   file_id     = H5I_INVALID_HID;
    herr_t  ret_value   = SUCCEED;                  /* Return value */

    FUNC_ENTER_STATIC

    /* This routine should only be called when a file ID's ref count drops to zero */
    HDassert(H5F_ID_EXISTS(f));

    /* Flush file if this is the last reference to this id and we have write
     * intent, unless it will be flushed by the "shared" file being closed.
     * This is only necessary to replicate previous behaviour, and could be
     * disabled by an option/property to improve performance.
     */
    if((H5F_NREFS(f) > 1) && (H5F_INTENT(f) & H5F_ACC_RDWR)) {
        /* Get the file ID corresponding to the H5F_t struct */
        if(H5I_find_id(f, H5I_FILE, &file_id) < 0 || H5I_INVALID_HID == file_id)
            HGOTO_ERROR(H5E_ATOM, H5E_CANTGET, FAIL, "invalid atom")

        /* Get the number of references outstanding for this file ID */
        if((nref = H5I_get_ref(file_id, FALSE)) < 0)
            HGOTO_ERROR(H5E_ATOM, H5E_CANTGET, FAIL, "can't get ID ref count")
        if(nref == 1)
            if(H5F__flush(f) < 0)
                HGOTO_ERROR(H5E_CACHE, H5E_CANTFLUSH, FAIL, "unable to flush cache")
    } /* end if */

    /* Close the file */
    if(H5F__close(f) < 0)
        HGOTO_ERROR(H5E_FILE, H5E_CANTDEC, FAIL, "can't close file")

done:
    FUNC_LEAVE_NOAPI(ret_value)
} /* end H5VL__native_file_close() */


/*-------------------------------------------------------------------------
 * Function:    H5VL__native_group_create
 *
 * Purpose:     Creates a group inside a native h5 file.
 *
 * Return:      Success:    Pointer to a group struct
 *
 *              Failure:    NULL
 *
 *-------------------------------------------------------------------------
 */
static void *
H5VL__native_group_create(void *obj, H5VL_loc_params_t loc_params, const char *name,
    hid_t gcpl_id, hid_t H5_ATTR_UNUSED gapl_id, hid_t H5_ATTR_UNUSED dxpl_id,
    void H5_ATTR_UNUSED **req)
{
    H5P_genplist_t *plist;              /* Property list pointer        */
    H5G_loc_t       loc;                /* Location to create group     */
    H5G_t          *grp = NULL;         /* New group created            */
    hid_t           lcpl_id;
    void           *ret_value;

    FUNC_ENTER_STATIC

    /* Get the property list structure */
    if(NULL == (plist = (H5P_genplist_t *)H5I_object(gcpl_id)))
        HGOTO_ERROR(H5E_ATOM, H5E_BADATOM, NULL, "can't find object for ID")

    /* Get creation properties */
    if(H5P_get(plist, H5VL_PROP_GRP_LCPL_ID, &lcpl_id) < 0)
        HGOTO_ERROR(H5E_PLIST, H5E_CANTGET, NULL, "can't get property value for lcpl id")

    /* Set up the location */
    if(H5G_loc_real(obj, loc_params.obj_type, &loc) < 0)
        HGOTO_ERROR(H5E_ARGS, H5E_BADTYPE, NULL, "not a file or file object")

    /* if name is NULL then this is from H5Gcreate_anon */
    if(name == NULL) {
        H5G_obj_create_t gcrt_info;         /* Information for group creation */

        /* Set up group creation info */
        gcrt_info.gcpl_id = gcpl_id;
        gcrt_info.cache_type = H5G_NOTHING_CACHED;
        HDmemset(&gcrt_info.cache, 0, sizeof(gcrt_info.cache));

        /* Create the new group & get its ID */
        if(NULL == (grp = H5G__create(loc.oloc->file, &gcrt_info)))
            HGOTO_ERROR(H5E_SYM, H5E_CANTINIT, NULL, "unable to create group")            
    } /* end if */
    /* otherwise it's from H5Gcreate */
    else {
        /* Create the new group & get its ID */
        if(NULL == (grp = H5G__create_named(&loc, name, lcpl_id, gcpl_id)))
            HGOTO_ERROR(H5E_SYM, H5E_CANTINIT, NULL, "unable to create group")
    } /* end else */

    ret_value = (void *)grp;

done:
    if(name == NULL) {
        /* Release the group's object header, if it was created */
        if(grp) {
            H5O_loc_t *oloc;         /* Object location for group */

            /* Get the new group's object location */
            if(NULL == (oloc = H5G_oloc(grp)))
                HDONE_ERROR(H5E_SYM, H5E_CANTGET, NULL, "unable to get object location of group")

            /* Decrement refcount on group's object header in memory */
            if(H5O_dec_rc_by_loc(oloc) < 0)
                HDONE_ERROR(H5E_SYM, H5E_CANTDEC, NULL, "unable to decrement refcount on newly created object")
         } /* end if */
    } /* end if */

    FUNC_LEAVE_NOAPI(ret_value)
} /* end H5VL__native_group_create() */


/*-------------------------------------------------------------------------
 * Function:    H5VL__native_group_open
 *
 * Purpose:     Opens a group inside a native h5 file.
 *
 * Return:      Success:    Pointer to a group struct
 *
 *              Failure:    NULL
 *
 *-------------------------------------------------------------------------
 */
static void *
H5VL__native_group_open(void *obj, H5VL_loc_params_t loc_params, const char *name, 
    hid_t H5_ATTR_UNUSED gapl_id, hid_t H5_ATTR_UNUSED dxpl_id, void H5_ATTR_UNUSED **req)
{
    H5G_loc_t       loc;                /* Location to open group   */
    H5G_t          *grp = NULL;         /* New group opend          */
    void           *ret_value;

    FUNC_ENTER_STATIC

    /* Set up the location */
    if(H5G_loc_real(obj, loc_params.obj_type, &loc) < 0)
        HGOTO_ERROR(H5E_ARGS, H5E_BADTYPE, NULL, "not a file or file object")

    /* Open the group */
    if((grp = H5G__open_name(&loc, name)) == NULL)
        HGOTO_ERROR(H5E_SYM, H5E_CANTOPENOBJ, NULL, "unable to open group")

    ret_value = (void *)grp;

done:
    FUNC_LEAVE_NOAPI(ret_value)
} /* end H5VL__native_group_open() */


/*-------------------------------------------------------------------------
 * Function:    H5VL__native_group_get
 *
 * Purpose:     Gets data about a group
 *
 * Return:      SUCCEED/FAIL
 *
 *-------------------------------------------------------------------------
 */
static herr_t
H5VL__native_group_get(void *obj, H5VL_group_get_t get_type,
    hid_t H5_ATTR_UNUSED dxpl_id, void H5_ATTR_UNUSED **req, va_list arguments)
{
    herr_t      ret_value = SUCCEED;    /* Return value */

    FUNC_ENTER_STATIC

    switch(get_type) {
        /* H5Gget_create_plist */
        case H5VL_GROUP_GET_GCPL:
            {
                hid_t      *new_gcpl_id     = va_arg(arguments, hid_t *);
                H5G_t      *grp             = (H5G_t *)obj;

                if((*new_gcpl_id = H5G_get_create_plist(grp)) < 0)
                    HGOTO_ERROR(H5E_ARGS, H5E_CANTGET, FAIL, "can't get creation property list for group")
                break;
            }

        /* H5Gget_info */
        case H5VL_GROUP_GET_INFO:
            {
                H5VL_loc_params_t   loc_params  = va_arg(arguments, H5VL_loc_params_t);
                H5G_info_t         *group_info  = va_arg(arguments, H5G_info_t *);
                H5G_loc_t           loc;

                if(H5G_loc_real(obj, loc_params.obj_type, &loc) < 0)
                    HGOTO_ERROR(H5E_ARGS, H5E_BADTYPE, FAIL, "not a file or file object")

                if(loc_params.type == H5VL_OBJECT_BY_SELF) {
                    /* H5Gget_info */

                    /* Retrieve the group's information */
                    if(H5G__obj_info(loc.oloc, group_info) < 0)
                        HGOTO_ERROR(H5E_SYM, H5E_CANTGET, FAIL, "can't retrieve group info")
                } /* end if */
                else if (loc_params.type == H5VL_OBJECT_BY_NAME) {
                    /* H5Gget_info_by_name */

                    /* Retrieve the group's information */
                    if(H5G__get_info_by_name(&loc, loc_params.loc_data.loc_by_name.name, group_info) < 0)
                        HGOTO_ERROR(H5E_SYM, H5E_CANTGET, FAIL, "can't retrieve group info")
                } /* end else-if */
                else if(loc_params.type == H5VL_OBJECT_BY_IDX) {
                    /* H5Gget_info_by_idx */

                    /* Retrieve the group's information */
                    if(H5G__get_info_by_idx(&loc, loc_params.loc_data.loc_by_idx.name, loc_params.loc_data.loc_by_idx.idx_type,
                            loc_params.loc_data.loc_by_idx.order, loc_params.loc_data.loc_by_idx.n, group_info) < 0)
                        HGOTO_ERROR(H5E_SYM, H5E_CANTGET, FAIL, "can't retrieve group info")
                } /* end else-if */
                else
                    HGOTO_ERROR(H5E_VOL, H5E_UNSUPPORTED, FAIL, "unknown get info parameters")
                break;
            }

        default:
            HGOTO_ERROR(H5E_VOL, H5E_CANTGET, FAIL, "can't get this type of information from group")
    } /* end switch */

done:
    FUNC_LEAVE_NOAPI(ret_value)
} /* end H5VL__native_group_get() */


/*-------------------------------------------------------------------------
 * Function:    H5VL__native_group_specific
 *
 * Purpose:     Specific operations for groups
 *
 * Return:      SUCCEED/FAIL
 *
 *-------------------------------------------------------------------------
 */
static herr_t
H5VL__native_group_specific(void *obj, H5VL_group_specific_t specific_type, 
                             hid_t H5_ATTR_UNUSED dxpl_id, void H5_ATTR_UNUSED **req, va_list arguments)
{
    H5G_t       *grp = (H5G_t *)obj;
    herr_t       ret_value = SUCCEED;    /* Return value */

    FUNC_ENTER_STATIC

    switch(specific_type) {
        case H5VL_GROUP_FLUSH:
            {
                hid_t group_id = va_arg(arguments, hid_t);

                /* Flush object's metadata to file */
                if(H5O_flush_common(&grp->oloc, group_id) < 0)
                    HGOTO_ERROR(H5E_SYM, H5E_CANTFLUSH, FAIL, "unable to flush group")

                break;
            }

        case H5VL_GROUP_REFRESH:
            {
                hid_t group_id = va_arg(arguments, hid_t);

                /* Call private function to refresh group object */
                if((H5O_refresh_metadata(group_id, grp->oloc)) < 0)
                    HGOTO_ERROR(H5E_SYM, H5E_CANTLOAD, FAIL, "unable to refresh group")

                break;
            }

        default:
            HGOTO_ERROR(H5E_VOL, H5E_UNSUPPORTED, FAIL, "invalid specific operation")
    } /* end switch */

done:
    FUNC_LEAVE_NOAPI(ret_value)
} /* end H5VL__native_group_specific() */


/*-------------------------------------------------------------------------
 * Function:    H5VL__native_group_close
 *
 * Purpose:     Closes a group.
 *
 * Return:      SUCCEED/FAIL (the group will not be closed on failure)
 *
 *-------------------------------------------------------------------------
 */
static herr_t
H5VL__native_group_close(void *grp, hid_t H5_ATTR_UNUSED dxpl_id, void H5_ATTR_UNUSED **req)
{
    herr_t ret_value = SUCCEED;                 /* Return value */

    FUNC_ENTER_STATIC

    if(H5G_close((H5G_t *)grp) < 0)
        HGOTO_ERROR(H5E_SYM, H5E_CLOSEERROR, FAIL, "can't close group")

done:
    FUNC_LEAVE_NOAPI(ret_value)
} /* end H5VL__native_group_close() */


/*-------------------------------------------------------------------------
 * Function:	H5VL__native_link_create
 *
 * Purpose:	Creates an hard/soft/UD/external links.
 *
 * Return:	Non-negative on success/Negative on failure
 *
 * Programmer:  Mohamad Chaarawi
 *              April, 2012
 *
 *-------------------------------------------------------------------------
 */
static herr_t
H5VL__native_link_create(H5VL_link_create_type_t create_type, void *obj,
    H5VL_loc_params_t loc_params, hid_t lcpl_id, hid_t H5_ATTR_UNUSED lapl_id,
    hid_t H5_ATTR_UNUSED dxpl_id, void H5_ATTR_UNUSED **req)
{
    H5P_genplist_t   *plist;                     /* Property list pointer */
    herr_t           ret_value = SUCCEED;        /* Return value */

    FUNC_ENTER_STATIC

    /* Get the plist structure */
    if(NULL == (plist = (H5P_genplist_t *)H5I_object(lcpl_id)))
        HGOTO_ERROR(H5E_ATOM, H5E_BADATOM, FAIL, "can't find object for ID");

    switch(create_type) {
        case H5VL_LINK_CREATE_HARD:
            {
                H5G_loc_t    cur_loc;
                H5G_loc_t    link_loc;
                void         *cur_obj;
                H5VL_loc_params_t cur_params;

                if(H5P_get(plist, H5VL_PROP_LINK_TARGET, &cur_obj) < 0)
                    HGOTO_ERROR(H5E_PLIST, H5E_CANTGET, FAIL, "can't get property value for current location id")
                if(H5P_get(plist, H5VL_PROP_LINK_TARGET_LOC_PARAMS, &cur_params) < 0)
                    HGOTO_ERROR(H5E_PLIST, H5E_CANTGET, FAIL, "can't get property value for current name")

                if(NULL != cur_obj && H5G_loc_real(cur_obj, cur_params.obj_type, &cur_loc) < 0)
                    HGOTO_ERROR(H5E_ARGS, H5E_BADTYPE, FAIL, "not a file or file object")
                if(NULL != obj && H5G_loc_real(obj, loc_params.obj_type, &link_loc) < 0)
                    HGOTO_ERROR(H5E_ARGS, H5E_BADTYPE, FAIL, "not a file or file object")

                /* H5Lcreate_hard */
                if(H5VL_OBJECT_BY_NAME == cur_params.type) {
                    H5G_loc_t *cur_loc_p, *link_loc_p;

                    /* Set up current & new location pointers */
                    cur_loc_p = &cur_loc;
                    link_loc_p = &link_loc;
                    if(NULL == cur_obj)
                        cur_loc_p = link_loc_p;
                    else if(NULL == obj)
                        link_loc_p = cur_loc_p;
                    else if(cur_loc_p->oloc->file != link_loc_p->oloc->file)
                        HGOTO_ERROR(H5E_ARGS, H5E_BADVALUE, FAIL, "source and destination should be in the same file.")

                    /* Create the link */
                    if((ret_value = H5L_create_hard(cur_loc_p, cur_params.loc_data.loc_by_name.name, 
                                                    link_loc_p, loc_params.loc_data.loc_by_name.name, lcpl_id)) < 0)
                        HGOTO_ERROR(H5E_LINK, H5E_CANTINIT, FAIL, "unable to create link")
                } /* end if */
                else { /* H5Olink */
                    /* Link to the object */
                    if(H5L_link(&link_loc, loc_params.loc_data.loc_by_name.name, &cur_loc, lcpl_id) < 0)
                        HGOTO_ERROR(H5E_OHDR, H5E_CANTINIT, FAIL, "unable to create link")
                } /* end else */
                break;
            }

        case H5VL_LINK_CREATE_SOFT:
            {
                char        *target_name;
                H5G_loc_t   link_loc;               /* Group location for new link */

                if(H5G_loc_real(obj, loc_params.obj_type, &link_loc) < 0)
                    HGOTO_ERROR(H5E_ARGS, H5E_BADTYPE, FAIL, "not a file or file object")

                if(H5P_get(plist, H5VL_PROP_LINK_TARGET_NAME, &target_name) < 0)
                    HGOTO_ERROR(H5E_PLIST, H5E_CANTGET, FAIL, "can't get property value for targe name")

                /* Create the link */
                if((ret_value = H5L_create_soft(target_name, &link_loc, loc_params.loc_data.loc_by_name.name, lcpl_id)) < 0)
                    HGOTO_ERROR(H5E_LINK, H5E_CANTINIT, FAIL, "unable to create link")
                break;
            }

        case H5VL_LINK_CREATE_UD:
            {
                H5G_loc_t   link_loc;               /* Group location for new link */
                H5L_type_t link_type;
                void *udata;
                size_t udata_size;

                if(H5G_loc_real(obj, loc_params.obj_type, &link_loc) < 0)
                    HGOTO_ERROR(H5E_ARGS, H5E_BADTYPE, FAIL, "not a file or file object")

                if(H5P_get(plist, H5VL_PROP_LINK_TYPE, &link_type) < 0)
                    HGOTO_ERROR(H5E_PLIST, H5E_CANTGET, FAIL, "can't get property value for link type")
                if(H5P_get(plist, H5VL_PROP_LINK_UDATA, &udata) < 0)
                    HGOTO_ERROR(H5E_PLIST, H5E_CANTGET, FAIL, "can't get property value for udata")
                if(H5P_get(plist, H5VL_PROP_LINK_UDATA_SIZE, &udata_size) < 0)
                    HGOTO_ERROR(H5E_PLIST, H5E_CANTGET, FAIL, "can't get property value for udata size")

                /* Create link */
                if(H5L__create_ud(&link_loc, loc_params.loc_data.loc_by_name.name, udata, udata_size, 
                                 link_type, lcpl_id) < 0)
                    HGOTO_ERROR(H5E_LINK, H5E_CANTINIT, FAIL, "unable to create link")
                break;
            }

        default:
            HGOTO_ERROR(H5E_LINK, H5E_CANTINIT, FAIL, "invalid link creation call")
    } /* end switch */

done:
    FUNC_LEAVE_NOAPI(ret_value)
} /* end H5VL__native_link_create() */


/*-------------------------------------------------------------------------
 * Function:	H5VL__native_link_copy
 *
 * Purpose:	Renames an object within an HDF5 file and copies it to a new
 *              group.  The original name SRC is unlinked from the group graph
 *              and then inserted with the new name DST (which can specify a
 *              new path for the object) as an atomic operation. The names
 *              are interpreted relative to SRC_LOC_ID and
 *              DST_LOC_ID, which are either file IDs or group ID.
 *
 * Return:	Non-negative on success/Negative on failure
 *
 * Programmer:  Mohamad Chaarawi
 *              April, 2012
 *
 *-------------------------------------------------------------------------
 */
static herr_t
H5VL__native_link_copy(void *src_obj, H5VL_loc_params_t loc_params1, 
    void *dst_obj, H5VL_loc_params_t loc_params2, hid_t lcpl_id,
    hid_t H5_ATTR_UNUSED lapl_id, hid_t H5_ATTR_UNUSED dxpl_id,
    void H5_ATTR_UNUSED **req)
{
    H5G_loc_t	src_loc, *src_loc_p;
    H5G_loc_t	dst_loc, *dst_loc_p;
    herr_t      ret_value = SUCCEED;        /* Return value */

    FUNC_ENTER_STATIC

    if(NULL != src_obj && H5G_loc_real(src_obj, loc_params1.obj_type, &src_loc) < 0)
        HGOTO_ERROR(H5E_ARGS, H5E_BADTYPE, FAIL, "not a file or file object")
    if(NULL != dst_obj && H5G_loc_real(dst_obj, loc_params2.obj_type, &dst_loc) < 0)
        HGOTO_ERROR(H5E_ARGS, H5E_BADTYPE, FAIL, "not a file or file object")

    /* Set up src & dst location pointers */
    src_loc_p = &src_loc;
    dst_loc_p = &dst_loc;
    if(NULL == src_obj)
        src_loc_p = dst_loc_p;
    else if(NULL == dst_obj)
        dst_loc_p = src_loc_p;

    /* Copy the link */
    if(H5L_move(src_loc_p, loc_params1.loc_data.loc_by_name.name, 
                dst_loc_p, loc_params2.loc_data.loc_by_name.name, 
                TRUE, lcpl_id) < 0)
        HGOTO_ERROR(H5E_LINK, H5E_CANTCOPY, FAIL, "unable to copy link")

done:
    FUNC_LEAVE_NOAPI(ret_value)
} /* end H5VL__native_link_copy() */


/*-------------------------------------------------------------------------
 * Function:	H5VL__native_link_move
 *
 * Purpose:	Renames an object within an HDF5 file and moves it to a new
 *              group.  The original name SRC is unlinked from the group graph
 *              and then inserted with the new name DST (which can specify a
 *              new path for the object) as an atomic operation. The names
 *              are interpreted relative to SRC_LOC_ID and
 *              DST_LOC_ID, which are either file IDs or group ID.
 *
 * Return:	Non-negative on success/Negative on failure
 *
 * Programmer:  Mohamad Chaarawi
 *              April, 2012
 *
 *-------------------------------------------------------------------------
 */
static herr_t
H5VL__native_link_move(void *src_obj, H5VL_loc_params_t loc_params1, 
    void *dst_obj, H5VL_loc_params_t loc_params2, hid_t lcpl_id,
    hid_t H5_ATTR_UNUSED lapl_id, hid_t H5_ATTR_UNUSED dxpl_id,
    void H5_ATTR_UNUSED **req)
{
    H5G_loc_t	src_loc, *src_loc_p;
    H5G_loc_t	dst_loc, *dst_loc_p;
    herr_t      ret_value = SUCCEED;        /* Return value */

    FUNC_ENTER_STATIC

    if(NULL != src_obj && H5G_loc_real(src_obj, loc_params1.obj_type, &src_loc) < 0)
        HGOTO_ERROR(H5E_ARGS, H5E_BADTYPE, FAIL, "not a file or file object")
    if(NULL != dst_obj && H5G_loc_real(dst_obj, loc_params2.obj_type, &dst_loc) < 0)
        HGOTO_ERROR(H5E_ARGS, H5E_BADTYPE, FAIL, "not a file or file object")

    /* Set up src & dst location pointers */
    src_loc_p = &src_loc;
    dst_loc_p = &dst_loc;
    if(NULL == src_obj)
        src_loc_p = dst_loc_p;
    else if(NULL == dst_obj)
        dst_loc_p = src_loc_p;

    /* Move the link */
    if(H5L_move(src_loc_p, loc_params1.loc_data.loc_by_name.name, 
                dst_loc_p, loc_params2.loc_data.loc_by_name.name, 
                FALSE, lcpl_id) < 0)
        HGOTO_ERROR(H5E_LINK, H5E_CANTMOVE, FAIL, "unable to move link")

done:
    FUNC_LEAVE_NOAPI(ret_value)
} /* end H5VL__native_link_move() */


/*-------------------------------------------------------------------------
 * Function:	H5VL__native_link_get
 *
 * Purpose:	Gets certain data about a link
 *
 * Return:	Success:	0
 *		Failure:	-1
 *
 * Programmer:  Mohamad Chaarawi
 *              April, 2012
 *
 *-------------------------------------------------------------------------
 */
static herr_t
H5VL__native_link_get(void *obj, H5VL_loc_params_t loc_params, H5VL_link_get_t get_type, 
    hid_t H5_ATTR_UNUSED dxpl_id, void H5_ATTR_UNUSED **req, va_list arguments)
{
    H5G_loc_t	loc;
    herr_t      ret_value = SUCCEED;    /* Return value */

    FUNC_ENTER_STATIC

    if(H5G_loc_real(obj, loc_params.obj_type, &loc) < 0)
        HGOTO_ERROR(H5E_ARGS, H5E_BADTYPE, FAIL, "not a file or file object")

    switch(get_type) {
        /* H5Lget_info/H5Lget_info_by_idx */
        case H5VL_LINK_GET_INFO:
            {
                H5L_info_t *linfo  = va_arg(arguments, H5L_info_t *);

                /* Get the link information */
                if(loc_params.type == H5VL_OBJECT_BY_NAME) { /* H5Lget_info */
                    if(H5L_get_info(&loc, loc_params.loc_data.loc_by_name.name, linfo) < 0)
                        HGOTO_ERROR(H5E_LINK, H5E_NOTFOUND, FAIL, "unable to get link info")
                }
                else if(loc_params.type == H5VL_OBJECT_BY_IDX) { /* H5Lget_info_by_idx */

                    if(H5L_get_info_by_idx(&loc, loc_params.loc_data.loc_by_idx.name, loc_params.loc_data.loc_by_idx.idx_type,
                            loc_params.loc_data.loc_by_idx.order, loc_params.loc_data.loc_by_idx.n, linfo) < 0)
                        HGOTO_ERROR(H5E_LINK, H5E_NOTFOUND, FAIL, "unable to get link info")
                }
                else
                    HGOTO_ERROR(H5E_LINK, H5E_NOTFOUND, FAIL, "unable to get link info")
                break;
            }

        /* H5Lget_name_by_idx */
        case H5VL_LINK_GET_NAME:
            {
                char       *name   = va_arg(arguments, char *);
                size_t      size   = va_arg(arguments, size_t);
                ssize_t    *ret    = va_arg(arguments, ssize_t *);

                /* Get the link name */
                if((*ret = H5L_get_name_by_idx(&loc, loc_params.loc_data.loc_by_idx.name, loc_params.loc_data.loc_by_idx.idx_type,
                            loc_params.loc_data.loc_by_idx.order, loc_params.loc_data.loc_by_idx.n, name, size)) < 0)
                    HGOTO_ERROR(H5E_LINK, H5E_NOTFOUND, FAIL, "unable to get link info")

                break;
            }

        /* H5Lget_val/H5Lget_val_by_idx */
        case H5VL_LINK_GET_VAL:
            {
                void       *buf    = va_arg(arguments, void *);
                size_t     size    = va_arg(arguments, size_t);

                /* Get the link information */
                if(loc_params.type == H5VL_OBJECT_BY_NAME) { /* H5Lget_val */
                    if(H5L_get_val(&loc, loc_params.loc_data.loc_by_name.name, buf, size) < 0)
                        HGOTO_ERROR(H5E_LINK, H5E_NOTFOUND, FAIL, "unable to get link value")
                }
                else if(loc_params.type == H5VL_OBJECT_BY_IDX) { /* H5Lget_val_by_idx */

                    if(H5L_get_val_by_idx(&loc, loc_params.loc_data.loc_by_idx.name, loc_params.loc_data.loc_by_idx.idx_type,
                            loc_params.loc_data.loc_by_idx.order, loc_params.loc_data.loc_by_idx.n, buf, size) < 0)
                        HGOTO_ERROR(H5E_LINK, H5E_NOTFOUND, FAIL, "unable to get link val")                    
                }
                else
                    HGOTO_ERROR(H5E_LINK, H5E_NOTFOUND, FAIL, "unable to get link val")

                break;
            }

        default:
            HGOTO_ERROR(H5E_VOL, H5E_CANTGET, FAIL, "can't get this type of information from link")
    } /* end switch */

done:
    FUNC_LEAVE_NOAPI(ret_value)
} /* end H5VL__native_link_get() */


/*-------------------------------------------------------------------------
 * Function:	H5VL__native_link_specific
 *
 * Purpose:	Specific operations with links
 *
 * Return:	Success:	0
 *		Failure:	-1
 *
 * Programmer:  Mohamad Chaarawi
 *              April, 2012
 *
 *-------------------------------------------------------------------------
 */
static herr_t
H5VL__native_link_specific(void *obj, H5VL_loc_params_t loc_params, H5VL_link_specific_t specific_type, 
    hid_t H5_ATTR_UNUSED dxpl_id, void H5_ATTR_UNUSED **req, va_list arguments)
{
    herr_t      ret_value = SUCCEED;    /* Return value */

    FUNC_ENTER_STATIC

    switch(specific_type) {
        case H5VL_LINK_EXISTS:
            {
                htri_t *ret = va_arg(arguments, htri_t *);
                H5G_loc_t loc;

                if(H5G_loc_real(obj, loc_params.obj_type, &loc) < 0)
                    HGOTO_ERROR(H5E_ARGS, H5E_BADTYPE, FAIL, "not a file or file object")

                /* Check for the existence of the link */
                if((*ret = H5L_exists(&loc, loc_params.loc_data.loc_by_name.name)) < 0)
                    HGOTO_ERROR(H5E_LINK, H5E_NOTFOUND, FAIL, "unable to specific link info")
                break;
            }

        case H5VL_LINK_ITER:
            {
                H5G_loc_t loc;
                hbool_t recursive = va_arg(arguments, int);                     
                H5_index_t idx_type = va_arg(arguments, H5_index_t);
                H5_iter_order_t order = va_arg(arguments, H5_iter_order_t);
                hsize_t *idx_p = va_arg(arguments, hsize_t *);
                H5L_iterate_t op = va_arg(arguments, H5L_iterate_t);
                void *op_data = va_arg(arguments, void *);

                /* Get the location */
                if(H5G_loc_real(obj, loc_params.obj_type, &loc) < 0)
                    HGOTO_ERROR(H5E_ARGS, H5E_BADTYPE, FAIL, "not a location")

                /* Visit or iterate over the links */
                if(loc_params.type == H5VL_OBJECT_BY_SELF) {
                    if(recursive) {
                        /* H5Lvisit */
                        if((ret_value = H5G_visit(&loc, ".", idx_type, order, op, op_data)) < 0)
                            HGOTO_ERROR(H5E_LINK, H5E_BADITER, FAIL, "link visitation failed")
                    } /* end if */
                    else {
                        /* H5Literate */
                        if((ret_value = H5L_iterate(&loc, ".", idx_type, order, idx_p, op, op_data)) < 0)
                            HGOTO_ERROR(H5E_LINK, H5E_BADITER, FAIL, "error iterating over links")
                    } /* end else */
                } /* end if */
                else if(loc_params.type == H5VL_OBJECT_BY_NAME) {
                    if(recursive) {
                        /* H5Lvisit_by_name */
                        if((ret_value = H5G_visit(&loc, loc_params.loc_data.loc_by_name.name, idx_type, order, op, op_data)) < 0)
                            HGOTO_ERROR(H5E_LINK, H5E_BADITER, FAIL, "link visitation failed")
                    } /* end if */
                    else {
                        /* H5Literate_by_name */
                        if((ret_value = H5L_iterate(&loc, loc_params.loc_data.loc_by_name.name, idx_type, order, idx_p, op, op_data)) < 0)
                            HGOTO_ERROR(H5E_LINK, H5E_BADITER, FAIL, "error iterating over links")
                    } /* end else */
                } /* end else-if */
                else
                    HGOTO_ERROR(H5E_LINK, H5E_UNSUPPORTED, FAIL, "unknown link iterate params")

                break;
            }

        case H5VL_LINK_DELETE:
            {
                H5G_loc_t loc;

                if(H5G_loc_real(obj, loc_params.obj_type, &loc) < 0)
                    HGOTO_ERROR(H5E_ARGS, H5E_BADTYPE, FAIL, "not a file or file object")

                /* Unlink */
                if(loc_params.type == H5VL_OBJECT_BY_NAME) { /* H5Ldelete */
                    if(H5L_delete(&loc, loc_params.loc_data.loc_by_name.name) < 0)
                        HGOTO_ERROR(H5E_LINK, H5E_CANTDELETE, FAIL, "unable to delete link")
                } /* end if */
                else if(loc_params.type == H5VL_OBJECT_BY_IDX) { /* H5Ldelete_by_idx */
                    if(H5L_delete_by_idx(&loc, loc_params.loc_data.loc_by_idx.name, loc_params.loc_data.loc_by_idx.idx_type,
                            loc_params.loc_data.loc_by_idx.order, loc_params.loc_data.loc_by_idx.n) < 0)
                        HGOTO_ERROR(H5E_LINK, H5E_CANTDELETE, FAIL, "unable to delete link")
                } /* end else-if */
                else
                    HGOTO_ERROR(H5E_LINK, H5E_CANTDELETE, FAIL, "unable to delete link")
                break;
            }

        default:
            HGOTO_ERROR(H5E_VOL, H5E_UNSUPPORTED, FAIL, "invalid specific operation")
    } /* end switch */

done:
    FUNC_LEAVE_NOAPI(ret_value)
} /* end H5VL__native_link_specific() */


/*-------------------------------------------------------------------------
 * Function:	H5VL__native_object_open
 *
 * Purpose:	Opens a object inside a native h5 file.
 *
 * Return:	Success:	object id. 
 *		Failure:	NULL
 *
 * Programmer:  Mohamad Chaarawi
 *              March, 2012
 *
 *-------------------------------------------------------------------------
 */
static void *
H5VL__native_object_open(void *obj, H5VL_loc_params_t loc_params, H5I_type_t *opened_type, 
    hid_t H5_ATTR_UNUSED dxpl_id, void H5_ATTR_UNUSED **req)
{
    H5G_loc_t   loc;
    void       *ret_value = NULL;

    FUNC_ENTER_STATIC

    if(H5G_loc_real(obj, loc_params.obj_type, &loc) < 0)
        HGOTO_ERROR(H5E_ARGS, H5E_BADTYPE, NULL, "not a file or file object")

    switch(loc_params.type) {
        case H5VL_OBJECT_BY_NAME:
            {
                /* Open the object */
                if(NULL == (ret_value = H5O_open_name(&loc, loc_params.loc_data.loc_by_name.name, opened_type)))
                    HGOTO_ERROR(H5E_OHDR, H5E_CANTOPENOBJ, NULL, "unable to open object by name")
                break;
            }

        case H5VL_OBJECT_BY_IDX:
            {
                /* Open the object */
                if(NULL == (ret_value = H5O_open_by_idx(&loc, loc_params.loc_data.loc_by_idx.name, loc_params.loc_data.loc_by_idx.idx_type,
                        loc_params.loc_data.loc_by_idx.order, loc_params.loc_data.loc_by_idx.n, opened_type)))
                    HGOTO_ERROR(H5E_OHDR, H5E_CANTOPENOBJ, NULL, "unable to open object by index")
                break;
            }

        case H5VL_OBJECT_BY_ADDR:
            {
                /* Open the object */
                if(NULL == (ret_value = H5O_open_by_addr(&loc, loc_params.loc_data.loc_by_addr.addr, opened_type)))
                    HGOTO_ERROR(H5E_OHDR, H5E_CANTOPENOBJ, NULL, "unable to open object by address")
                break;
            }

        case H5VL_OBJECT_BY_REF:
            {
                hid_t temp_id = H5I_INVALID_HID;
                H5F_t *file = NULL;

                /* Get the file pointer from the entry */
                file = loc.oloc->file;

                /* Create reference */
                if((temp_id = H5R__dereference(file, loc_params.loc_data.loc_by_ref.lapl_id, 
                                              loc_params.loc_data.loc_by_ref.ref_type, 
                                              loc_params.loc_data.loc_by_ref._ref)) < 0)
                    HGOTO_ERROR(H5E_REFERENCE, H5E_CANTOPENOBJ, NULL, "unable to dereference object")

                *opened_type = H5I_get_type(temp_id);
                if(NULL == (ret_value = H5I_remove(temp_id)))
                    HGOTO_ERROR(H5E_SYM, H5E_CANTOPENOBJ, NULL, "unable to open object")
                break;
            }

        case H5VL_OBJECT_BY_SELF:
        default:
            HGOTO_ERROR(H5E_VOL, H5E_UNSUPPORTED, NULL, "unknown open parameters")
    } /* end switch */

done:
    FUNC_LEAVE_NOAPI(ret_value)
} /* end H5VL__native_object_open() */


/*-------------------------------------------------------------------------
 * Function:	H5VL__native_object_copy
 *
 * Purpose:	Copys a object inside a native h5 file.
 *
 * Return:	Success:	object id. 
 *		Failure:	NULL
 *
 * Programmer:  Mohamad Chaarawi
 *              March, 2012
 *
 *-------------------------------------------------------------------------
 */
static herr_t 
H5VL__native_object_copy(void *src_obj, H5VL_loc_params_t loc_params1, const char *src_name, 
    void *dst_obj, H5VL_loc_params_t loc_params2, const char *dst_name, 
    hid_t ocpypl_id, hid_t lcpl_id, hid_t H5_ATTR_UNUSED dxpl_id, void H5_ATTR_UNUSED **req)
{
    H5G_loc_t	src_loc;                /* Source object group location */
    H5G_loc_t	dst_loc;                /* Destination group location */
    herr_t      ret_value = FAIL;
    
    FUNC_ENTER_STATIC

    /* get location for objects */
    if(H5G_loc_real(src_obj, loc_params1.obj_type, &src_loc) < 0)
        HGOTO_ERROR(H5E_ARGS, H5E_BADTYPE, FAIL, "not a file or file object")
    if(H5G_loc_real(dst_obj, loc_params2.obj_type, &dst_loc) < 0)
        HGOTO_ERROR(H5E_ARGS, H5E_BADTYPE, FAIL, "not a file or file object")

    /* Copy the object */
    if((ret_value = H5O_copy(&src_loc, src_name, &dst_loc, dst_name, ocpypl_id, lcpl_id)) < 0)
        HGOTO_ERROR(H5E_SYM, H5E_CANTCOPY, FAIL, "unable to copy object")    

done:
    FUNC_LEAVE_NOAPI(ret_value)
} /* end H5VL__native_object_copy() */


/*-------------------------------------------------------------------------
 * Function:    H5VL__native_object_get
 *
 * Purpose:     Gets certain data about an object
 *
 * Return:      SUCCEED/FAIL
 *
 * Programmer:  Mohamad Chaarawi
 *              March, 2012
 *
 *-------------------------------------------------------------------------
 */
static herr_t
H5VL__native_object_get(void *obj, H5VL_loc_params_t loc_params, H5VL_object_get_t get_type, 
    hid_t H5_ATTR_UNUSED dxpl_id, void H5_ATTR_UNUSED **req, va_list arguments)
{
    herr_t      ret_value = SUCCEED;    /* Return value */
    H5G_loc_t	loc;                    /* Location of group */

    FUNC_ENTER_STATIC

    if(H5G_loc_real(obj, loc_params.obj_type, &loc) < 0)
        HGOTO_ERROR(H5E_ARGS, H5E_BADTYPE, FAIL, "not a file or file object")

    switch(get_type) {
        /* H5Rget_region */
        case H5VL_REF_GET_REGION:
            {
                hid_t       *ret                    =  va_arg(arguments, hid_t *);
                H5R_type_t  H5_ATTR_UNUSED ref_type =  va_arg(arguments, H5R_type_t);
                void        *ref                    =  va_arg(arguments, void *);
                H5S_t       *space = NULL;    /* Dataspace object */

                /* Get the dataspace with the correct region selected */
                if((space = H5R__get_region(loc.oloc->file, ref)) == NULL)
                    HGOTO_ERROR(H5E_REFERENCE, H5E_CANTGET, FAIL, "unable to retrieve region")

                /* Atomize */
                if((*ret = H5I_register(H5I_DATASPACE, space, TRUE)) < 0)
                    HGOTO_ERROR(H5E_ATOM, H5E_CANTREGISTER, FAIL, "unable to register dataspace atom")

                break;
            }

        /* H5Rget_obj_type2 */
        case H5VL_REF_GET_TYPE:
            {
                H5O_type_t  *obj_type  =  va_arg(arguments, H5O_type_t *);
                H5R_type_t  ref_type   =  va_arg(arguments, H5R_type_t);
                void        *ref       =  va_arg(arguments, void *);

                /* Get the object information */
                if(H5R__get_obj_type(loc.oloc->file, ref_type, ref, obj_type) < 0)
                    HGOTO_ERROR(H5E_REFERENCE, H5E_CANTGET, FAIL, "unable to determine object type")
                break;
            }

        /* H5Rget_name */
        case H5VL_REF_GET_NAME:
            {
                ssize_t     *ret       = va_arg(arguments, ssize_t *);
                char        *name      = va_arg(arguments, char *);
                size_t      size       = va_arg(arguments, size_t);
                H5R_type_t  ref_type   = va_arg(arguments, H5R_type_t);
                void        *ref       = va_arg(arguments, void *);

                /* Get name */
                if((*ret = H5R__get_name(loc.oloc->file, ref_type, ref, name, size)) < 0)
                    HGOTO_ERROR(H5E_REFERENCE, H5E_CANTGET, FAIL, "unable to determine object path")
                break;
            }

        default:
            HGOTO_ERROR(H5E_VOL, H5E_CANTGET, FAIL, "can't get this type of information from object")
    } /* end switch */

done:
    FUNC_LEAVE_NOAPI(ret_value)
} /* end H5VL__native_object_get() */


/*-------------------------------------------------------------------------
 * Function:    H5VL__native_object_specific
 *
 * Purpose:     Perform a plugin-specific operation for an objectibute
 *
 * Return:      SUCCEED/FAIL
 *
 *-------------------------------------------------------------------------
 */
static herr_t
H5VL__native_object_specific(void *obj, H5VL_loc_params_t loc_params, H5VL_object_specific_t specific_type, 
    hid_t H5_ATTR_UNUSED dxpl_id, void H5_ATTR_UNUSED **req, va_list arguments)
{
    H5G_loc_t    loc;
    herr_t       ret_value = SUCCEED;    /* Return value */

    FUNC_ENTER_STATIC

    if(H5G_loc_real(obj, loc_params.obj_type, &loc) < 0)
        HGOTO_ERROR(H5E_ARGS, H5E_BADTYPE, FAIL, "not a file or file object")

    switch(specific_type) {
        /* H5Oincr_refcount / H5Odecr_refcount */
        case H5VL_OBJECT_CHANGE_REF_COUNT:
            {
                int update_ref  = va_arg(arguments, int);
                H5O_loc_t  *oloc = loc.oloc;

                if(H5O_link(oloc, update_ref) < 0)
                    HGOTO_ERROR(H5E_OHDR, H5E_LINKCOUNT, FAIL, "modifying object link count failed")

                break;
            }

        /* H5Oexists_by_name */
        case H5VL_OBJECT_EXISTS:
            {
                htri_t *ret = va_arg(arguments, htri_t *);

                if(loc_params.type == H5VL_OBJECT_BY_NAME) {
                    /* Check if the object exists */
                    if((*ret = H5G_loc_exists(&loc, loc_params.loc_data.loc_by_name.name)) < 0)
                        HGOTO_ERROR(H5E_OHDR, H5E_CANTGET, FAIL, "unable to determine if '%s' exists", loc_params.loc_data.loc_by_name.name)
                } /* end if */
                else
                    HGOTO_ERROR(H5E_VOL, H5E_UNSUPPORTED, FAIL, "unknown object exists parameters")
                break;
            }

        case H5VL_OBJECT_VISIT:
            {
                H5_index_t idx_type     = va_arg(arguments, H5_index_t);
                H5_iter_order_t order   = va_arg(arguments, H5_iter_order_t);
                H5O_iterate_t op        = va_arg(arguments, H5O_iterate_t);
                void *op_data           = va_arg(arguments, void *);
                unsigned fields         = va_arg(arguments, unsigned);

                /* Call internal object visitation routine */
                if(loc_params.type == H5VL_OBJECT_BY_SELF) {
                    /* H5Ovisit */
                    if((ret_value = H5O__visit(&loc, ".", idx_type, order, op, op_data, fields)) < 0)
                        HGOTO_ERROR(H5E_OHDR, H5E_BADITER, FAIL, "object visitation failed")
                } /* end if */
                else if(loc_params.type == H5VL_OBJECT_BY_NAME) {
                    /* H5Ovisit_by_name */
                    if((ret_value = H5O__visit(&loc, loc_params.loc_data.loc_by_name.name, idx_type, order, op, op_data, fields)) < 0)
                        HGOTO_ERROR(H5E_OHDR, H5E_BADITER, FAIL, "object visitation failed")
                } /* end else-if */
                else
                    HGOTO_ERROR(H5E_VOL, H5E_UNSUPPORTED, FAIL, "unknown object visit params");
                break;
            }

        case H5VL_OBJECT_FLUSH:
            {
                hid_t   oid     = va_arg(arguments, hid_t);

                /* Flush the object's metadata */
                if(H5O_flush(loc.oloc, oid) < 0)
                    HGOTO_ERROR(H5E_OHDR, H5E_CANTFLUSH, FAIL, "unable to flush object")

                break;
            }

        case H5VL_OBJECT_REFRESH:
            {
                hid_t                   oid         = va_arg(arguments, hid_t);
                H5O_loc_t              *oloc        = loc.oloc;

                /* Refresh the metadata */
                if(H5O_refresh_metadata(oid, *oloc) < 0)
                    HGOTO_ERROR(H5E_OHDR, H5E_CANTLOAD, FAIL, "unable to refresh object")

                break;
            }

        case H5VL_REF_CREATE:
            {
                void        *ref      = va_arg(arguments, void *);
                const char  *name     = va_arg(arguments, char *);
                H5R_type_t  ref_type  = va_arg(arguments, H5R_type_t);
                hid_t       space_id  = va_arg(arguments, hid_t);
                H5S_t       *space = NULL;   /* Pointer to dataspace containing region */
                
                if(space_id != (-1) && (NULL == (space = (H5S_t *)H5I_object_verify(space_id, H5I_DATASPACE))))
                    HGOTO_ERROR(H5E_ARGS, H5E_BADTYPE, FAIL, "not a dataspace")

                /* Create reference */
                if(H5R__create(ref, &loc, name, ref_type, space) < 0)
                    HGOTO_ERROR(H5E_REFERENCE, H5E_CANTCREATE, FAIL, "unable to create reference")

                break;
            }

        default:
            HGOTO_ERROR(H5E_VOL, H5E_CANTGET, FAIL, "can't recognize this operation type")
    } /* end switch */

done:
    FUNC_LEAVE_NOAPI(ret_value)
} /* end H5VL__native_object_specific() */


/*-------------------------------------------------------------------------
 * Function:	H5VL__native_object_optional
 *
 * Purpose:	Perform a plugin-specific operation for an objectibute
 *
 * Return:	Success:	0
 *		Failure:	-1
 *
 * Programmer:  Mohamad Chaarawi
 *              April, 2012
 *
 *-------------------------------------------------------------------------
 */
static herr_t
H5VL__native_object_optional(void *obj, hid_t H5_ATTR_UNUSED dxpl_id,
    void H5_ATTR_UNUSED **req, va_list arguments)
{
    H5VL_object_optional_t optional_type = va_arg(arguments, H5VL_object_optional_t);
    H5VL_loc_params_t loc_params = va_arg(arguments, H5VL_loc_params_t);
    H5G_loc_t	loc;                    /* Location of group */
    herr_t       ret_value = SUCCEED;    /* Return value */

    FUNC_ENTER_STATIC

    if(H5G_loc_real(obj, loc_params.obj_type, &loc) < 0)
        HGOTO_ERROR(H5E_ARGS, H5E_BADTYPE, FAIL, "not a file or file object")

    switch(optional_type) {
        /* H5Oget_info / H5Oget_info_by_name / H5Oget_info_by_idx */
        case H5VL_OBJECT_GET_INFO:
            {
                H5O_info_t  *obj_info = va_arg(arguments, H5O_info_t *);
                unsigned fields         = va_arg(arguments, unsigned);

                if(loc_params.type == H5VL_OBJECT_BY_SELF) { /* H5Oget_info */
                    /* Retrieve the object's information */
                    if(H5G_loc_info(&loc, ".", obj_info, fields) < 0)
                        HGOTO_ERROR(H5E_OHDR, H5E_NOTFOUND, FAIL, "object not found")
                } /* end if */
                else if(loc_params.type == H5VL_OBJECT_BY_NAME) { /* H5Oget_info_by_name */
                    /* Retrieve the object's information */
                    if(H5G_loc_info(&loc, loc_params.loc_data.loc_by_name.name, obj_info, fields) < 0)
                        HGOTO_ERROR(H5E_OHDR, H5E_NOTFOUND, FAIL, "object not found")
                } /* end else-if */
                else if(loc_params.type == H5VL_OBJECT_BY_IDX) { /* H5Oget_info_by_idx */
                    H5G_loc_t   obj_loc;                /* Location used to open group */
                    H5G_name_t  obj_path;            	/* Opened object group hier. path */
                    H5O_loc_t   obj_oloc;            	/* Opened object object location */

                    /* Set up opened group location to fill in */
                    obj_loc.oloc = &obj_oloc;
                    obj_loc.path = &obj_path;
                    H5G_loc_reset(&obj_loc);

                    /* Find the object's location, according to the order in the index */
                    if(H5G_loc_find_by_idx(&loc, loc_params.loc_data.loc_by_idx.name, 
                                           loc_params.loc_data.loc_by_idx.idx_type, 
                                           loc_params.loc_data.loc_by_idx.order, 
                                           loc_params.loc_data.loc_by_idx.n, &obj_loc/*out*/) < 0)
                        HGOTO_ERROR(H5E_OHDR, H5E_NOTFOUND, FAIL, "group not found")

                    /* Retrieve the object's information */
                    if(H5O_get_info(obj_loc.oloc, obj_info, fields) < 0) {
                        H5G_loc_free(&obj_loc);
                        HGOTO_ERROR(H5E_OHDR, H5E_CANTGET, FAIL, "can't retrieve object info")
                    } /* end if */

                    /* Release the object location */
                    if(H5G_loc_free(&obj_loc) < 0)
                        HGOTO_ERROR(H5E_OHDR, H5E_CANTRELEASE, FAIL, "can't free location")
                } /* end else-if */
                else
                    HGOTO_ERROR(H5E_VOL, H5E_UNSUPPORTED, FAIL, "unknown get info parameters")
                break;
            }

        /* H5Oget_comment / H5Oget_comment_by_name */
        case H5VL_OBJECT_GET_COMMENT:
            {
                char     *comment =  va_arg(arguments, char *);
                size_t   bufsize  =  va_arg(arguments, size_t);
                ssize_t  *ret     =  va_arg(arguments, ssize_t *);

                /* Retrieve the object's comment */
                if(loc_params.type == H5VL_OBJECT_BY_SELF) { /* H5Oget_comment */
                    if((*ret = H5G_loc_get_comment(&loc, ".", comment/*out*/, bufsize)) < 0)
                        HGOTO_ERROR(H5E_OHDR, H5E_NOTFOUND, FAIL, "object not found")
                } /* end if */
                else if(loc_params.type == H5VL_OBJECT_BY_NAME) { /* H5Oget_comment_by_name */
                    if((*ret = H5G_loc_get_comment(&loc, loc_params.loc_data.loc_by_name.name, comment/*out*/, bufsize)) < 0)
                        HGOTO_ERROR(H5E_OHDR, H5E_NOTFOUND, FAIL, "object not found")
                } /* end else-if */
                else
                    HGOTO_ERROR(H5E_VOL, H5E_UNSUPPORTED, FAIL, "unknown set_coment parameters")
                break;
            }

        /* H5Oset_comment */
        case H5VL_OBJECT_SET_COMMENT:
            {
                const char    *comment  = va_arg(arguments, char *);

                if(loc_params.type == H5VL_OBJECT_BY_SELF) { /* H5Oset_comment */
                    /* (Re)set the object's comment */
                    if(H5G_loc_set_comment(&loc, ".", comment) < 0)
                        HGOTO_ERROR(H5E_OHDR, H5E_NOTFOUND, FAIL, "object not found")
                } /* end if */
                else if(loc_params.type == H5VL_OBJECT_BY_NAME) { /* H5Oset_comment_by_name */
                    /* (Re)set the object's comment */
                    if(H5G_loc_set_comment(&loc, loc_params.loc_data.loc_by_name.name, comment) < 0)
                        HGOTO_ERROR(H5E_OHDR, H5E_NOTFOUND, FAIL, "object not found")
                } /* end else-if */
                else
                    HGOTO_ERROR(H5E_VOL, H5E_UNSUPPORTED, FAIL, "unknown set_coment parameters")
                break;
            }

        default:
            HGOTO_ERROR(H5E_VOL, H5E_CANTGET, FAIL, "can't perform this operation on object");       
    } /* end switch */

done:
    FUNC_LEAVE_NOAPI(ret_value)
} /* end H5VL__native_object_optional() */


/*-------------------------------------------------------------------------
 * Function:	H5VL__native_datatype_commit
 *
 * Purpose:	Commits a datatype inside a native h5 file.
 *
 * Return:	Success:	datatype id. 
 *		Failure:	NULL
 *
 * Programmer:  Mohamad Chaarawi
 *              March, 2012
 *
 *-------------------------------------------------------------------------
 */
static void *
H5VL__native_datatype_commit(void *obj, H5VL_loc_params_t loc_params, const char *name,
    hid_t type_id, hid_t lcpl_id, hid_t tcpl_id, hid_t H5_ATTR_UNUSED tapl_id,
    hid_t H5_ATTR_UNUSED dxpl_id, void H5_ATTR_UNUSED **req)
{
    H5G_loc_t	loc;                    /* Location to commit datatype */
    H5T_t	*dt;                    /* Datatype for ID */
    H5T_t	*type = NULL;           /* copy of the original type which will be committed */
    void        *ret_value = NULL;      /* Return value */

    FUNC_ENTER_STATIC

    /* check arguments */
    if(H5G_loc_real(obj, loc_params.obj_type, &loc) < 0)
        HGOTO_ERROR(H5E_ARGS, H5E_BADTYPE, NULL, "not a file or file object")

    if(NULL == (dt = (H5T_t *)H5I_object_verify(type_id, H5I_DATATYPE)))
        HGOTO_ERROR(H5E_ARGS, H5E_BADTYPE, NULL, "not a datatype")

    /* Check arguments.  We cannot commit an immutable type because H5Tclose()
     * normally fails on such types (try H5Tclose(H5T_NATIVE_INT)) but closing
     * a named type should always succeed.
     */
    if(H5T_STATE_NAMED == dt->shared->state || H5T_STATE_OPEN == dt->shared->state)
        HGOTO_ERROR(H5E_ARGS, H5E_BADVALUE, NULL, "datatype is already committed")
    if(H5T_STATE_IMMUTABLE == dt->shared->state)
        HGOTO_ERROR(H5E_ARGS, H5E_BADVALUE, NULL, "datatype is immutable")

    /* Check for a "sensible" datatype to store on disk */
    if(H5T_is_sensible(dt) <= 0)
        HGOTO_ERROR(H5E_ARGS, H5E_BADTYPE, NULL, "datatype is not sensible")

    /* Copy the datatype - the copied one will be the type that is
     * committed, and attached to original datatype above the VOL
     * layer
     */
    if(NULL == (type = H5T_copy(dt, H5T_COPY_TRANSIENT)))
        HGOTO_ERROR(H5E_DATATYPE, H5E_CANTINIT, NULL, "unable to copy");

    /* Commit the datatype */
    if(NULL != name) {
        /* H5Tcommit */
        if(H5T__commit_named(&loc, name, type, lcpl_id, tcpl_id) < 0)
            HGOTO_ERROR(H5E_DATATYPE, H5E_CANTINIT, NULL, "unable to commit datatype")
    } /* end if */
    else {
        /* H5Tcommit_anon */
        if(H5T__commit_anon(loc.oloc->file, type, tcpl_id) < 0)
            HGOTO_ERROR(H5E_DATATYPE, H5E_CANTINIT, NULL, "unable to commit datatype")
    } /* end else */

    ret_value = (void *)type;

done:
    if(NULL == ret_value && type)
        H5T_close(type);

    FUNC_LEAVE_NOAPI(ret_value)
} /* end H5VL__native_datatype_commit() */


/*-------------------------------------------------------------------------
 * Function:    H5VL__native_datatype_open
 *
 * Purpose:     Opens a named datatype inside a native h5 file.
 *
 * Return:      Success:    datatype pointer
 *              Failure:    NULL
 *
 *-------------------------------------------------------------------------
 */
static void *
H5VL__native_datatype_open(void *obj, H5VL_loc_params_t loc_params, const char *name, 
    hid_t H5_ATTR_UNUSED tapl_id, hid_t H5_ATTR_UNUSED dxpl_id, void H5_ATTR_UNUSED **req)
{
    H5T_t       *type = NULL;           /* Datatype opened in file */
    H5G_loc_t    loc;                   /* Group location of object to open */
    void        *ret_value = NULL;

    FUNC_ENTER_STATIC

    if(H5G_loc_real(obj, loc_params.obj_type, &loc) < 0)
        HGOTO_ERROR(H5E_ARGS, H5E_BADTYPE, NULL, "not a file or file object")

    /* Open the datatype */
    if(NULL == (type = H5T__open_name(&loc, name)))
        HGOTO_ERROR(H5E_DATATYPE, H5E_CANTOPENOBJ, NULL, "unable to open named datatype")

    type->vol_obj = NULL;

    ret_value = (void *)type;

done:
    FUNC_LEAVE_NOAPI(ret_value)
} /* end H5VL__native_datatype_open() */


/*-------------------------------------------------------------------------
 * Function:	H5VL__native_datatype_get
 *
 * Purpose:	Gets certain information about a datatype
 *
 * Return:	Success:	0
 *		Failure:	-1
 *
 * Programmer:  Mohamad Chaarawi
 *              June, 2013
 *
 *-------------------------------------------------------------------------
 */
static herr_t
H5VL__native_datatype_get(void *obj, H5VL_datatype_get_t get_type, 
    hid_t H5_ATTR_UNUSED dxpl_id, void H5_ATTR_UNUSED **req, va_list arguments)
{
    H5T_t       *dt = (H5T_t *)obj;
    herr_t       ret_value = SUCCEED;    /* Return value */

    FUNC_ENTER_STATIC

    switch (get_type) {
        case H5VL_DATATYPE_GET_BINARY:
            {
                ssize_t *nalloc = va_arg(arguments, ssize_t *);
                void *buf = va_arg(arguments, void *);
                size_t size = va_arg(arguments, size_t);

                if(H5T_encode(dt, (unsigned char *)buf, &size) < 0)
                    HGOTO_ERROR(H5E_ARGS, H5E_BADTYPE, FAIL, "can't determine serialized length of datatype")

                *nalloc = (ssize_t) size;
                break;
            }

        /* H5Tget_create_plist */
        case H5VL_DATATYPE_GET_TCPL:
            {
                hid_t *ret_id = va_arg(arguments, hid_t *);

                if(H5I_INVALID_HID == (*ret_id = H5T__get_create_plist(dt)))
                    HGOTO_ERROR(H5E_DATATYPE, H5E_CANTGET, FAIL, "can't get object creation info");

                break;
            }

        default:
            HGOTO_ERROR(H5E_VOL, H5E_CANTGET, FAIL, "can't get this type of information from datatype")
    } /* end switch */

done:
    FUNC_LEAVE_NOAPI(ret_value)
} /* end H5VL__native_datatype_get() */


/*-------------------------------------------------------------------------
 * Function:    H5VL__native_datatype_specific
 *
 * Purpose:     Specific operations for datatype
 *
 * Return:      SUCCEED/FAIL
 *
 *-------------------------------------------------------------------------
 */
static herr_t
H5VL__native_datatype_specific(void *obj, H5VL_datatype_specific_t specific_type, 
                             hid_t H5_ATTR_UNUSED dxpl_id, void H5_ATTR_UNUSED **req, va_list arguments)
{
    H5T_t       *dt = (H5T_t *)obj;
    herr_t       ret_value = SUCCEED;    /* Return value */

    FUNC_ENTER_STATIC

    switch(specific_type) {
        case H5VL_DATATYPE_FLUSH:
            {
                hid_t type_id = va_arg(arguments, hid_t);

                /* To flush metadata and invoke flush callback if there is */
                if (H5O_flush_common(&dt->oloc, type_id) < 0)
                    HGOTO_ERROR(H5E_DATATYPE, H5E_CANTFLUSH, FAIL, "unable to flush datatype")

                break;
            }

        case H5VL_DATATYPE_REFRESH:
            {
                hid_t type_id = va_arg(arguments, hid_t);

                /* Call private function to refresh datatype object */
                if ((H5O_refresh_metadata(type_id, dt->oloc)) < 0)
                    HGOTO_ERROR(H5E_DATATYPE, H5E_CANTLOAD, FAIL, "unable to refresh datatype")

                break;
            }

        default:
            HGOTO_ERROR(H5E_VOL, H5E_UNSUPPORTED, FAIL, "invalid specific operation")
    } /* end switch */

done:
    FUNC_LEAVE_NOAPI(ret_value)
} /* end H5VL__native_datatype_specific() */


/*-------------------------------------------------------------------------
 * Function:	H5VL__native_datatype_close
 *
 * Purpose:	Closes an datatype.
 *
 * Return:	Success:	0
 *		Failure:	-1, datatype not closed.
 *
 * Programmer:  Mohamad Chaarawi
 *              March, 2012
 *
 *-------------------------------------------------------------------------
 */
static herr_t
H5VL__native_datatype_close(void *dt, hid_t H5_ATTR_UNUSED dxpl_id, void H5_ATTR_UNUSED **req)
{
    herr_t ret_value = SUCCEED;                 /* Return value */

    FUNC_ENTER_STATIC

    if(H5T_close((H5T_t*)dt) < 0)
        HGOTO_ERROR(H5E_SYM, H5E_CANTDEC, FAIL, "can't close datatype")

done:
    FUNC_LEAVE_NOAPI(ret_value)
} /* end H5VL__native_datatype_close() */
<|MERGE_RESOLUTION|>--- conflicted
+++ resolved
@@ -40,13 +40,8 @@
 #include "H5Rpkg.h"             /* References                               */
 #include "H5SMprivate.h"        /* Shared Object Header Messages            */
 #include "H5Tpkg.h"             /* Datatypes                                */
-<<<<<<< HEAD
-#include "H5VLprivate.h"        /* VOL plugins                              */
-#include "H5VLnative.h"         /* Native VOL plugin                        */
-=======
 #include "H5VLprivate.h"        /* VOL drivers                              */
-#include "H5VLnative_private.h" /* Native VOL driver                        */
->>>>>>> 47f30b47
+#include "H5VLnative_private.h" /* Native VOL plugin                        */
 
 /*
  * The VOL plugin identification number.
@@ -225,19 +220,10 @@
 
     FUNC_ENTER_NOAPI(H5I_INVALID_HID)
 
-<<<<<<< HEAD
     /* Register the native VOL plugin, if it isn't already */
     if(NULL == H5I_object_verify(H5VL_NATIVE_ID_g, H5I_VOL))
-        if((H5VL_NATIVE_ID_g = H5VL_register((const H5VL_class_t *)&H5VL_native_cls_g, TRUE, vipl_id)) < 0)
-            HGOTO_ERROR(H5E_ATOM, H5E_CANTINSERT, H5I_INVALID_HID, "can't create ID for native VOL plugin")
-=======
-    /* Register the native VOL driver, if it isn't already */
-    if(NULL == H5I_object_verify(H5VL_NATIVE_ID_g, H5I_VOL)) {
-        if((H5VL_NATIVE_ID_g = H5VL_register_driver((const H5VL_class_t *)&H5VL_native_cls_g, 
-                                          sizeof(H5VL_class_t), TRUE)) < 0)
-            HGOTO_ERROR(H5E_ATOM, H5E_CANTINSERT, H5I_INVALID_HID, "can't create ID for native VOL driver")
-    }
->>>>>>> 47f30b47
+        if((H5VL_NATIVE_ID_g = H5VL_register_plugin((const H5VL_class_t *)&H5VL_native_cls_g, TRUE, vipl_id)) < 0)
+            HGOTO_ERROR(H5E_VOL, H5E_CANTINSERT, H5I_INVALID_HID, "can't create ID for native VOL plugin")
 
     /* Set return value */
     ret_value = H5VL_NATIVE_ID_g;
@@ -433,41 +419,6 @@
 
  
-<<<<<<< HEAD
-=======
-/*---------------------------------------------------------------------------
- * Function:    H5VL_native_unregister
- *
- * Purpose:     Utility routine to decrement ref count on Native VOL driver
- *              objects.
- *
- * Returns:     SUCCEED/FAIL
- *
- *---------------------------------------------------------------------------
- */
-herr_t
-H5VL_native_unregister(hid_t obj_id)
-{
-    H5VL_object_t  *vol_obj     = NULL;
-    herr_t          ret_value   = SUCCEED;
-
-    FUNC_ENTER_NOAPI_NOINIT
-
-    /* get the driver pointer */
-    if(NULL == (vol_obj = (H5VL_object_t *)H5VL_vol_object(obj_id)))
-        HGOTO_ERROR(H5E_ARGS, H5E_BADTYPE, FAIL, "invalid ID")
-
-    /* free object */
-    if(H5VL_free_object(vol_obj) < 0)
-        HGOTO_ERROR(H5E_FILE, H5E_CANTDEC, FAIL, "unable to free VOL object")
-
-done:
-    FUNC_LEAVE_NOAPI(ret_value)
-} /* end H5VL_native_unregister() */
-
--
->>>>>>> 47f30b47
 /*-------------------------------------------------------------------------
  * Function:	H5VL__native_attr_create
  *
