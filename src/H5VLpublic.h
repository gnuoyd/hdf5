/* * * * * * * * * * * * * * * * * * * * * * * * * * * * * * * * * * * * * * *
 * Copyright by The HDF Group.                                               *
 * Copyright by the Board of Trustees of the University of Illinois.         *
 * All rights reserved.                                                      *
 *                                                                           *
 * This file is part of HDF5.  The full HDF5 copyright notice, including     *
 * terms governing use, modification, and redistribution, is contained in    *
 * the files COPYING and Copyright.html.  COPYING can be found at the root   *
 * of the source code distribution tree; Copyright.html can be found at the  *
 * root level of an installed copy of the electronic HDF5 document set and   *
 * is linked from the top-level documents page.  It can also be found at     *
 * http://hdfgroup.org/HDF5/doc/Copyright.html.  If you do not have          *
 * access to either file, you may request a copy from help@hdfgroup.org.     *
 * * * * * * * * * * * * * * * * * * * * * * * * * * * * * * * * * * * * * * */

/*
 * Programmer:  Mohamad Chaarawi <chaarawi@hdfgroup.org>
 *              January 23, 2012
 */
#ifndef _H5VLpublic_H
#define _H5VLpublic_H

#include "stdarg.h"

#include "H5public.h"
#include "H5EQpublic.h"
#include "H5Apublic.h"		/* Attributes				*/
#include "H5Fpublic.h"
#include "H5Lpublic.h"
#include "H5Opublic.h"
#include "H5Rpublic.h"

/* Dataset creation property names */
#define H5VL_DSET_TYPE_ID        "dataset_type_id"
#define H5VL_DSET_SPACE_ID       "dataset_space_id"
#define H5VL_DSET_LCPL_ID        "dataset_lcpl_id"

/* Attribute creation property names */
#define H5VL_ATTR_TYPE_ID        "attr_type_id"
#define H5VL_ATTR_SPACE_ID       "attr_space_id"
#define H5VL_ATTR_LOC_PARAMS     "attr_location"

/* Link creation property names */
#define H5VL_LINK_TARGET             "target_location_object"
#define H5VL_LINK_TARGET_LOC_PARAMS  "target_params"
#define H5VL_LINK_TARGET_NAME        "target_name"
#define H5VL_LINK_TYPE               "link type"
#define H5VL_LINK_UDATA              "udata"
#define H5VL_LINK_UDATA_SIZE         "udata size"

/* Group creation property names */
#define H5VL_GRP_LCPL_ID "group_lcpl_id"

/* types for all attr get API routines */
typedef enum H5VL_attr_get_t {
    H5VL_ATTR_EXISTS              = 0,         /* H5Aexists                          */
    H5VL_ATTR_GET_SPACE           = 1,         /* dataspace                           */
    H5VL_ATTR_GET_TYPE            = 2,         /* datatype                            */
    H5VL_ATTR_GET_ACPL            = 3,         /* creation property list              */
    H5VL_ATTR_GET_NAME            = 4,         /* access property list                */
    H5VL_ATTR_GET_STORAGE_SIZE    = 5,         /* storage size                        */
    H5VL_ATTR_GET_INFO            = 6          /* offset                              */
} H5VL_attr_get_t;

/* types for all dataset get API routines */
typedef enum H5VL_dataset_get_t {
    H5VL_DATASET_GET_SPACE           = 0,         /* dataspace                           */
    H5VL_DATASET_GET_SPACE_STATUS    = 1,         /* space  status                       */
    H5VL_DATASET_GET_TYPE            = 2,         /* datatype                            */
    H5VL_DATASET_GET_DCPL            = 3,         /* creation property list              */
    H5VL_DATASET_GET_DAPL            = 4,         /* access property list                */
    H5VL_DATASET_GET_STORAGE_SIZE    = 5,         /* storage size                        */
    H5VL_DATASET_GET_OFFSET          = 6          /* offset                              */
} H5VL_dataset_get_t;

/* types for all file get API routines */
typedef enum H5VL_file_get_t {
    H5VL_FILE_GET_FAPL	            = 0, 	/*file access property list		*/
    H5VL_FILE_GET_FCPL	            = 1,	/*file creation property list		*/
    H5VL_FILE_GET_INTENT	    = 2,	/*file intent           		*/
    H5VL_FILE_GET_NAME	            = 3,	/*file name             		*/
    H5VL_FILE_GET_OBJ_COUNT	    = 4,	/*object count in file	        	*/
    H5VL_FILE_GET_OBJ_IDS	    = 5,	/*object ids in file     		*/
    H5VL_OBJECT_GET_FILE            = 6
} H5VL_file_get_t;

/* types for all file misc operations */
typedef enum H5VL_file_misc_t {
    H5VL_FILE_MOUNT                 = 0,
    H5VL_FILE_UNMOUNT               = 1,
    H5VL_FILE_IS_ACCESSIBLE         = 2
} H5VL_file_misc_t;

/* types for all file optional operations */
typedef enum H5VL_file_optional_t {
    H5VL_FILE_CLEAR_ELINK_CACHE     = 0,
    H5VL_FILE_GET_FILE_IMAGE        = 1,        /*file image */
    H5VL_FILE_GET_FREE_SECTIONS     = 2,        /*file free selections                  */
    H5VL_FILE_GET_FREE_SPACE	    = 3,	/*file freespace         		*/
    H5VL_FILE_GET_INFO	            = 4,	/*file info             		*/
    H5VL_FILE_GET_MDC_CONF	    = 5,	/*file metadata cache configuration	*/
    H5VL_FILE_GET_MDC_HR	    = 6,	/*file metadata cache hit rate		*/
    H5VL_FILE_GET_MDC_SIZE	    = 7,        /*file metadata cache size		*/
    H5VL_FILE_GET_SIZE	            = 8,	/*file size             		*/
    H5VL_FILE_GET_VFD_HANDLE	    = 9, 	/*file VFD handle       		*/
    H5VL_FILE_REOPEN                = 10,
    H5VL_FILE_RESET_MDC_HIT_RATE    = 11,
    H5VL_FILE_SET_MDC_CONFIG        = 12
} H5VL_file_optional_t;

/* types for all group get API routines */
typedef enum H5VL_group_get_t {
    H5VL_GROUP_GET_GCPL	    = 0,	/*group creation property list		*/
    H5VL_GROUP_GET_INFO	    = 1 	/*group info             		*/
} H5VL_group_get_t;

/* types for all datatype get API routines */
typedef enum H5VL_datatype_get_t {
    H5VL_DATATYPE_GET_TCPL    = 0	/*datatype creation property list		*/
} H5VL_datatype_get_t;

/* link create types for VOL */
typedef enum H5VL_link_create_type_t {
    H5VL_LINK_CREATE_HARD           = 0,
    H5VL_LINK_CREATE_SOFT	    = 1,
    H5VL_LINK_CREATE_UD	            = 2
} H5VL_link_create_type_t;

/* types for all link get API routines */
typedef enum H5VL_link_get_t {
    H5VL_LINK_EXISTS        = 0,        /*link existence                        */
    H5VL_LINK_GET_INFO	    = 1, 	/*link info             		*/
    H5VL_LINK_GET_NAME	    = 2,	/*link name                             */
    H5VL_LINK_GET_VAL       = 3         /*link value                            */
} H5VL_link_get_t;

/* types for all object general operations */
typedef enum H5VL_object_misc_t {
    H5VL_ATTR_RENAME                = 0,        /* H5Arename                          */
    H5VL_OBJECT_CHANGE_REF_COUNT    = 1,        /* H5Oincr/decr_refcount              */
    H5VL_OBJECT_SET_COMMENT         = 2,        /* H5Oset_comment(_by_name)           */
    H5VL_REF_CREATE                 = 3         /* H5Rcreate                          */
} H5VL_object_misc_t;

/* types for all object general operations */
typedef enum H5VL_object_optional_t {
    H5VL_OPTIONAL = 0
} H5VL_object_optional_t;

/* types for all object get API routines */
typedef enum H5VL_object_get_t {
    H5VL_OBJECT_EXISTS              = 0,        /* H5Oexists_by_name)                */
    H5VL_OBJECT_GET_INFO	    = 1,	/*object info	                	*/
    H5VL_OBJECT_GET_COMMENT	    = 2, 	/*object comment            		*/
    H5VL_REF_GET_REGION             = 3,        /*dataspace of region                   */
    H5VL_REF_GET_TYPE               = 4,        /*type of object                        */
    H5VL_REF_GET_NAME               = 5         /*object name                           */
} H5VL_object_get_t;

/* types for different ways that objects are located in an HDF5 container */
typedef enum H5VL_loc_type_t {
    H5VL_OBJECT_BY_SELF     = 0,
    H5VL_OBJECT_BY_NAME	    = 1,
    H5VL_OBJECT_BY_IDX	    = 2,
    H5VL_OBJECT_BY_ADDR	    = 3,
    H5VL_OBJECT_BY_REF      = 4
} H5VL_loc_type_t;

struct H5VL_loc_by_name {
    const char *name;
    hid_t plist_id;
};

struct H5VL_loc_by_idx {
    const char *name;
    H5_index_t idx_type;
    H5_iter_order_t order;
    hsize_t n;
    hid_t plist_id;
};

struct H5VL_loc_by_addr {
    haddr_t addr;
    H5O_type_t obj_type;
};

struct H5VL_loc_by_ref {
    H5R_type_t ref_type;
    const void *_ref;
    hid_t plist_id;
};

/* Structure to hold parameters for object locations. 
   either: BY_ID, BY_NAME, BY_IDX, BY_ADDR, BY_REF */
typedef struct H5VL_loc_params_t {
    H5I_type_t      obj_type;
    H5VL_loc_type_t type;
    union{
        struct H5VL_loc_by_name loc_by_name;
        struct H5VL_loc_by_idx  loc_by_idx;
        struct H5VL_loc_by_addr loc_by_addr;
        struct H5VL_loc_by_ref  loc_by_ref;
    }loc_data;
} H5VL_loc_params_t;

#define H5VL_VOL_DEFAULT 0   /* Default VOL plugin value */

/* Forward declaration */
typedef struct H5VL_t H5VL_t;

/* H5A routines */
typedef struct H5VL_attr_class_t {
    void  *(*create)(void *obj, H5VL_loc_params_t loc_params, const char *attr_name, hid_t acpl_id, hid_t aapl_id, hid_t dxpl_id, void **req);
    void  *(*open)  (void *obj, H5VL_loc_params_t loc_params, const char *attr_name, hid_t aapl_id, hid_t dxpl_id, void **req);
    herr_t (*read)  (void *attr, hid_t mem_type_id, void *buf, hid_t dxpl_id, void **req);
    herr_t (*write) (void *attr, hid_t mem_type_id, const void *buf, hid_t dxpl_id, void **req);
    herr_t (*iterate) (void *obj, H5VL_loc_params_t loc_params, 
                       H5_index_t idx_type, H5_iter_order_t order, hsize_t *n, 
                       H5A_operator2_t  op, void *op_data, hid_t dxpl_id, void **req);
    herr_t (*get)   (void *attr, H5VL_attr_get_t get_type, hid_t dxpl_id, void **req, va_list arguments);
    herr_t (*remove)(void *obj, H5VL_loc_params_t loc_params, const char *attr_name, hid_t dxpl_id, void **req);
    herr_t (*close) (void *attr, hid_t dxpl_id, void **req);
} H5VL_attr_class_t;

/* H5T routines*/
typedef struct H5VL_datatype_class_t {
    void  *(*commit)(void *obj, H5VL_loc_params_t loc_params, const char *name, hid_t type_id, 
                     hid_t lcpl_id, hid_t tcpl_id, hid_t tapl_id, hid_t dxpl_id, void **req);
    void  *(*open)  (void *obj, H5VL_loc_params_t loc_params, const char * name, hid_t tapl_id, hid_t dxpl_id, void **req);
    ssize_t (*get_binary) (void *obj, unsigned char *buf, size_t size, hid_t dxpl_id, void **req);
    herr_t (*get)   (void *obj, H5VL_datatype_get_t get_type, hid_t dxpl_id, void **req, va_list arguments);
    herr_t (*close) (void *dt, hid_t dxpl_id, void **req);
} H5VL_datatype_class_t;

/* H5D routines */
typedef struct H5VL_dataset_class_t {
    void  *(*create)(void *obj, H5VL_loc_params_t loc_params, const char *name, hid_t dcpl_id, hid_t dapl_id, hid_t dxpl_id, void **req);
    void  *(*open)  (void *obj, H5VL_loc_params_t loc_params, const char *name, hid_t dapl_id, hid_t dxpl_id, void **req);
    herr_t (*read)  (void *dset, hid_t mem_type_id, hid_t mem_space_id, hid_t file_space_id,
                     hid_t xfer_plist_id, void * buf, void **req);
    herr_t (*write) (void *dset, hid_t mem_type_id, hid_t mem_space_id, hid_t file_space_id,
                     hid_t xfer_plist_id, const void * buf, void **req);
    herr_t (*set_extent) (void *dset, const hsize_t size[], hid_t dxpl_id, void **req);
    herr_t (*get)   (void *dset, H5VL_dataset_get_t get_type, hid_t dxpl_id, void **req, va_list arguments);
    herr_t (*close) (void *dset, hid_t dxpl_id, void **req);
} H5VL_dataset_class_t;

/* H5F routines */
typedef struct H5VL_file_class_t {
    void  *(*create)(const char *name, unsigned flags, hid_t fcpl_id, 
                     hid_t fapl_id, hid_t dxpl_id, void **req);
    void  *(*open)  (const char *name, unsigned flags, hid_t fapl_id, hid_t dxpl_id, void **req);
    herr_t (*flush) (void *obj, H5VL_loc_params_t loc_params, H5F_scope_t scope, hid_t dxpl_id, void **req);
    herr_t (*get)   (void *file, H5VL_file_get_t get_type, hid_t dxpl_id, void **req, va_list arguments);
    herr_t (*misc)  (void *file, H5VL_file_misc_t misc_type, hid_t dxpl_id, void **req, va_list arguments);
    herr_t (*optional)(void *file, H5VL_file_optional_t op_type, hid_t dxpl_id, void **req, va_list arguments);
    herr_t (*close) (void *file, hid_t dxpl_id, void **req);
} H5VL_file_class_t;

/* H5G routines */
typedef struct H5VL_group_class_t {
    void  *(*create)(void *obj, H5VL_loc_params_t loc_params, const char *name, hid_t gcpl_id, hid_t gapl_id, hid_t dxpl_id, void **req);
    void  *(*open)  (void *obj, H5VL_loc_params_t loc_params, const char *name, hid_t gapl_id, hid_t dxpl_id, void **req);
    herr_t (*get)   (void *obj, H5VL_group_get_t get_type, hid_t dxpl_id, void **req, va_list arguments);
    herr_t (*close) (void *grp, hid_t dxpl_id, void **req);
} H5VL_group_class_t;

/* H5L routines */
typedef struct H5VL_link_class_t {
    herr_t (*create)(H5VL_link_create_type_t create_type, void *obj, H5VL_loc_params_t loc_params, 
                     hid_t lcpl_id, hid_t lapl_id, hid_t dxpl_id, void **req);
    herr_t (*move)  (void *src_obj, H5VL_loc_params_t loc_params1, 
                     void *dst_obj, H5VL_loc_params_t loc_params2,
                     hbool_t copy_flag, hid_t lcpl, hid_t lapl, hid_t dxpl_id, void **req);
    herr_t (*iterate) (void *obj, H5VL_loc_params_t loc_params, hbool_t recursive, 
                       H5_index_t idx_type, H5_iter_order_t order, hsize_t *idx, 
                       H5L_iterate_t op, void *op_data, hid_t dxpl_id, void **req);
    herr_t (*get)   (void *obj, H5VL_loc_params_t loc_params, H5VL_link_get_t get_type, hid_t dxpl_id, void **req, va_list arguments);
    herr_t (*remove)(void *obj, H5VL_loc_params_t loc_params, hid_t dxpl_id, void **req);
} H5VL_link_class_t;

/* H5O routines */
typedef struct H5VL_object_class_t {
    void  *(*open)  (void *obj, H5VL_loc_params_t loc_params, H5I_type_t *opened_type, hid_t dxpl_id, void **req);
    herr_t (*copy)  (void *src_obj, H5VL_loc_params_t loc_params1, const char *src_name, 
                     void *dst_obj, H5VL_loc_params_t loc_params2, const char *dst_name,
                     hid_t ocpypl_id, hid_t lcpl_id, hid_t dxpl_id, void **req);
    herr_t (*visit) (void *obj, H5VL_loc_params_t loc_params, H5_index_t idx_type,
                     H5_iter_order_t order, H5O_iterate_t op, void *op_data, hid_t dxpl_id, void **req);
    //herr_t (*lookup)(hid_t loc_id, H5VL_loc_type_t lookup_type, void **location, hid_t dxpl_id, void **req, va_list arguments);
    //herr_t (*free_loc)(void *location, hid_t dxpl_id, void **req);
    herr_t (*get)   (void *obj, H5VL_loc_params_t loc_params, H5VL_object_get_t get_type, hid_t dxpl_id, void **req, va_list arguments);
    herr_t (*misc)  (void *obj, H5VL_loc_params_t loc_params, H5VL_object_misc_t misc_type, hid_t dxpl_id, void **req, va_list arguments);
    herr_t (*optional)(void *obj, H5VL_loc_params_t loc_params, H5VL_object_optional_t op_type, hid_t dxpl_id, void **req, va_list arguments);
    herr_t (*close) (void *obj, H5VL_loc_params_t loc_params, hid_t dxpl_id, void **req);
} H5VL_object_class_t;

/* H5AO routines */
typedef struct H5VL_async_class_t {
    herr_t (*cancel)(void **, H5_status_t *);
    herr_t (*test)  (void **, H5_status_t *);
    herr_t (*wait)  (void **, H5_status_t *);
} H5VL_async_class_t;

/* enum value to identify the class of a VOL plugin (mostly for comparison purposes) */
typedef enum H5VL_class_value_t {
<<<<<<< HEAD
    NATIVE = 0,
    IOD = 1
=======
    NATIVE = 0, /* This should be first */
    MAX_VOL_LIB_VALUE = 128 /* This should be last */
>>>>>>> 78d8f8d7
} H5VL_class_value_t;

/* Class information for each VOL driver */
typedef struct H5VL_class_t {
    H5VL_class_value_t value;
    const char *name;
    herr_t  (*initialize)(void);
    herr_t  (*terminate)(void);
    size_t  fapl_size;
    void *  (*fapl_copy)(const void *info);
    herr_t  (*fapl_free)(void *info);
    H5VL_attr_class_t          attr_cls;
    H5VL_datatype_class_t      datatype_cls;
    H5VL_dataset_class_t       dataset_cls;
    H5VL_file_class_t          file_cls;
    H5VL_group_class_t         group_cls;
    H5VL_link_class_t          link_cls;
    H5VL_object_class_t        object_cls;
    H5VL_async_class_t         async_cls;
} H5VL_class_t;

/*
 * The main datatype for each plugin. Public fields common to all
 * plugins are declared here and the plugin appends private fields in
 * memory.
 */
struct H5VL_t {
    const H5VL_class_t *cls;            /*constant class info       */
    const char         *container_name; /* name of the underlying storage container */
    unsigned long       feature_flags;  /* VOL Driver feature Flags */
    int                 nrefs;          /* number of references by objects using this struct */
    hid_t               close_eq_id;
    hid_t               close_dxpl_id;
};

#ifdef __cplusplus
extern "C" {
#endif

/* ATTRIBUTE OBJECT ROUTINES */
H5_DLL void *H5VLattr_create(void *obj, H5VL_loc_params_t loc_params, H5VL_t *vol_plugin, const char *attr_name, hid_t acpl_id, hid_t aapl_id, hid_t dxpl_id, void **req);
H5_DLL void *H5VLattr_open(void *obj, H5VL_loc_params_t loc_params, H5VL_t *vol_plugin, const char *name, hid_t aapl_id, hid_t dxpl_id, void **req);
H5_DLL herr_t H5VLattr_read(void *attr, H5VL_t *vol_plugin, hid_t dtype_id, void *buf, hid_t dxpl_id, void **req);
H5_DLL herr_t H5VLattr_write(void *attr, H5VL_t *vol_plugin, hid_t dtype_id, const void *buf, hid_t dxpl_id, void **req);
H5_DLL herr_t H5VLattr_iterate(void *obj, H5VL_loc_params_t loc_params, H5VL_t *vol_plugin, 
                               H5_index_t idx_type, H5_iter_order_t order, hsize_t *n, H5A_operator2_t  op, void *op_data, hid_t dxpl_id, void **req);
H5_DLL herr_t H5VLattr_get(void *attr, H5VL_t *vol_plugin, H5VL_attr_get_t get_type, hid_t dxpl_id, void **req, va_list arguments);
H5_DLL herr_t H5VLattr_remove(void *obj, H5VL_loc_params_t loc_params, H5VL_t *vol_plugin,  const char *attr_name, hid_t dxpl_id, void **req);
H5_DLL herr_t H5VLattr_close(void *attr, H5VL_t *vol_plugin, hid_t dxpl_id, void **req);

/* DATASE OBJECT ROUTINES */
H5_DLL void *H5VLdataset_create(void *obj, H5VL_loc_params_t loc_params, H5VL_t *vol_plugin, const char *name, hid_t dcpl_id, hid_t dapl_id, hid_t dxpl_id, void **req);
H5_DLL void *H5VLdataset_open(void *obj, H5VL_loc_params_t loc_params, H5VL_t *vol_plugin, const char *name, hid_t dapl_id, hid_t dxpl_id, void **req);
H5_DLL herr_t H5VLdataset_read(void *dset, H5VL_t *vol_plugin, hid_t mem_type_id, hid_t mem_space_id, hid_t file_space_id, hid_t plist_id, void *buf, void **req);
H5_DLL herr_t H5VLdataset_write(void *dset, H5VL_t *vol_plugin, hid_t mem_type_id, hid_t mem_space_id, hid_t file_space_id, hid_t plist_id, const void *buf, void **req);
H5_DLL herr_t H5VLdataset_set_extent(void *dset, H5VL_t *vol_plugin, const hsize_t size[], hid_t dxpl_id, void **req);
H5_DLL herr_t H5VLdataset_get(void *dset, H5VL_t *vol_plugin, H5VL_dataset_get_t get_type, hid_t dxpl_id, void **req, va_list arguments);
H5_DLL herr_t H5VLdataset_close(void *dset, H5VL_t *vol_plugin, hid_t dxpl_id, void **req);

/* DATATYPE OBJECT ROUTINES */
H5_DLL void *H5VLdatatype_commit(void *obj, H5VL_loc_params_t loc_params, H5VL_t *vol_plugin, const char *name, hid_t type_id, hid_t lcpl_id, hid_t tcpl_id, hid_t tapl_id, hid_t dxpl_id, void **req);
H5_DLL void *H5VLdatatype_open(void *obj, H5VL_loc_params_t loc_params, H5VL_t *vol_plugin, const char *name, hid_t tapl_id, hid_t dxpl_id, void **req);
H5_DLL ssize_t H5VLdatatype_get_binary(void *obj, H5VL_t *vol_plugin, unsigned char *buf, size_t size, hid_t dxpl_id, void **req);
H5_DLL herr_t H5VLdatatype_get(void *obj, H5VL_t *vol_plugin, H5VL_datatype_get_t get_type, hid_t dxpl_id, void **req, va_list arguments);
H5_DLL herr_t H5VLdatatype_close(void *dt, H5VL_t *vol_plugin, hid_t dxpl_id, void **req);

/* FILE OBJECT ROUTINES */
H5_DLL void *H5VLfile_create(H5VL_t **vol_plugin, const char *name, unsigned flags, hid_t fcpl_id, hid_t fapl_id, hid_t dxpl_id, void **req);
H5_DLL void *H5VLfile_open(H5VL_t **vol_plugin, const char *name, unsigned flags, hid_t fapl_id, hid_t dxpl_id, void **req);
H5_DLL herr_t H5VLfile_flush(void *obj, H5VL_loc_params_t loc_params, H5VL_t *vol_plugin, H5F_scope_t scope, hid_t dxpl_id, void **req);
H5_DLL herr_t H5VLfile_misc(void *file, H5VL_t *vol_plugin, H5VL_file_misc_t misc_type, hid_t dxpl_id, void **req, va_list arguments);
H5_DLL herr_t H5VLfile_optional(void *file, H5VL_t *vol_plugin, H5VL_file_optional_t optional_type, hid_t dxpl_id, void **req, va_list arguments);
H5_DLL herr_t H5VLfile_get(void *file, H5VL_t *vol_plugin, H5VL_file_get_t get_type, hid_t dxpl_id, void **req, va_list arguments);
H5_DLL herr_t H5VLfile_close(void *file, H5VL_t *vol_plugin, hid_t dxpl_id, void **req);

/* GROUP OBJECT ROUTINES */
H5_DLL void *H5VLgroup_create(void *obj, H5VL_loc_params_t loc_params, H5VL_t *vol_plugin, const char *name, hid_t gcpl_id, hid_t gapl_id, hid_t dxpl_id, void **req);
H5_DLL void *H5VLgroup_open(void *obj, H5VL_loc_params_t loc_params, H5VL_t *vol_plugin, const char *name, hid_t gapl_id, hid_t dxpl_id, void **req);
H5_DLL herr_t H5VLgroup_close(void *grp, H5VL_t *vol_plugin, hid_t dxpl_id, void **req);
H5_DLL herr_t H5VLgroup_get(void *obj, H5VL_t *vol_plugin, H5VL_group_get_t get_type, hid_t dxpl_id, void **req, va_list arguments);

/* LINK OBJECT ROUTINES */
H5_DLL herr_t H5VLlink_create(H5VL_link_create_type_t create_type, void *obj, H5VL_loc_params_t loc_params, H5VL_t *vol_plugin, hid_t lcpl_id, hid_t lapl_id, hid_t dxpl_id, void **req);
H5_DLL herr_t H5VLlink_move(void *src_obj, H5VL_loc_params_t loc_params1,
                             void *dst_obj, H5VL_loc_params_t loc_params2, H5VL_t *vol_plugin,
                             hbool_t copy_flag, hid_t lcpl_id, hid_t lapl_id, hid_t dxpl_id, void **req);
H5_DLL herr_t H5VLlink_iterate(void *obj, H5VL_loc_params_t loc_params, H5VL_t *vol_plugin, 
                                hbool_t recursive, H5_index_t idx_type, H5_iter_order_t order, 
                                hsize_t *idx, H5L_iterate_t op, void *op_data, hid_t dxpl_id, void **req);
H5_DLL herr_t H5VLlink_get(void *obj, H5VL_loc_params_t loc_params, H5VL_t *vol_plugin, H5VL_link_get_t get_type, hid_t dxpl_id, void **req, va_list arguments);
H5_DLL herr_t H5VLlink_remove(void *obj, H5VL_loc_params_t loc_params, H5VL_t *vol_plugin, hid_t dxpl_id, void **req);

/* OBJECT ROUTINES */
H5_DLL void *H5VLobject_open(void *obj, H5VL_loc_params_t loc_params, H5VL_t *vol_plugin, H5I_type_t *opened_type, hid_t dxpl_id, void **req);
H5_DLL herr_t H5VLobject_copy(void *src_obj, H5VL_loc_params_t loc_params1, H5VL_t *vol_plugin1, const char *src_name, 
                               void *dst_obj, H5VL_loc_params_t loc_params2, H5VL_t *vol_plugin2, const char *dst_name, 
                               hid_t ocpypl_id, hid_t lcpl_id, hid_t dxpl_id, void **req);
H5_DLL herr_t H5VLobject_visit(void *obj, H5VL_loc_params_t loc_params, H5VL_t *vol_plugin, H5_index_t idx_type, H5_iter_order_t order, H5O_iterate_t op, void *op_data, hid_t dxpl_id, void **req);
H5_DLL herr_t H5VLobject_get(void *obj, H5VL_loc_params_t loc_params, H5VL_t *vol_plugin, H5VL_object_get_t get_type, hid_t dxpl_id, void **req, va_list arguments);
H5_DLL herr_t H5VLobject_misc(void *obj, H5VL_loc_params_t loc_params, H5VL_t *vol_plugin, H5VL_object_misc_t misc_type, hid_t dxpl_id, void **req, va_list arguments);
H5_DLL herr_t H5VLobject_optional(void *obj, H5VL_loc_params_t loc_params, H5VL_t *vol_plugin, H5VL_object_misc_t optional_type, hid_t dxpl_id, void **req, va_list arguments);
H5_DLL herr_t H5VLobject_close(void *obj, H5VL_loc_params_t loc_params, H5VL_t *vol_plugin, hid_t dxpl_id, void **req);

H5_DLL herr_t H5VLrequest_cancel(void **req, H5VL_t *vol_plugin, H5_status_t *status);
H5_DLL herr_t H5VLrequest_test(void **req, H5VL_t *vol_plugin, H5_status_t *status);
H5_DLL herr_t H5VLrequest_wait(void **req, H5VL_t *vol_plugin, H5_status_t *status);

/* Function prototypes */
H5_DLL hid_t H5VLregister(const H5VL_class_t *cls);
H5_DLL herr_t H5VLunregister(hid_t plugin_id);
H5_DLL htri_t H5VLis_registered(hid_t id);
H5_DLL ssize_t H5VLget_plugin_name(hid_t id, char *name/*out*/, size_t size);
H5_DLL hid_t H5VLobject_register(void *obj, H5I_type_t obj_type, const H5VL_class_t *cls);
H5_DLL herr_t H5VLget_object(hid_t obj_id, void **obj, H5VL_t **vol_plugin);

#ifdef __cplusplus
}
#endif

#endif /* _H5VLpublic_H */<|MERGE_RESOLUTION|>--- conflicted
+++ resolved
@@ -304,13 +304,9 @@
 
 /* enum value to identify the class of a VOL plugin (mostly for comparison purposes) */
 typedef enum H5VL_class_value_t {
-<<<<<<< HEAD
-    NATIVE = 0,
-    IOD = 1
-=======
     NATIVE = 0, /* This should be first */
+    IOD = 1,
     MAX_VOL_LIB_VALUE = 128 /* This should be last */
->>>>>>> 78d8f8d7
 } H5VL_class_value_t;
 
 /* Class information for each VOL driver */
