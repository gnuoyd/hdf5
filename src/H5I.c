--- conflicted
+++ resolved
@@ -2197,45 +2197,6 @@
  
 /*-------------------------------------------------------------------------
-<<<<<<< HEAD
- * Function:    H5I__get_name
- *
- * Purpose:     Internal routine to retrieve the name for an object
- *
- * Note:        This routine is needed so that there's a non-API routine
- *              that can set up VOL / SWMR info (which need a DXPL).
- *
- * Return:      Success:    The length of the name
- *              Failure:    -1
- *
- * Programmer:  Quincey Koziol
- *              January 9, 2018
- *
- *-------------------------------------------------------------------------
- */
-static ssize_t
-H5I__get_name(const H5G_loc_t *loc, char *name, size_t size)
-{
-    ssize_t ret_value = -1;     /* Return value */
-
-    FUNC_ENTER_STATIC
-
-    /* Check arguments */
-    HDassert(loc);
-
-    /* Retrieve object's name */
-    if((ret_value = H5G_get_name(loc, name, size, NULL)) < 0)
-        HGOTO_ERROR(H5E_ATOM, H5E_CANTGET, (-1), "can't retrieve object name")
-
-done:
-    FUNC_LEAVE_NOAPI(ret_value)
-} /* end H5I__get_name() */
-
--
-/*-------------------------------------------------------------------------
-=======
->>>>>>> 2f605eaa
  * Function:    H5Iget_file_id
  *
  * Purpose:     Obtains the file ID given an object ID.  The user has to
