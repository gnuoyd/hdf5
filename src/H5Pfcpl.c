--- conflicted
+++ resolved
@@ -1390,9 +1390,6 @@
 
 done:
     FUNC_LEAVE_API(ret_value)
-<<<<<<< HEAD
-} /* H5Pget_file_space() */
-=======
 } /* H5Pget_file_space_strategy() */
 
 @@ -1545,4 +1542,3 @@
 done:
     FUNC_LEAVE_API(ret_value)
 } /* H5Pget_file_space_page_size() */
->>>>>>> a6d5bf1a
