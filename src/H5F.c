/* * * * * * * * * * * * * * * * * * * * * * * * * * * * * * * * * * * * * * *
 * Copyright by The HDF Group.                                               *
 * Copyright by the Board of Trustees of the University of Illinois.         *
 * All rights reserved.                                                      *
 *                                                                           *
 * This file is part of HDF5.  The full HDF5 copyright notice, including     *
 * terms governing use, modification, and redistribution, is contained in    *
 * the files COPYING and Copyright.html.  COPYING can be found at the root   *
 * of the source code distribution tree; Copyright.html can be found at the  *
 * root level of an installed copy of the electronic HDF5 document set and   *
 * is linked from the top-level documents page.  It can also be found at     *
 * http://hdfgroup.org/HDF5/doc/Copyright.html.  If you do not have          *
 * access to either file, you may request a copy from help@hdfgroup.org.     *
 * * * * * * * * * * * * * * * * * * * * * * * * * * * * * * * * * * * * * * */

#define H5F_PACKAGE		/*suppress error about including H5Fpkg	  */

/* Interface initialization */
#define H5_INTERFACE_INIT_FUNC	H5F_init_interface


/* Packages needed by this file... */
#include "H5private.h"		/* Generic Functions			*/
#include "H5Aprivate.h"		/* Attributes				*/
#include "H5ACprivate.h"        /* Metadata cache                       */
#include "H5Dprivate.h"		/* Datasets				*/
#include "H5Eprivate.h"		/* Error handling		  	*/
#include "H5Fpkg.h"             /* File access				*/
#include "H5FDprivate.h"	/* File drivers				*/
#include "H5VLprivate.h"	/* VOL plugins				*/
#include "H5Gprivate.h"		/* Groups				*/
#include "H5Iprivate.h"		/* IDs			  		*/
#include "H5MFprivate.h"	/* File memory management		*/
#include "H5MMprivate.h"	/* Memory management			*/
#include "H5Pprivate.h"		/* Property lists			*/
#include "H5SMprivate.h"	/* Shared Object Header Messages	*/
#include "H5Tprivate.h"		/* Datatypes				*/

/* Declare a free list to manage the H5I_t struct */
H5FL_DEFINE_STATIC(H5I_t);

/* Struct only used by functions H5F_get_objects and H5F_get_objects_cb */
typedef struct H5F_olist_t {
    H5I_type_t obj_type;        /* Type of object to look for */
    hid_t      *obj_id_list;    /* Pointer to the list of open IDs to return */
    size_t     *obj_id_count;   /* Number of open IDs */
    struct {
        hbool_t local;          /* Set flag for "local" file searches */
        union {
            H5F_file_t *shared; /* Pointer to shared file to look inside */
            const H5F_t *file;  /* Pointer to file to look inside */
        } ptr;
    } file_info;
    size_t     list_index;      /* Current index in open ID array */
    size_t     max_index;            /* Maximum # of IDs to put into array */
} H5F_olist_t;

/* PRIVATE PROTOTYPES */
static size_t H5F_get_objects(const H5F_t *f, unsigned types, size_t max_objs, hid_t *obj_id_list, hbool_t app_ref);
static int H5F_get_objects_cb(void *obj_ptr, hid_t obj_id, void *key);
static H5F_t *H5F_new(H5F_file_t *shared, hid_t fcpl_id, hid_t fapl_id,
                      H5FD_t *lf);
static herr_t H5F_build_actual_name(const H5F_t *f, const H5P_genplist_t *fapl,
    const char *name, char ** /*out*/ actual_name);
static herr_t H5F_dest(H5F_t *f, hid_t dxpl_id, hbool_t flush);

/* Declare a free list to manage the H5F_t struct */
H5FL_DEFINE(H5F_t);

/* Declare a free list to manage the H5F_file_t struct */
H5FL_DEFINE(H5F_file_t);


/*-------------------------------------------------------------------------
 * Function:	H5F_init
 *
 * Purpose:	Initialize the interface from some other layer.
 *
 * Return:	Success:	non-negative
 *		Failure:	negative
 *
 * Programmer:	Robb Matzke
 *              Wednesday, December 16, 1998
 *
 *-------------------------------------------------------------------------
 */
herr_t
H5F_init(void)
{
    herr_t ret_value = SUCCEED;   /* Return value */

    FUNC_ENTER_NOAPI(FAIL)
    /* FUNC_ENTER() does all the work */

done:
    FUNC_LEAVE_NOAPI(ret_value)
} /* end H5F_init() */


/*-------------------------------------------------------------------------
 * Function:	H5F_init_interface
 *
 * Purpose:	Initialize interface-specific information.
 *
 * Return:	Success:	non-negative
 *		Failure:	negative
 *
 * Programmer:	Robb Matzke
 *              Friday, November 20, 1998
 *
 *-------------------------------------------------------------------------
 */
static herr_t
H5F_init_interface(void)
{
    herr_t ret_value = SUCCEED;                 /* Return value */

    FUNC_ENTER_NOAPI_NOINIT

    /*
     * Initialize the atom group for the file IDs.
     */
    if(H5I_register_type(H5I_FILE, (size_t)H5I_FILEID_HASHSIZE, 0, (H5I_free_t)H5F_close)<H5I_FILE)
        HGOTO_ERROR(H5E_FILE, H5E_CANTINIT, FAIL, "unable to initialize interface")

done:
    FUNC_LEAVE_NOAPI(ret_value)
} /* end H5F_init_interface() */


/*-------------------------------------------------------------------------
 * Function:	H5F_term_interface
 *
 * Purpose:	Terminate this interface: free all memory and reset global
 *		variables to their initial values.  Release all ID groups
 *		associated with this interface.
 *
 * Return:	Success:	Positive if anything was done that might
 *				have affected other interfaces; zero
 *				otherwise.
 *
 *		Failure:        Never fails.
 *
 * Programmer:	Robb Matzke
 *              Friday, February 19, 1999
 *
 *-------------------------------------------------------------------------
 */
int
H5F_term_interface(void)
{
    int	n = 0;

    FUNC_ENTER_NOAPI_NOINIT_NOERR

    if(H5_interface_initialize_g) {
	if((n = H5I_nmembers(H5I_FILE)) != 0) {
            H5I_clear_type(H5I_FILE, FALSE, FALSE);
	} else {
            /* Make certain we've cleaned up all the shared file objects */
            H5F_sfile_assert_num(0);

	    H5I_dec_type_ref(H5I_FILE);
	    H5_interface_initialize_g = 0;
	    n = 1; /*H5I*/
	} /* end else */
    } /* end if */

    FUNC_LEAVE_NOAPI(n)
} /* H5F_term_interface() */


/*-------------------------------------------------------------------------
 * Function:	H5Fget_create_plist
 *
 * Purpose:	Get an atom for a copy of the file-creation property list for
 *		this file. This function returns an atom with a copy of the
 *		properties used to create a file.
 *
 * Return:	Success:	template ID
 *
 *		Failure:	FAIL
 *
 * Programmer:	Unknown
 *
 *-------------------------------------------------------------------------
 */
hid_t
H5Fget_create_plist(hid_t uid)
{
    hid_t ret_value;            /* Return value */

<<<<<<< HEAD
    FUNC_ENTER_API(H5Fget_create_plist, FAIL)
    H5TRACE1("i", "i", uid);
=======
    FUNC_ENTER_API(FAIL)
    H5TRACE1("i", "i", file_id);
>>>>>>> 5ee37640

    if(H5VL_get(uid, H5F_GET_FCPL, &ret_value, 0, NULL) < 0)
        HGOTO_ERROR(H5E_INTERNAL, H5E_CANTGET, FAIL, "unable to get file creation properties")

done:
    FUNC_LEAVE_API(ret_value)
} /* end H5Fget_create_plist() */


/*-------------------------------------------------------------------------
 * Function:	H5Fget_access_plist
 *
 * Purpose:	Returns a copy of the file access property list of the
 *		specified file.
 *
 *              NOTE: Make sure that, if you are going to overwrite
 *              information in the copied property list that was
 *              previously opened and assigned to the property list, then
 *              you must close it before overwriting the values.
 *
 * Return:	Success:	Object ID for a copy of the file access
 *				property list.
 *
 *		Failure:	FAIL
 *
 * Programmer:	Robb Matzke
 *              Wednesday, February 18, 1998
 *
 *-------------------------------------------------------------------------
 */
hid_t
H5Fget_access_plist(hid_t uid)
{
    hid_t ret_value;    /* Return value */

<<<<<<< HEAD
    FUNC_ENTER_API(H5Fget_access_plist, FAIL)
    H5TRACE1("i", "i", uid);
=======
    FUNC_ENTER_API(FAIL)
    H5TRACE1("i", "i", file_id);
>>>>>>> 5ee37640

    if(H5VL_get(uid, H5F_GET_FAPL, &ret_value, 0, NULL) < 0)
        HGOTO_ERROR(H5E_INTERNAL, H5E_CANTGET, FAIL, "unable to get file creation properties")

done:
    FUNC_LEAVE_API(ret_value)
} /* end H5Fget_access_plist() */


/*-------------------------------------------------------------------------
 * Function:	H5F_get_access_plist
 *
 * Purpose:	Returns a copy of the file access property list of the
 *		specified file.
 *
 *              NOTE: Make sure that, if you are going to overwrite
 *              information in the copied property list that was
 *              previously opened and assigned to the property list, then
 *              you must close it before overwriting the values.
 *
 * Return:	Success:	Object ID for a copy of the file access
 *				property list.
 *
 *		Failure:	FAIL
 *
 * Programmer:	Quincey Koziol
 *              Wednesday, May 25, 2005
 *
 * Modifications:
 *
 *-------------------------------------------------------------------------
 */
hid_t
H5F_get_access_plist(H5F_t *f, hbool_t app_ref)
{
    H5P_genplist_t *new_plist;              /* New property list */
    H5P_genplist_t *old_plist;              /* Old property list */
    void		*driver_info=NULL;
    unsigned            efc_size = 0;
    hid_t		ret_value = SUCCEED;

    FUNC_ENTER_NOAPI(FAIL)

    /* Check args */
    HDassert(f);

    /* Make a copy of the default file access property list */
    if(NULL == (old_plist = (H5P_genplist_t *)H5I_object(H5P_LST_FILE_ACCESS_g)))
        HGOTO_ERROR(H5E_ARGS, H5E_BADTYPE, FAIL, "not a property list")
    if((ret_value = H5P_copy_plist(old_plist, app_ref)) < 0)
	HGOTO_ERROR(H5E_INTERNAL, H5E_CANTINIT, FAIL, "can't copy file access property list")
    if(NULL == (new_plist = (H5P_genplist_t *)H5I_object(ret_value)))
        HGOTO_ERROR(H5E_ARGS, H5E_BADTYPE, FAIL, "not a property list")

    /* Copy properties of the file access property list */
    if(H5P_set(new_plist, H5F_ACS_META_CACHE_INIT_CONFIG_NAME, &(f->shared->mdc_initCacheCfg)) < 0)
        HGOTO_ERROR(H5E_PLIST, H5E_CANTSET, FAIL, "can't set initial metadata cache resize config.")
    if(H5P_set(new_plist, H5F_ACS_DATA_CACHE_NUM_SLOTS_NAME, &(f->shared->rdcc_nslots)) < 0)
        HGOTO_ERROR(H5E_PLIST, H5E_CANTSET, FAIL, "can't set data cache number of slots")
    if(H5P_set(new_plist, H5F_ACS_DATA_CACHE_BYTE_SIZE_NAME, &(f->shared->rdcc_nbytes)) < 0)
        HGOTO_ERROR(H5E_PLIST, H5E_CANTSET, FAIL, "can't set data cache byte size")
    if(H5P_set(new_plist, H5F_ACS_PREEMPT_READ_CHUNKS_NAME, &(f->shared->rdcc_w0)) < 0)
        HGOTO_ERROR(H5E_PLIST, H5E_CANTSET, FAIL, "can't set preempt read chunks")
    if(H5P_set(new_plist, H5F_ACS_ALIGN_THRHD_NAME, &(f->shared->threshold)) < 0)
        HGOTO_ERROR(H5E_PLIST, H5E_CANTSET, FAIL, "can't set alignment threshold")
    if(H5P_set(new_plist, H5F_ACS_ALIGN_NAME, &(f->shared->alignment)) < 0)
        HGOTO_ERROR(H5E_PLIST, H5E_CANTSET, FAIL, "can't set alignment")
    if(H5P_set(new_plist, H5F_ACS_GARBG_COLCT_REF_NAME, &(f->shared->gc_ref)) < 0)
        HGOTO_ERROR(H5E_PLIST, H5E_CANTSET, FAIL, "can't set garbage collect reference")
    if(H5P_set(new_plist, H5F_ACS_META_BLOCK_SIZE_NAME, &(f->shared->meta_aggr.alloc_size)) < 0)
        HGOTO_ERROR(H5E_PLIST, H5E_CANTSET, FAIL, "can't set metadata cache size")
    if(H5P_set(new_plist, H5F_ACS_SIEVE_BUF_SIZE_NAME, &(f->shared->sieve_buf_size)) < 0)
        HGOTO_ERROR(H5E_PLIST, H5E_CANTSET, FAIL, "can't sieve buffer size")
    if(H5P_set(new_plist, H5F_ACS_SDATA_BLOCK_SIZE_NAME, &(f->shared->sdata_aggr.alloc_size)) < 0)
        HGOTO_ERROR(H5E_PLIST, H5E_CANTSET, FAIL, "can't set 'small data' cache size")
    if(H5P_set(new_plist, H5F_ACS_LATEST_FORMAT_NAME, &(f->shared->latest_format)) < 0)
        HGOTO_ERROR(H5E_PLIST, H5E_CANTSET, FAIL, "can't set 'latest format' flag")
    if(f->shared->efc)
        efc_size = H5F_efc_max_nfiles(f->shared->efc);
    if(H5P_set(new_plist, H5F_ACS_EFC_SIZE_NAME, &efc_size) < 0)
        HGOTO_ERROR(H5E_PLIST, H5E_CANTGET, FAIL, "can't set elink file cache size")

    /*
     * Since we're resetting the driver ID and info, close them if they
     * exist in this new property list.
     */
    if(H5P_facc_close(ret_value, NULL) < 0)
        HGOTO_ERROR(H5E_PLIST, H5E_CANTFREE, FAIL, "can't free the old driver information")

    /* Increment the reference count on the driver ID and insert it into the property list */
    if(H5I_inc_ref(f->shared->lf->driver_id, FALSE) < 0)
        HGOTO_ERROR(H5E_FILE, H5E_CANTINC, FAIL, "unable to increment ref count on VFL driver")
    if(H5P_set(new_plist, H5F_ACS_FILE_DRV_ID_NAME, &(f->shared->lf->driver_id)) < 0)
        HGOTO_ERROR(H5E_PLIST, H5E_CANTSET, FAIL, "can't set file driver ID")
#if 0
    /* Increment the reference count on the VOL ID and insert it into the property list */
    if(H5I_inc_ref(f->vol_id, FALSE) < 0)
        HGOTO_ERROR(H5E_FILE, H5E_CANTINC, FAIL, "unable to increment ref count on VOL")
    if(H5P_set(new_plist, H5F_ACS_VOL_ID_NAME, &(f->vol_id)) < 0)
        HGOTO_ERROR(H5E_PLIST, H5E_CANTSET, FAIL, "can't set file VOL ID")
#endif

    /* Set the driver "info" in the property list */
    driver_info = H5FD_fapl_get(f->shared->lf);
    if(driver_info != NULL && H5P_set(new_plist, H5F_ACS_FILE_DRV_INFO_NAME, &driver_info) < 0)
        HGOTO_ERROR(H5E_PLIST, H5E_CANTSET, FAIL, "can't set file driver info")

    /* Set the vol "info" in the property list */
            /* MSC - can't do that yet 
    vol_info = H5VL_fapl_get(f);
    if(vol_info != NULL && H5P_set(new_plist, H5F_ACS_VOL_INFO_NAME, &vol_info) < 0)
        HGOTO_ERROR(H5E_PLIST, H5E_CANTSET, FAIL, "can't set vol info")
            */
    /* Set the file close degree appropriately */
    if(f->shared->fc_degree == H5F_CLOSE_DEFAULT && H5P_set(new_plist, H5F_ACS_CLOSE_DEGREE_NAME, &(f->shared->lf->cls->fc_degree)) < 0) {
        HGOTO_ERROR(H5E_PLIST, H5E_CANTSET, FAIL, "can't set file close degree")
    } else if(f->shared->fc_degree != H5F_CLOSE_DEFAULT && H5P_set(new_plist, H5F_ACS_CLOSE_DEGREE_NAME, &(f->shared->fc_degree)) < 0) {
        HGOTO_ERROR(H5E_PLIST, H5E_CANTSET, FAIL, "can't set file close degree")
    }

done:
    FUNC_LEAVE_NOAPI(ret_value)
} /* end H5F_get_access_plist() */


/*-------------------------------------------------------------------------
 * Function:	H5Fget_obj_count
 *
 * Purpose:	Public function returning the number of opened object IDs
 *		(files, datasets, groups and datatypes) in the same file.
 *
 * Return:	Non-negative on success; negative on failure.
 *
 * Programmer:	Raymond Lu
 *		Wednesday, Dec 5, 2001
 * Modification:
 *              Raymond Lu
 *              24 September 2008
 *              Changed the return value to ssize_t to  accommadate
 *              potential large number of objects.
 *
 *-------------------------------------------------------------------------
 */
ssize_t
H5Fget_obj_count(hid_t uid, unsigned types)
{
    H5F_t    *f = NULL;         /* File to query */
    H5I_t    *uid_info;         /* user id structure */
    hid_t    id;
    ssize_t  ret_value;         /* Return value */

<<<<<<< HEAD
    FUNC_ENTER_API(H5Fget_obj_count, FAIL)
    H5TRACE2("Zs", "iIu", uid, types);

    if (H5I_UID == H5I_get_type(uid)) {
        if(NULL == (uid_info = (H5I_t *)H5I_object(uid)))
            HGOTO_ERROR(H5E_ARGS, H5E_BADTYPE, FAIL, "invalid user identifier")
        id = uid_info->obj_id;
    }
    else {
        id = uid;
    }
=======
    FUNC_ENTER_API(FAIL)
    H5TRACE2("Zs", "iIu", file_id, types);
>>>>>>> 5ee37640

    if(id != (hid_t)H5F_OBJ_ALL && 
       (NULL == (f = (H5F_t *)H5I_object_verify(id, H5I_FILE))))
        HGOTO_ERROR(H5E_ARGS, H5E_BADVALUE, FAIL, "not a file id")
    if(0 == (types & H5F_OBJ_ALL))
        HGOTO_ERROR(H5E_ARGS, H5E_BADVALUE, FAIL, "not an object type")

    /* H5F_get_obj_count doesn't fail */
    ret_value = (ssize_t)H5F_get_obj_count(f, types, TRUE);

done:
    FUNC_LEAVE_API(ret_value)
} /* end H5Fget_obj_count() */


/*-------------------------------------------------------------------------
 * Function:    H5F_get_obj_count
 *
 * Purpose:	Private function return the number of opened object IDs
 *		(files, datasets, groups, datatypes) in the same file.
 *
 * Return:      Non-negative on success; can't fail.
 *
 * Programmer:  Raymond Lu
 *              Wednesday, Dec 5, 2001
 *
 * Modification:
 *              Raymond Lu
 *              24 September 2008
 *              Changed the return value to size_t to accommadate
 *              potential large number of objects.
 *
 *-------------------------------------------------------------------------
 */
size_t
H5F_get_obj_count(const H5F_t *f, unsigned types, hbool_t app_ref)
{
    size_t   ret_value;            /* Return value */

    FUNC_ENTER_NOAPI_NOINIT_NOERR

    /* H5F_get_objects doesn't fail */
    ret_value = H5F_get_objects(f, types, 0, NULL, app_ref);

    FUNC_LEAVE_NOAPI(ret_value)
}


/*-------------------------------------------------------------------------
 * Function:	H5Fget_object_ids
 *
 * Purpose:	Public function to return a list of opened object IDs.
 *
 * Return:	Non-negative on success; negative on failure.
 *
 * Programmer:  Raymond Lu
 *              Wednesday, Dec 5, 2001
 *
 * Modification:
 *              Raymond Lu
 *              24 September 2008
 *              Changed the return value to ssize_t and MAX_OBJTS to size_t to
 *              accommadate potential large number of objects.
 *
 *-------------------------------------------------------------------------
 */
ssize_t
H5Fget_obj_ids(hid_t uid, unsigned types, size_t max_objs, hid_t *oid_list)
{
    H5F_t     *f = NULL;        /* File to query */
    H5I_t     *uid_info;        /* user id structure */
    hid_t     id;
    ssize_t   ret_value;        /* Return value */

<<<<<<< HEAD
    FUNC_ENTER_API(H5Fget_obj_ids, FAIL)
    H5TRACE4("Zs", "iIuz*i", uid, types, max_objs, oid_list);

    if (H5I_UID == H5I_get_type(uid)) {
        if(NULL == (uid_info = (H5I_t *)H5I_object(uid)))
            HGOTO_ERROR(H5E_ARGS, H5E_BADTYPE, FAIL, "invalid user identifier")
        id = uid_info->obj_id;
    }
    else {
        id = uid;
    }
=======
    FUNC_ENTER_API(FAIL)
    H5TRACE4("Zs", "iIuz*i", file_id, types, max_objs, oid_list);
>>>>>>> 5ee37640

    if(id != (hid_t)H5F_OBJ_ALL && 
       (NULL == (f = (H5F_t *)H5I_object_verify(id, H5I_FILE))))
        HGOTO_ERROR(H5E_ARGS, H5E_BADVALUE, FAIL, "not a file id")
    if(0 == (types & H5F_OBJ_ALL))
        HGOTO_ERROR(H5E_ARGS, H5E_BADVALUE, FAIL, "not an object type")
    HDassert(oid_list);

    /* H5F_get_objects doesn't fail */
    ret_value = (ssize_t)H5F_get_obj_ids(f, types, max_objs, oid_list, TRUE);

    if (H5I_replace_with_uids (oid_list, ret_value) <= 0)
        HGOTO_ERROR(H5E_ATOM, H5E_CANTGET, FAIL, "can't get IDs")
done:
    FUNC_LEAVE_API(ret_value)
} /* end H5Fget_obj_ids() */


/*-------------------------------------------------------------------------
 * Function:    H5F_get_obj_ids
 *
 * Purpose:     Private function to return a list of opened object IDs.
 *
 * Return:      Non-negative on success; can't fail.
 *
 * Programmer:  Raymond Lu
 *              Wednesday, Dec 5, 2001
 *
 * Modification:
 *              Raymond Lu
 *              24 September 2008
 *              Changed the return value and MAX_OBJTS to size_t to accommadate
 *              potential large number of objects.
 *
 *-------------------------------------------------------------------------
 */
size_t
H5F_get_obj_ids(const H5F_t *f, unsigned types, size_t max_objs, hid_t *oid_list, hbool_t app_ref)
{
    size_t ret_value;              /* Return value */

    FUNC_ENTER_NOAPI_NOINIT_NOERR

    /* H5F_get_objects doesn't fail */
    ret_value = H5F_get_objects(f, types, max_objs, oid_list, app_ref);

    FUNC_LEAVE_NOAPI(ret_value)
}


/*---------------------------------------------------------------------------
 * Function:	H5F_get_objects
 *
 * Purpose:	This function is called by H5F_get_obj_count or
 *		H5F_get_obj_ids to get number of object IDs and/or a
 *		list of opened object IDs (in return value).
 * Return:	Non-negative on success; Can't fail.
 *
 * Programmer:  Raymond Lu
 *              Wednesday, Dec 5, 2001
 *
 *---------------------------------------------------------------------------
 */
static size_t
H5F_get_objects(const H5F_t *f, unsigned types, size_t max_index, hid_t *obj_id_list, hbool_t app_ref)
{
    size_t obj_id_count=0;      /* Number of open IDs */
    H5F_olist_t olist;          /* Structure to hold search results */
    size_t ret_value;          /* Return value */

    FUNC_ENTER_NOAPI_NOINIT_NOERR

    /* Set up search information */
    olist.obj_id_list  = (max_index==0 ? NULL : obj_id_list);
    olist.obj_id_count = &obj_id_count;
    olist.list_index   = 0;
    olist.max_index   = max_index;

    /* Determine if we are searching for local or global objects */
    if(types & H5F_OBJ_LOCAL) {
        olist.file_info.local = TRUE;
        olist.file_info.ptr.file = f;
    } /* end if */
    else {
        olist.file_info.local = FALSE;
        olist.file_info.ptr.shared = f ? f->shared : NULL;
    } /* end else */

    /* Search through file IDs to count the number, and put their
     * IDs on the object list.  H5I_search returns NULL if no object
     * is found, so don't return failure in this function. */
    if(types & H5F_OBJ_FILE) {
        olist.obj_type = H5I_FILE;
        (void)H5I_search(H5I_FILE, H5F_get_objects_cb, &olist, app_ref);
    } /* end if */

    /* Search through dataset IDs to count number of datasets, and put their
     * IDs on the object list */
    if(types & H5F_OBJ_DATASET) {
        olist.obj_type = H5I_DATASET;
        (void)H5I_search(H5I_DATASET, H5F_get_objects_cb, &olist, app_ref);
    }

    /* Search through group IDs to count number of groups, and put their
     * IDs on the object list */
    if(types & H5F_OBJ_GROUP) {
        olist.obj_type = H5I_GROUP;
        (void)H5I_search(H5I_GROUP, H5F_get_objects_cb, &olist, app_ref);
    }

    /* Search through datatype IDs to count number of named datatypes, and put their
     * IDs on the object list */
    if(types & H5F_OBJ_DATATYPE) {
        olist.obj_type = H5I_DATATYPE;
        (void)H5I_search(H5I_DATATYPE, H5F_get_objects_cb, &olist, app_ref);
    }

    /* Search through attribute IDs to count number of attributes, and put their
     * IDs on the object list */
    if(types & H5F_OBJ_ATTR) {
        olist.obj_type = H5I_ATTR;
        (void)H5I_search(H5I_ATTR, H5F_get_objects_cb, &olist, app_ref);
    }

    /* Set the number of objects currently open */
    ret_value = obj_id_count;

    FUNC_LEAVE_NOAPI(ret_value)
} /* end H5F_get_objects() */


/*-------------------------------------------------------------------------
 * Function:	H5F_get_objects_cb
 *
 * Purpose:	H5F_get_objects' callback function.  It verifies if an
 * 		object is in the file, and either count it or put its ID
 *		on the list.
 *
 * Return:      TRUE if the array of object IDs is filled up.
 *              FALSE otherwise.
 *
 * Programmer:  Raymond Lu
 *              Wednesday, Dec 5, 2001
 *
 * Modification:
 *
 *-------------------------------------------------------------------------
 */
static int
H5F_get_objects_cb(void *obj_ptr, hid_t obj_id, void *key)
{
    H5F_olist_t *olist = (H5F_olist_t *)key;    /* Alias for search info */
    int      ret_value = FALSE;    /* Return value */

    FUNC_ENTER_NOAPI_NOINIT

    HDassert(obj_ptr);
    HDassert(olist);

    /* Count file IDs */
    if(olist->obj_type == H5I_FILE) {
        if((olist->file_info.local &&
            (!olist->file_info.ptr.file || (olist->file_info.ptr.file && (H5F_t*)obj_ptr == olist->file_info.ptr.file) ))
           ||  (!olist->file_info.local &&
                ( !olist->file_info.ptr.shared || (olist->file_info.ptr.shared && ((H5F_t*)obj_ptr)->shared == olist->file_info.ptr.shared) ))) {
            /* Add the object's ID to the ID list, if appropriate */
            if(olist->obj_id_list) {
                olist->obj_id_list[olist->list_index] = obj_id;
		olist->list_index++;
	    }

            /* Increment the number of open objects */
	    if(olist->obj_id_count)
	    	(*olist->obj_id_count)++;

            /* Check if we've filled up the array.  Return TRUE only if
             * we have filled up the array. Otherwise return FALSE(RET_VALUE is
             * preset to FALSE) because H5I_search needs the return value of FALSE
             * to continue searching. */
            if(olist->max_index>0 && olist->list_index>=olist->max_index)
                HGOTO_DONE(TRUE)  /* Indicate that the iterator should stop */
	}
    } /* end if */
    else { /* either count opened object IDs or put the IDs on the list */
        H5O_loc_t *oloc;        /* Group entry info for object */

    	switch(olist->obj_type) {
	    case H5I_ATTR:
	        oloc = H5A_oloc((H5A_t *)obj_ptr);
                break;

	    case H5I_GROUP:
	        oloc = H5G_oloc((H5G_t *)obj_ptr);
                break;

	    case H5I_DATASET:
	        oloc = H5D_oloc((H5D_t *)obj_ptr);
		break;

	    case H5I_DATATYPE:
                if(H5T_is_named((H5T_t*)obj_ptr)==TRUE)
                    oloc = H5T_oloc((H5T_t*)obj_ptr);
                else
                    oloc = NULL;
		break;

	    case H5I_UNINIT:
	    case H5I_BADID:
	    case H5I_FILE:
	    case H5I_DATASPACE:
	    case H5I_REFERENCE:
	    case H5I_VFL:
	    case H5I_VOL:
	    case H5I_UID:
	    case H5I_GENPROP_CLS:
	    case H5I_GENPROP_LST:
	    case H5I_ERROR_CLASS:
	    case H5I_ERROR_MSG:
	    case H5I_ERROR_STACK:
	    case H5I_NTYPES:
            default:
                HGOTO_ERROR(H5E_ARGS, H5E_BADTYPE, FAIL, "unknown data object")
	} /* end switch */

        if((olist->file_info.local &&
                    ( (!olist->file_info.ptr.file && olist->obj_type == H5I_DATATYPE && H5T_is_immutable((H5T_t *)obj_ptr) == FALSE)
                            || (!olist->file_info.ptr.file && olist->obj_type != H5I_DATATYPE)
                            || (oloc && oloc->file == olist->file_info.ptr.file)))
                || (!olist->file_info.local &&
                    ((!olist->file_info.ptr.shared && olist->obj_type == H5I_DATATYPE && H5T_is_immutable((H5T_t *)obj_ptr) == FALSE)
                            || (!olist->file_info.ptr.shared && olist->obj_type != H5I_DATATYPE)
                            || (oloc && oloc->file && oloc->file->shared == olist->file_info.ptr.shared)))) {
            /* Add the object's ID to the ID list, if appropriate */
            if(olist->obj_id_list) {
            	olist->obj_id_list[olist->list_index] = obj_id;
		olist->list_index++;
	    } /* end if */

            /* Increment the number of open objects */
	    if(olist->obj_id_count)
            	(*olist->obj_id_count)++;

            /* Check if we've filled up the array.  Return TRUE only if
             * we have filled up the array. Otherwise return FALSE(RET_VALUE is
             * preset to FALSE) because H5I_search needs the return value of FALSE
             * to continue searching. */
            if(olist->max_index>0 && olist->list_index>=olist->max_index)
                HGOTO_DONE(TRUE)  /* Indicate that the iterator should stop */
    	} /* end if */
    } /* end else */

done:
    FUNC_LEAVE_NOAPI(ret_value)
} /* end H5F_get_objects_cb() */


/*-------------------------------------------------------------------------
 * Function:    H5Fget_vfd_handle
 *
 * Purpose:     Returns a pointer to the file handle of the low-level file
 *              driver.
 *
 * Return:      Success:        non-negative value.
 *              Failure:        negative.
 *
 * Programmer:  Raymond Lu
 *              Sep. 16, 2002
 *
 *-------------------------------------------------------------------------
 */
herr_t
H5Fget_vfd_handle(hid_t uid, hid_t fapl, void **file_handle)
{
    herr_t              ret_value = SUCCEED;  /* Return value */

<<<<<<< HEAD
    FUNC_ENTER_API(H5Fget_vfd_handle, FAIL)
    H5TRACE3("e", "ii**x", uid, fapl, file_handle);
=======
    FUNC_ENTER_API(FAIL)
    H5TRACE3("e", "ii**x", file_id, fapl, file_handle);
>>>>>>> 5ee37640

    /* Check args */
    if(!file_handle)
        HGOTO_ERROR(H5E_ARGS, H5E_BADVALUE, FAIL, "invalid file handle pointer")

    if((ret_value = H5VL_get(uid, H5F_GET_VFD_HANDLE, &fapl, 1, file_handle)) < 0)
        HGOTO_ERROR(H5E_INTERNAL, H5E_CANTGET, FAIL, "unable to get file handle")

done:
    FUNC_LEAVE_API(ret_value)
} /* end H5Fget_vfd_handle() */


/*-------------------------------------------------------------------------
 * Function:	H5Fis_hdf5
 *
 * Purpose:	Check the file signature to detect an HDF5 file.
 *
 * Bugs:	This function is not robust: it only uses the default file
 *		driver when attempting to open the file when in fact it
 *		should use all known file drivers.
 *
 * Return:	Success:	TRUE/FALSE
 *
 *		Failure:	Negative
 *
 * Programmer:	Unknown
 *
 * Modifications:
 *		Robb Matzke, 1999-08-02
 *		Rewritten to use the virtual file layer.
 *-------------------------------------------------------------------------
 */
htri_t
H5Fis_hdf5(const char *name)
{
    H5FD_t	*file = NULL;           /* Low-level file struct */
    htri_t	ret_value;              /* Return value */

    FUNC_ENTER_API(FAIL)
    H5TRACE1("t", "*s", name);

    /* Check args and all the boring stuff. */
    if(!name || !*name)
	HGOTO_ERROR(H5E_ARGS, H5E_BADRANGE, FAIL, "no file name specified")

    /* Open the file at the virtual file layer */
    if(NULL == (file = H5FD_open(name, H5F_ACC_RDONLY, H5P_FILE_ACCESS_DEFAULT, HADDR_UNDEF)))
	HGOTO_ERROR(H5E_IO, H5E_CANTINIT, FAIL, "unable to open file")

    /* The file is an hdf5 file if the hdf5 file signature can be found */
    ret_value = (HADDR_UNDEF != H5F_locate_signature(file, H5AC_ind_dxpl_id));

done:
    /* Close the file */
    if(file)
        if(H5FD_close(file) < 0 && ret_value >= 0)
            HDONE_ERROR(H5E_IO, H5E_CANTCLOSEFILE, FAIL, "unable to close file")

    FUNC_LEAVE_API(ret_value)
} /* end H5Fis_hdf5() */


/*-------------------------------------------------------------------------
 * Function:	H5F_new
 *
 * Purpose:	Creates a new file object and initializes it.  The
 *		H5Fopen and H5Fcreate functions then fill in various
 *		fields.	 If SHARED is a non-null pointer then the shared info
 *		to which it points has the reference count incremented.
 *		Otherwise a new, empty shared info struct is created and
 *		initialized with the specified file access property list.
 *
 * Errors:
 *
 * Return:	Success:	Ptr to a new file struct.
 *
 *		Failure:	NULL
 *
 * Programmer:	Robb Matzke
 *		matzke@llnl.gov
 *		Jul 18 1997
 *
 *-------------------------------------------------------------------------
 */
static H5F_t *
H5F_new(H5F_file_t *shared, hid_t fcpl_id, hid_t fapl_id, H5FD_t *lf)
{
    H5F_t	*f = NULL, *ret_value;

    FUNC_ENTER_NOAPI_NOINIT

    if(NULL == (f = H5FL_CALLOC(H5F_t)))
	HGOTO_ERROR(H5E_FILE, H5E_NOSPACE, NULL, "can't allocate top file structure")
    f->file_id = -1;

    if(shared) {
        HDassert(lf == NULL);
	f->shared = shared;
    } /* end if */
    else {
        H5P_genplist_t *plist;          /* Property list */
        unsigned        efc_size;       /* External file cache size */
        size_t u;                       /* Local index variable */

        HDassert(lf != NULL);
        if(NULL == (f->shared = H5FL_CALLOC(H5F_file_t)))
            HGOTO_ERROR(H5E_FILE, H5E_NOSPACE, NULL, "can't allocate shared file structure")

	f->shared->sohm_addr = HADDR_UNDEF;
	f->shared->sohm_vers = HDF5_SHAREDHEADER_VERSION;
        for(u = 0; u < NELMTS(f->shared->fs_addr); u++)
            f->shared->fs_addr[u] = HADDR_UNDEF;
	f->shared->accum.loc = HADDR_UNDEF;
        f->shared->lf = lf;

	/*
	 * Copy the file creation and file access property lists into the
	 * new file handle.  We do this early because some values might need
	 * to change as the file is being opened.
	 */
        if(NULL == (plist = (H5P_genplist_t *)H5I_object(fcpl_id)))
            HGOTO_ERROR(H5E_ARGS, H5E_BADTYPE, NULL, "not property list")
        f->shared->fcpl_id = H5P_copy_plist(plist, FALSE);

        /* Get the FCPL values to cache */
        if(H5P_get(plist, H5F_CRT_ADDR_BYTE_NUM_NAME, &f->shared->sizeof_addr) < 0)
            HGOTO_ERROR(H5E_PLIST, H5E_CANTGET, NULL, "can't get byte number for address")
        if(H5P_get(plist, H5F_CRT_OBJ_BYTE_NUM_NAME, &f->shared->sizeof_size) < 0)
            HGOTO_ERROR(H5E_PLIST, H5E_CANTGET, NULL, "can't get byte number for object size")
        if(H5P_get(plist, H5F_CRT_SHMSG_NINDEXES_NAME, &f->shared->sohm_nindexes) < 0)
            HGOTO_ERROR(H5E_PLIST, H5E_CANTGET, NULL, "can't get number of SOHM indexes")
        HDassert(f->shared->sohm_nindexes < 255);
        if(H5P_get(plist, H5F_CRT_FILE_SPACE_STRATEGY_NAME, &f->shared->fs_strategy) < 0)
            HGOTO_ERROR(H5E_PLIST, H5E_CANTGET, NULL, "can't get file space strategy")
        if(H5P_get(plist, H5F_CRT_FREE_SPACE_THRESHOLD_NAME, &f->shared->fs_threshold) < 0)
            HGOTO_ERROR(H5E_PLIST, H5E_CANTGET, NULL, "can't get free-space section threshold")

        /* Get the FAPL values to cache */
        if(NULL == (plist = (H5P_genplist_t *)H5I_object(fapl_id)))
            HGOTO_ERROR(H5E_ARGS, H5E_BADTYPE, NULL, "not file access property list")
        if(H5P_get(plist, H5F_ACS_META_CACHE_INIT_CONFIG_NAME, &(f->shared->mdc_initCacheCfg)) < 0)
            HGOTO_ERROR(H5E_PLIST, H5E_CANTGET, NULL, "can't get initial metadata cache resize config")
        if(H5P_get(plist, H5F_ACS_DATA_CACHE_NUM_SLOTS_NAME, &(f->shared->rdcc_nslots)) < 0)
            HGOTO_ERROR(H5E_PLIST, H5E_CANTGET, NULL, "can't get data cache number of slots")
        if(H5P_get(plist, H5F_ACS_DATA_CACHE_BYTE_SIZE_NAME, &(f->shared->rdcc_nbytes)) < 0)
            HGOTO_ERROR(H5E_PLIST, H5E_CANTGET, NULL, "can't get data cache byte size")
        if(H5P_get(plist, H5F_ACS_PREEMPT_READ_CHUNKS_NAME, &(f->shared->rdcc_w0)) < 0)
            HGOTO_ERROR(H5E_PLIST, H5E_CANTGET, NULL, "can't get preempt read chunk")
        if(H5P_get(plist, H5F_ACS_ALIGN_THRHD_NAME, &(f->shared->threshold)) < 0)
            HGOTO_ERROR(H5E_PLIST, H5E_CANTGET, NULL, "can't get alignment threshold")
        if(H5P_get(plist, H5F_ACS_ALIGN_NAME, &(f->shared->alignment)) < 0)
            HGOTO_ERROR(H5E_PLIST, H5E_CANTGET, NULL, "can't get alignment")
        if(H5P_get(plist, H5F_ACS_GARBG_COLCT_REF_NAME,&(f->shared->gc_ref)) < 0)
            HGOTO_ERROR(H5E_PLIST, H5E_CANTGET, NULL, "can't get garbage collect reference")
        if(H5P_get(plist, H5F_ACS_SIEVE_BUF_SIZE_NAME, &(f->shared->sieve_buf_size)) < 0)
            HGOTO_ERROR(H5E_PLIST, H5E_CANTGET, NULL, "can't get sieve buffer size")
        if(H5P_get(plist, H5F_ACS_LATEST_FORMAT_NAME, &(f->shared->latest_format)) < 0)
            HGOTO_ERROR(H5E_PLIST, H5E_CANTGET, NULL, "can't get 'latest format' flag")
        if(H5P_get(plist, H5F_ACS_META_BLOCK_SIZE_NAME, &(f->shared->meta_aggr.alloc_size)) < 0)
            HGOTO_ERROR(H5E_PLIST, H5E_CANTGET, NULL, "can't get metadata cache size")
        f->shared->meta_aggr.feature_flag = H5FD_FEAT_AGGREGATE_METADATA;
        if(H5P_get(plist, H5F_ACS_SDATA_BLOCK_SIZE_NAME, &(f->shared->sdata_aggr.alloc_size)) < 0)
            HGOTO_ERROR(H5E_PLIST, H5E_CANTGET, NULL, "can't get 'small data' cache size")
        f->shared->sdata_aggr.feature_flag = H5FD_FEAT_AGGREGATE_SMALLDATA;
        if(H5P_get(plist, H5F_ACS_EFC_SIZE_NAME, &efc_size) < 0)
            HGOTO_ERROR(H5E_PLIST, H5E_CANTGET, NULL, "can't get elink file cache size")
        if(efc_size > 0)
            if(NULL == (f->shared->efc = H5F_efc_create(efc_size)))
                HGOTO_ERROR(H5E_FILE, H5E_CANTINIT, NULL, "can't create external file cache")

        /* Get the VFD values to cache */
        f->shared->maxaddr = H5FD_get_maxaddr(lf);
        if(!H5F_addr_defined(f->shared->maxaddr))
            HGOTO_ERROR(H5E_FILE, H5E_BADVALUE, NULL, "bad maximum address from VFD")
        if(H5FD_get_feature_flags(lf, &f->shared->feature_flags) < 0)
            HGOTO_ERROR(H5E_FILE, H5E_CANTGET, NULL, "can't get feature flags from VFD")
        if(H5FD_get_fs_type_map(lf, f->shared->fs_type_map) < 0)
            HGOTO_ERROR(H5E_FILE, H5E_CANTGET, NULL, "can't get free space type mapping from VFD")
        if(H5MF_init_merge_flags(f) < 0)
            HGOTO_ERROR(H5E_FILE, H5E_CANTINIT, NULL, "problem initializing free space merge flags")
        f->shared->tmp_addr = f->shared->maxaddr;
        /* Disable temp. space allocation for parallel I/O (for now) */
        /* (When we've arranged to have the relocated metadata addresses (and
         *      sizes) broadcast during the "end of epoch" metadata operations,
         *      this can be enabled - QAK)
         */
        /* (This should be disabled when the metadata journaling branch is
         *      merged into the trunk and journaling is enabled, at least until
         *      we make it work. - QAK)
         */
        f->shared->use_tmp_space = !H5F_HAS_FEATURE(f, H5FD_FEAT_HAS_MPI);

	/*
	 * Create a metadata cache with the specified number of elements.
	 * The cache might be created with a different number of elements and
	 * the access property list should be updated to reflect that.
	 */
	if(H5AC_create(f, &(f->shared->mdc_initCacheCfg)) < 0)
	    HGOTO_ERROR(H5E_FILE, H5E_CANTINIT, NULL, "unable to create metadata cache")

        /* Create the file's "open object" information */
        if(H5FO_create(f) < 0)
	    HGOTO_ERROR(H5E_FILE, H5E_CANTINIT, NULL, "unable to create open object data structure")

        /* Add new "shared" struct to list of open files */
        if(H5F_sfile_add(f->shared) < 0)
	    HGOTO_ERROR(H5E_FILE, H5E_CANTINIT, NULL, "unable to append to list of open files")
    } /* end else */

    f->shared->nrefs++;

    /* Create the file's "top open object" information */
    if(H5FO_top_create(f) < 0)
        HGOTO_ERROR(H5E_FILE, H5E_CANTINIT, NULL, "unable to create open object data structure")

    /* Set return value */
    ret_value = f;

done:
    if(!ret_value && f) {
	if(!shared)
            f->shared = H5FL_FREE(H5F_file_t, f->shared);
	f = H5FL_FREE(H5F_t, f);
    } /* end if */

    FUNC_LEAVE_NOAPI(ret_value)
} /* end H5F_new() */


/*-------------------------------------------------------------------------
 * Function:	H5F_dest
 *
 * Purpose:	Destroys a file structure.  This function flushes the cache
 *		but doesn't do any other cleanup other than freeing memory
 *		for the file struct.  The shared info for the file is freed
 *		only when its reference count reaches zero.
 *
 * Return:	Non-negative on success/Negative on failure
 *
 * Programmer:	Robb Matzke
 *		matzke@llnl.gov
 *		Jul 18 1997
 *
 *-------------------------------------------------------------------------
 */
static herr_t
H5F_dest(H5F_t *f, hid_t dxpl_id, hbool_t flush)
{
    herr_t	   ret_value = SUCCEED;         /* Return value */

    FUNC_ENTER_NOAPI_NOINIT

    /* Sanity check */
    HDassert(f);
    HDassert(f->shared);

    if(1 == f->shared->nrefs) {
        /* Flush at this point since the file will be closed.
         * Only try to flush the file if it was opened with write access, and if
         * the caller requested a flush.
         */
        if((f->shared->flags & H5F_ACC_RDWR) && flush)
            if(H5F_flush(f, dxpl_id, TRUE) < 0)
                HDONE_ERROR(H5E_CACHE, H5E_CANTFLUSH, FAIL, "unable to flush cache")

        /* Release the external file cache */
        if(f->shared->efc) {
            if(H5F_efc_destroy(f->shared->efc) < 0)
                HDONE_ERROR(H5E_FILE, H5E_CANTRELEASE, FAIL, "can't destroy external file cache")
            f->shared->efc = NULL;
        } /* end if */

        /* Release objects that depend on the superblock being initialized */
        if(f->shared->sblock) {
            /* Shutdown file free space manager(s) */
            /* (We should release the free space information now (before truncating
             *      the file and before the metadata cache is shut down) since the
             *      free space manager is holding some data structures in memory
             *      and also because releasing free space can shrink the file's
             *      'eoa' value)
             */
            if(H5F_ACC_RDWR & H5F_INTENT(f)) {
                if(H5MF_close(f, dxpl_id) < 0)
                    /* Push error, but keep going*/
                    HDONE_ERROR(H5E_FILE, H5E_CANTRELEASE, FAIL, "can't release file free space info")
            } /* end if */

            /* Unpin the superblock, since we're about to destroy the cache */
            if(H5AC_unpin_entry(f->shared->sblock) < 0)
                /* Push error, but keep going*/
                HDONE_ERROR(H5E_FSPACE, H5E_CANTUNPIN, FAIL, "unable to unpin superblock")
            f->shared->sblock = NULL;
        } /* end if */
 
        /* Remove shared file struct from list of open files */
        if(H5F_sfile_remove(f->shared) < 0)
            /* Push error, but keep going*/
            HDONE_ERROR(H5E_FILE, H5E_CANTRELEASE, FAIL, "problems closing file")

        /* Shutdown the metadata cache */
        if(H5AC_dest(f, dxpl_id))
            /* Push error, but keep going*/
            HDONE_ERROR(H5E_FILE, H5E_CANTRELEASE, FAIL, "problems closing file")

        /*
         * Do not close the root group since we didn't count it, but free
         * the memory associated with it.
         */
        if(f->shared->root_grp) {
            /* Free the root group */
            if(H5G_root_free(f->shared->root_grp) < 0)
                /* Push error, but keep going*/
                HDONE_ERROR(H5E_FILE, H5E_CANTRELEASE, FAIL, "problems closing file")
            f->shared->root_grp = NULL;
        } /* end if */

        /* Destroy other components of the file */
        if(H5F_accum_reset(f, dxpl_id, TRUE) < 0)
            /* Push error, but keep going*/
            HDONE_ERROR(H5E_FILE, H5E_CANTRELEASE, FAIL, "problems closing file")
        if(H5FO_dest(f) < 0)
            /* Push error, but keep going*/
            HDONE_ERROR(H5E_FILE, H5E_CANTRELEASE, FAIL, "problems closing file")
        f->shared->cwfs = (struct H5HG_heap_t **)H5MM_xfree(f->shared->cwfs);
        if(H5G_node_close(f) < 0)
            /* Push error, but keep going*/
            HDONE_ERROR(H5E_FILE, H5E_CANTRELEASE, FAIL, "problems closing file")

        /* Destroy file creation properties */
        if(H5I_GENPROP_LST != H5I_get_type(f->shared->fcpl_id))
            /* Push error, but keep going*/
            HDONE_ERROR(H5E_FILE, H5E_BADTYPE, FAIL, "not a property list")
        if(H5I_dec_ref(f->shared->fcpl_id) < 0)
            /* Push error, but keep going*/
            HDONE_ERROR(H5E_FILE, H5E_CANTDEC, FAIL, "can't close property list")

        /* Only truncate the file on an orderly close, with write-access */
        if(f->closing && (H5F_ACC_RDWR & H5F_INTENT(f))) {
            /* Truncate the file to the current allocated size */
            if(H5FD_truncate(f->shared->lf, dxpl_id, (unsigned)TRUE) < 0)
                /* Push error, but keep going*/
                HDONE_ERROR(H5E_FILE, H5E_WRITEERROR, FAIL, "low level truncate failed")
        } /* end if */

        /* Close the file */
        if(H5FD_close(f->shared->lf) < 0)
            /* Push error, but keep going*/
            HDONE_ERROR(H5E_FILE, H5E_CANTCLOSEFILE, FAIL, "unable to close file")

        /* Free mount table */
        f->shared->mtab.child = (H5F_mount_t *)H5MM_xfree(f->shared->mtab.child);
        f->shared->mtab.nalloc = 0;

        /* Destroy shared file struct */
        f->shared = (H5F_file_t *)H5FL_FREE(H5F_file_t, f->shared);

    } else if(f->shared->nrefs > 0) {
        /*
         * There are other references to the shared part of the file.
         * Only decrement the reference count.
         */
        --f->shared->nrefs;
    }

    /* Free the non-shared part of the file */
    f->open_name = (char *)H5MM_xfree(f->open_name);
    f->actual_name = (char *)H5MM_xfree(f->actual_name);
    f->extpath = (char *)H5MM_xfree(f->extpath);
    if(H5FO_top_dest(f) < 0)
        HDONE_ERROR(H5E_FILE, H5E_CANTINIT, FAIL, "problems closing file")
    f->shared = NULL;
    f = H5FL_FREE(H5F_t, f);

    FUNC_LEAVE_NOAPI(ret_value)
} /* end H5F_dest() */


/*-------------------------------------------------------------------------
 * Function:	H5F_open
 *
 * Purpose:	Opens (or creates) a file.  This function understands the
 *		following flags which are similar in nature to the Posix
 *		open(2) flags.
 *
 *		H5F_ACC_RDWR:	Open with read/write access. If the file is
 *				currently open for read-only access then it
 *				will be reopened. Absence of this flag
 *				implies read-only access.
 *
 *		H5F_ACC_CREAT:	Create a new file if it doesn't exist yet.
 *				The permissions are 0666 bit-wise AND with
 *				the current umask.  H5F_ACC_WRITE must also
 *				be specified.
 *
 *		H5F_ACC_EXCL:	This flag causes H5F_open() to fail if the
 *				file already exists.
 *
 *		H5F_ACC_TRUNC:	The file is truncated and a new HDF5 superblock
 *				is written.  This operation will fail if the
 *				file is already open.
 *
 *		Unlinking the file name from the group directed graph while
 *		the file is opened causes the file to continue to exist but
 *		one will not be able to upgrade the file from read-only
 *		access to read-write access by reopening it. Disk resources
 *		for the file are released when all handles to the file are
 *		closed. NOTE: This paragraph probably only applies to Unix;
 *		deleting the file name in other OS's has undefined results.
 *
 *		The CREATE_PARMS argument is optional.	A null pointer will
 *		cause the default file creation parameters to be used.
 *
 *		The ACCESS_PARMS argument is optional.  A null pointer will
 *		cause the default file access parameters to be used.
 *
 * Return:	Success:	A new file pointer.
 *		Failure:	NULL
 *
 * Programmer:	Robb Matzke
 *		Tuesday, September 23, 1997
 *
 *-------------------------------------------------------------------------
 */
H5F_t *
H5F_open(const char *name, unsigned flags, hid_t fcpl_id, hid_t fapl_id,
    hid_t dxpl_id)
{
    H5F_t              *file = NULL;        /*the success return value      */
    H5F_file_t         *shared = NULL;      /*shared part of `file'         */
    H5FD_t             *lf = NULL;          /*file driver part of `shared'  */
    unsigned            tent_flags;         /*tentative flags               */
    H5FD_class_t       *drvr;               /*file driver class info        */
    H5P_genplist_t     *a_plist;            /*file access property list     */
    H5F_close_degree_t  fc_degree;          /*file close degree             */
    H5F_t              *ret_value;          /*actual return value           */

    FUNC_ENTER_NOAPI(NULL)

    /*
     * If the driver has a `cmp' method then the driver is capable of
     * determining when two file handles refer to the same file and the
     * library can insure that when the application opens a file twice
     * that the two handles coordinate their operations appropriately.
     * Otherwise it is the application's responsibility to never open the
     * same file more than once at a time.
     */
    if(NULL == (drvr = H5FD_get_class(fapl_id)))
        HGOTO_ERROR(H5E_FILE, H5E_CANTGET, NULL, "unable to retrieve VFL class")

    /*
     * Opening a file is a two step process. First we try to open the
     * file in a way which doesn't affect its state (like not truncating
     * or creating it) so we can compare it with files that are already
     * open. If that fails then we try again with the full set of flags
     * (only if they're different than the original failed attempt).
     * However, if the file driver can't distinquish between files then
     * there's no reason to open the file tentatively because it's the
     * application's responsibility to prevent this situation (there's no
     * way for us to detect it here anyway).
     */
    if(drvr->cmp)
	tent_flags = flags & ~(H5F_ACC_CREAT|H5F_ACC_TRUNC|H5F_ACC_EXCL);
    else
	tent_flags = flags;

    if(NULL == (lf = H5FD_open(name, tent_flags, fapl_id, HADDR_UNDEF))) {
	if(tent_flags == flags) {
#ifndef H5_USING_MEMCHECKER
            time_t mytime = HDtime(NULL);

	    HGOTO_ERROR(H5E_FILE, H5E_CANTOPENFILE, NULL, "unable to open file: time = %s, name = '%s', tent_flags = %x", HDctime(&mytime), name, tent_flags)
#else /* H5_USING_MEMCHECKER */
	    HGOTO_ERROR(H5E_FILE, H5E_CANTOPENFILE, NULL, "unable to open file: name = '%s', tent_flags = %x", name, tent_flags)
#endif /* H5_USING_MEMCHECKER */
        } /* end if */
        H5E_clear_stack(NULL);
	tent_flags = flags;
	if(NULL == (lf = H5FD_open(name, tent_flags, fapl_id, HADDR_UNDEF))) {
#ifndef H5_USING_MEMCHECKER
            time_t mytime = HDtime(NULL);

	    HGOTO_ERROR(H5E_FILE, H5E_CANTOPENFILE, NULL, "unable to open file: time = %s, name = '%s', tent_flags = %x", HDctime(&mytime), name, tent_flags)
#else /* H5_USING_MEMCHECKER */
	    HGOTO_ERROR(H5E_FILE, H5E_CANTOPENFILE, NULL, "unable to open file: name = '%s', tent_flags = %x", name, tent_flags)
#endif /* H5_USING_MEMCHECKER */
        } /* end if */
    } /* end if */

    /* Is the file already open? */
    if((shared = H5F_sfile_search(lf)) != NULL) {
	/*
	 * The file is already open, so use that one instead of the one we
	 * just opened. We only one one H5FD_t* per file so one doesn't
	 * confuse the other.  But fail if this request was to truncate the
	 * file (since we can't do that while the file is open), or if the
	 * request was to create a non-existent file (since the file already
	 * exists), or if the new request adds write access (since the
	 * readers don't expect the file to change under them).
	 */
	if(H5FD_close(lf) < 0)
	    HGOTO_ERROR(H5E_FILE, H5E_CANTOPENFILE, NULL, "unable to close low-level file info")
	if(flags & H5F_ACC_TRUNC)
	    HGOTO_ERROR(H5E_FILE, H5E_CANTOPENFILE, NULL, "unable to truncate a file which is already open")
	if(flags & H5F_ACC_EXCL)
	    HGOTO_ERROR(H5E_FILE, H5E_CANTOPENFILE, NULL, "file exists")
	if((flags & H5F_ACC_RDWR) && 0 == (shared->flags & H5F_ACC_RDWR))
	    HGOTO_ERROR(H5E_FILE, H5E_CANTOPENFILE, NULL, "file is already open for read-only")

        /* Allocate new "high-level" file struct */
        if((file = H5F_new(shared, fcpl_id, fapl_id, NULL)) == NULL)
            HGOTO_ERROR(H5E_FILE, H5E_CANTOPENFILE, NULL, "unable to create new file object")
    } /* end if */
    else {
        /* Check if tentative open was good enough */
        if(flags != tent_flags) {
            /*
             * This file is not yet open by the library and the flags we used to
             * open it are different than the desired flags. Close the tentative
             * file and open it for real.
             */
            if(H5FD_close(lf) < 0) {
                file = NULL; /*to prevent destruction of wrong file*/
                HGOTO_ERROR(H5E_FILE, H5E_CANTOPENFILE, NULL, "unable to close low-level file info")
            } /* end if */
            if(NULL == (lf = H5FD_open(name, flags, fapl_id, HADDR_UNDEF))) {
                file = NULL; /*to prevent destruction of wrong file*/
                HGOTO_ERROR(H5E_FILE, H5E_CANTOPENFILE, NULL, "unable to open file")
            } /* end if */
        } /* end if */

        if(NULL == (file = H5F_new(NULL, fcpl_id, fapl_id, lf)))
            HGOTO_ERROR(H5E_FILE, H5E_CANTOPENFILE, NULL, "unable to create new file object")
        file->shared->flags = flags;
    } /* end else */

    /* Short cuts */
    shared = file->shared;
    lf = shared->lf;

    /*
     * The intent at the top level file struct are not necessarily the same as
     * the flags at the bottom.	 The top level describes how the file can be
     * accessed through the HDF5 library.  The bottom level describes how the
     * file can be accessed through the C library.
     */
    file->intent = flags;
    file->open_name = H5MM_xstrdup(name);

    /*
     * Read or write the file superblock, depending on whether the file is
     * empty or not.
     */
    if(0 == H5FD_get_eof(lf) && (flags & H5F_ACC_RDWR)) {
        /*
         * We've just opened a fresh new file (or truncated one). We need
         * to create & write the superblock.
         */

        /* Initialize information about the superblock and allocate space for it */
        /* (Writes superblock extension messages, if there are any) */
        if(H5F_super_init(file, dxpl_id) < 0)
            HGOTO_ERROR(H5E_FILE, H5E_CANTINIT, NULL, "unable to allocate file superblock")

        /* Create and open the root group */
        /* (This must be after the space for the superblock is allocated in
         *      the file, since the superblock must be at offset 0)
         */
        if(H5G_mkroot(file, dxpl_id, TRUE) < 0)
            HGOTO_ERROR(H5E_FILE, H5E_CANTINIT, NULL, "unable to create/open root group")
    } else if (1 == shared->nrefs) {
	/* Read the superblock if it hasn't been read before. */
        if(H5F_super_read(file, dxpl_id) < 0)
	    HGOTO_ERROR(H5E_FILE, H5E_READERROR, NULL, "unable to read superblock")

	/* Open the root group */
	if(H5G_mkroot(file, dxpl_id, FALSE) < 0)
	    HGOTO_ERROR(H5E_FILE, H5E_CANTOPENFILE, NULL, "unable to read root group")
    } /* end if */

    /* Get the file access property list, for future queries */
    if(NULL == (a_plist = (H5P_genplist_t *)H5I_object(fapl_id)))
        HGOTO_ERROR(H5E_ARGS, H5E_BADTYPE, NULL, "not file access property list")

    /*
     * Decide the file close degree.  If it's the first time to open the
     * file, set the degree to access property list value; if it's the
     * second time or later, verify the access property list value matches
     * the degree in shared file structure.
     */
    if(H5P_get(a_plist, H5F_ACS_CLOSE_DEGREE_NAME, &fc_degree) < 0)
        HGOTO_ERROR(H5E_PLIST, H5E_CANTGET, NULL, "can't get file close degree")

    if(shared->nrefs == 1) {
        if(fc_degree == H5F_CLOSE_DEFAULT)
            shared->fc_degree = lf->cls->fc_degree;
        else
            shared->fc_degree = fc_degree;
    } else if(shared->nrefs > 1) {
        if(fc_degree == H5F_CLOSE_DEFAULT && shared->fc_degree != lf->cls->fc_degree)
            HGOTO_ERROR(H5E_FILE, H5E_CANTINIT, NULL, "file close degree doesn't match")
        if(fc_degree != H5F_CLOSE_DEFAULT && fc_degree != shared->fc_degree)
            HGOTO_ERROR(H5E_FILE, H5E_CANTINIT, NULL, "file close degree doesn't match")
    } /* end if */

    /* Formulate the absolute path for later search of target file for external links */
    if(H5_build_extpath(name, &file->extpath) < 0)
	HGOTO_ERROR(H5E_FILE, H5E_CANTINIT, NULL, "unable to build extpath")

    /* Formulate the actual file name, after following symlinks, etc. */
    if(H5F_build_actual_name(file, a_plist, name, &file->actual_name) < 0)
	HGOTO_ERROR(H5E_FILE, H5E_CANTINIT, NULL, "unable to build actual name")

    /* Success */
    ret_value = file;

done:
    if(!ret_value && file)
        if(H5F_dest(file, dxpl_id, FALSE) < 0)
            HDONE_ERROR(H5E_FILE, H5E_CANTCLOSEFILE, NULL, "problems closing file")

    FUNC_LEAVE_NOAPI(ret_value)
} /* end H5F_open() */


/*-------------------------------------------------------------------------
 * Function:	H5Fcreate
 *
 * Purpose:	This is the primary function for creating HDF5 files . The
 *		flags parameter determines whether an existing file will be
 *		overwritten or not.  All newly created files are opened for
 *		both reading and writing.  All flags may be combined with the
 *		bit-wise OR operator (`|') to change the behavior of the file
 *		create call.
 *
 *		The more complex behaviors of a file's creation and access
 *		are controlled through the file-creation and file-access
 *		property lists.  The value of H5P_DEFAULT for a template
 *		value indicates that the library should use the default
 *		values for the appropriate template.
 *
 * See also:	H5Fpublic.h for the list of supported flags. H5Ppublic.h for
 * 		the list of file creation and file access properties.
 *
 * Return:	Success:	A file ID
 *
 *		Failure:	FAIL
 *
 * Programmer:	Unknown
 *
 *-------------------------------------------------------------------------
 */
hid_t
H5Fcreate(const char *filename, unsigned flags, hid_t fcpl_id, hid_t fapl_id)
{
    hid_t	ret_value;	        /*return value			*/

    FUNC_ENTER_API(FAIL)
    H5TRACE4("i", "*sIuii", filename, flags, fcpl_id, fapl_id);

    /* Check/fix arguments */
    if(!filename || !*filename)
	HGOTO_ERROR(H5E_ARGS, H5E_BADVALUE, FAIL, "invalid file name")
    /* In this routine, we only accept the following flags:
     *          H5F_ACC_EXCL, H5F_ACC_TRUNC and H5F_ACC_DEBUG
     */
    if(flags & ~(H5F_ACC_EXCL | H5F_ACC_TRUNC | H5F_ACC_DEBUG))
	HGOTO_ERROR(H5E_ARGS, H5E_BADVALUE, FAIL, "invalid flags")
    /* The H5F_ACC_EXCL and H5F_ACC_TRUNC flags are mutually exclusive */
    if((flags & H5F_ACC_EXCL) && (flags & H5F_ACC_TRUNC))
	HGOTO_ERROR(H5E_ARGS, H5E_BADVALUE, FAIL, "mutually exclusive flags for file creation")

    /* Check file creation property list */
    if(H5P_DEFAULT == fcpl_id)
        fcpl_id = H5P_FILE_CREATE_DEFAULT;
    else
        if(TRUE != H5P_isa_class(fcpl_id, H5P_FILE_CREATE))
            HGOTO_ERROR(H5E_ARGS, H5E_BADTYPE, FAIL, "not file create property list")

    /* Check the file access property list */
    if(H5P_DEFAULT == fapl_id)
        fapl_id = H5P_FILE_ACCESS_DEFAULT;
    else
        if(TRUE != H5P_isa_class(fapl_id, H5P_FILE_ACCESS))
            HGOTO_ERROR(H5E_ARGS, H5E_BADTYPE, FAIL, "not file access property list")

    /*
     * Adjust bit flags by turning on the creation bit and making sure that
     * the EXCL or TRUNC bit is set.  All newly-created files are opened for
     * reading and writing.
     */
    if (0==(flags & (H5F_ACC_EXCL|H5F_ACC_TRUNC)))
	flags |= H5F_ACC_EXCL;	 /*default*/
    flags |= H5F_ACC_RDWR | H5F_ACC_CREAT;

    /*
     * Create a new file or truncate an existing file.
     */
    if((ret_value = H5VL_create(filename, flags, fcpl_id, fapl_id)) < 0)
	HGOTO_ERROR(H5E_FILE, H5E_CANTOPENFILE, FAIL, "unable to create file")

done:
    FUNC_LEAVE_API(ret_value)
} /* end H5Fcreate() */


/*-------------------------------------------------------------------------
 * Function:	H5Fopen
 *
 * Purpose:	This is the primary function for accessing existing HDF5
 *		files.  The FLAGS argument determines whether writing to an
 *		existing file will be allowed or not.  All flags may be
 *		combined with the bit-wise OR operator (`|') to change the
 *		behavior of the file open call.  The more complex behaviors
 *		of a file's access are controlled through the file-access
 *		property list.
 *
 * See Also:	H5Fpublic.h for a list of possible values for FLAGS.
 *
 * Return:	Success:	A file ID
 *
 *		Failure:	FAIL
 *
 * Programmer:	Unknown
 *
 * Modifications:
 *	  	Robb Matzke, 1997-07-18
 *		File struct creation and destruction is through H5F_new() and
 *		H5F_dest(). Reading the root symbol table entry is done with
 *		H5G_decode().
 *
 *  		Robb Matzke, 1997-09-23
 *		Most of the work is now done by H5F_open() since H5Fcreate()
 *		and H5Fopen() originally contained almost identical code.
 *
 *	 	Robb Matzke, 1998-02-18
 *		Added better error checking for the flags and the file access
 *		property list.  It used to be possible to make the library
 *		dump core by passing an object ID that was not a file access
 *		property list.
 *
 * 		Robb Matzke, 1999-08-02
 *		The file access property list is passed to the H5F_open() as
 *		object IDs.
 *-------------------------------------------------------------------------
 */
hid_t
H5Fopen(const char *filename, unsigned flags, hid_t fapl_id)
{
    hid_t   ret_value;	        /*return value			*/

    FUNC_ENTER_API(FAIL)
    H5TRACE3("i", "*sIui", filename, flags, fapl_id);

    /* Check/fix arguments. */
    if(!filename || !*filename)
	HGOTO_ERROR(H5E_ARGS, H5E_BADVALUE, FAIL, "invalid file name")
    /* Reject undefined flags (~H5F_ACC_PUBLIC_FLAGS) and the H5F_ACC_TRUNC & H5F_ACC_EXCL flags */
    if((flags & ~H5F_ACC_PUBLIC_FLAGS) ||
            (flags & H5F_ACC_TRUNC) || (flags & H5F_ACC_EXCL))
	HGOTO_ERROR(H5E_ARGS, H5E_BADVALUE, FAIL, "invalid file open flags")
    if(H5P_DEFAULT == fapl_id)
        fapl_id = H5P_FILE_ACCESS_DEFAULT;
    else
        if(TRUE != H5P_isa_class(fapl_id, H5P_FILE_ACCESS))
            HGOTO_ERROR(H5E_ARGS, H5E_BADTYPE, FAIL, "not file access property list")

    /* Open the file */
    if((ret_value = H5VL_open(filename, flags, H5P_FILE_CREATE_DEFAULT, fapl_id, H5AC_dxpl_id))<0)
	HGOTO_ERROR(H5E_FILE, H5E_CANTOPENFILE, FAIL, "unable to open file")

#if 0
    /* Open the file  */
    if(NULL == (new_file = H5F_open(filename, flags, H5P_FILE_CREATE_DEFAULT, fapl_id, H5AC_dxpl_id)))
	HGOTO_ERROR(H5E_FILE, H5E_CANTOPENFILE, FAIL, "unable to open file")
    /* Get an atom for the file */
    if((ret_value = H5I_register(H5I_FILE, new_file, TRUE)) < 0)
	HGOTO_ERROR(H5E_ATOM, H5E_CANTREGISTER, FAIL, "unable to atomize file handle")
    /* Keep this ID in file object structure */
    new_file->file_id = ret_value;
#endif

done:
    FUNC_LEAVE_API(ret_value)
} /* end H5Fopen() */


/*-------------------------------------------------------------------------
 * Function:	H5Fflush
 *
 * Purpose:	Flushes all outstanding buffers of a file to disk but does
 *		not remove them from the cache.  The OBJECT_ID can be a file,
 *		dataset, group, attribute, or named data type.
 *
 * Return:	Non-negative on success/Negative on failure
 *
 * Programmer:	Robb Matzke
 *              Thursday, August  6, 1998
 *
 *-------------------------------------------------------------------------
 */
herr_t
H5Fflush(hid_t object_id, H5F_scope_t scope)
{
    herr_t      ret_value = SUCCEED;    /* Return value */

    FUNC_ENTER_API(FAIL)
    H5TRACE2("e", "iFs", object_id, scope);

    if((ret_value = H5VL_flush(object_id, scope)) < 0)
        HGOTO_ERROR(H5E_FILE, H5E_CANTFLUSH, FAIL, "unable to flush file")

done:
    FUNC_LEAVE_API(ret_value)
} /* end H5Fflush() */


/*-------------------------------------------------------------------------
 * Function:	H5F_flush
 *
 * Purpose:	Flushes cached data.
 *
 * Return:	Non-negative on success/Negative on failure
 *
 * Programmer:	Robb Matzke
 *		matzke@llnl.gov
 *		Aug 29 1997
 *
 *-------------------------------------------------------------------------
 */
herr_t
H5F_flush(H5F_t *f, hid_t dxpl_id, hbool_t closing)
{
    herr_t   ret_value = SUCCEED;       /* Return value */

    FUNC_ENTER_NOAPI(FAIL)

    /* Sanity check arguments */
    HDassert(f);

    /* Flush any cached dataset storage raw data */
    if(H5D_flush(f, dxpl_id) < 0)
        /* Push error, but keep going*/
        HDONE_ERROR(H5E_CACHE, H5E_CANTFLUSH, FAIL, "unable to flush dataset cache")

    /* Release any space allocated to space aggregators, so that the eoa value
     *  corresponds to the end of the space written to in the file.
     */
    /* (needs to happen before cache flush, with superblock write, since the
     *  'eoa' value is written in superblock -QAK)
     */
    if(H5MF_free_aggrs(f, dxpl_id) < 0)
        /* Push error, but keep going*/
        HDONE_ERROR(H5E_FILE, H5E_CANTRELEASE, FAIL, "can't release file space")

    /* Flush the entire metadata cache */
    if(H5AC_flush(f, dxpl_id) < 0)
        /* Push error, but keep going*/
        HDONE_ERROR(H5E_CACHE, H5E_CANTFLUSH, FAIL, "unable to flush metadata cache")

    /* Flush out the metadata accumulator */
    if(H5F_accum_flush(f, dxpl_id) < 0)
        /* Push error, but keep going*/
        HDONE_ERROR(H5E_IO, H5E_CANTFLUSH, FAIL, "unable to flush metadata accumulator")

    /* Flush file buffers to disk. */
    if(H5FD_flush(f->shared->lf, dxpl_id, closing) < 0)
        /* Push error, but keep going*/
        HDONE_ERROR(H5E_IO, H5E_WRITEERROR, FAIL, "low level flush failed")

done:
    FUNC_LEAVE_NOAPI(ret_value)
} /* end H5F_flush() */


/*-------------------------------------------------------------------------
 * Function:	H5F_close
 *
 * Purpose:	Closes a file or causes the close operation to be pended.
 *		This function is called two ways: from the API it gets called
 *		by H5Fclose->H5I_dec_ref->H5F_close when H5I_dec_ref()
 *		decrements the file ID reference count to zero.  The file ID
 *		is removed from the H5I_FILE group by H5I_dec_ref() just
 *		before H5F_close() is called. If there are open object
 *		headers then the close is pended by moving the file to the
 *		H5I_FILE_CLOSING ID group (the f->closing contains the ID
 *		assigned to file).
 *
 *		This function is also called directly from H5O_close() when
 *		the last object header is closed for the file and the file
 *		has a pending close.
 *
 * Return:	Non-negative on success/Negative on failure
 *
 * Programmer:	Robb Matzke
 *		Tuesday, September 23, 1997
 *
 *-------------------------------------------------------------------------
 */
herr_t
H5F_close(H5F_t *f)
{
    herr_t	        ret_value = SUCCEED;    /* Return value */

    FUNC_ENTER_NOAPI_NOINIT

    /* Sanity check */
    HDassert(f);
    HDassert(f->file_id > 0);   /* This routine should only be called when a file ID's ref count drops to zero */

    /* Perform checks for "semi" file close degree here, since closing the
     * file is not allowed if there are objects still open */
    if(f->shared->fc_degree == H5F_CLOSE_SEMI) {
        unsigned nopen_files = 0;       /* Number of open files in file/mount hierarchy */
        unsigned nopen_objs = 0;        /* Number of open objects in file/mount hierarchy */

        /* Get the number of open objects and open files on this file/mount hierarchy */
        if(H5F_mount_count_ids(f, &nopen_files, &nopen_objs) < 0)
            HGOTO_ERROR(H5E_SYM, H5E_MOUNT, FAIL, "problem checking mount hierarchy")

        /* If there are no other file IDs open on this file/mount hier., but
         * there are still open objects, issue an error and bail out now,
         * without decrementing the file ID's reference count and triggering
         * a "real" attempt at closing the file */
        if(nopen_files == 1 && nopen_objs > 0)
            HGOTO_ERROR(H5E_FILE, H5E_CANTCLOSEFILE, FAIL, "can't close file, there are objects still open")
    } /* end if */

    /* Reset the file ID for this file */
    f->file_id = -1;

    /* Attempt to close the file/mount hierarchy */
    if(H5F_try_close(f) < 0)
        HGOTO_ERROR(H5E_FILE, H5E_CANTCLOSEFILE, FAIL, "can't close file")

done:
    FUNC_LEAVE_NOAPI(ret_value)
} /* end H5F_close() */


/*-------------------------------------------------------------------------
 * Function:	H5F_try_close
 *
 * Purpose:	Attempts to close a file due to one of several actions:
 *                      - The reference count on the file ID dropped to zero
 *                      - The last open object was closed in the file
 *                      - The file was unmounted
 *
 * Return:	Non-negative on success/Negative on failure
 *
 * Programmer:	Quincey Koziol
 *		Tuesday, July 19, 2005
 *
 * Modifications:
 *
 *-------------------------------------------------------------------------
 */
herr_t
H5F_try_close(H5F_t *f)
{
    unsigned            nopen_files = 0;        /* Number of open files in file/mount hierarchy */
    unsigned            nopen_objs = 0;         /* Number of open objects in file/mount hierarchy */
    herr_t	        ret_value = SUCCEED;    /* Return value */

    FUNC_ENTER_NOAPI_NOINIT

    /* Sanity check */
    HDassert(f);
    HDassert(f->shared);

    /* Check if this file is already in the process of closing */
    if(f->closing)
        HGOTO_DONE(SUCCEED)

    /* Get the number of open objects and open files on this file/mount hierarchy */
    if(H5F_mount_count_ids(f, &nopen_files, &nopen_objs) < 0)
        HGOTO_ERROR(H5E_SYM, H5E_MOUNT, FAIL, "problem checking mount hierarchy")

    /*
     * Close file according to close degree:
     *
     *  H5F_CLOSE_WEAK:	if there are still objects open, wait until
     *			they are all closed.
     *  H5F_CLOSE_SEMI:	if there are still objects open, return fail;
     *			otherwise, close file.
     *  H5F_CLOSE_STRONG:	if there are still objects open, close them
     *			first, then close file.
     */
    switch(f->shared->fc_degree) {
        case H5F_CLOSE_WEAK:
            /*
             * If file or object IDS are still open then delay deletion of
             * resources until they have all been closed.  Flush all
             * caches and update the object header anyway so that failing to
             * close all objects isn't a major problem.
             */
            if((nopen_files + nopen_objs) > 0)
                HGOTO_DONE(SUCCEED)
            break;

        case H5F_CLOSE_SEMI:
            /* Can leave safely if file IDs are still open on this file */
            if(nopen_files > 0)
                HGOTO_DONE(SUCCEED)

            /* Sanity check: If close degree if "semi" and we have gotten this
             * far and there are objects left open, bail out now */
            HDassert(nopen_files == 0 && nopen_objs == 0);

            /* If we've gotten this far (ie. there are no open objects in the file), fall through to flush & close */
            break;

        case H5F_CLOSE_STRONG:
            /* If there are other open files in the hierarchy, we can leave now */
            if(nopen_files > 0)
                HGOTO_DONE(SUCCEED)

            /* If we've gotten this far (ie. there are no open file IDs in the file/mount hierarchy), fall through to flush & close */
            break;

        case H5F_CLOSE_DEFAULT:
        default:
            HGOTO_ERROR(H5E_FILE, H5E_CANTCLOSEFILE, FAIL, "can't close file, unknown file close degree")
    } /* end switch */

    /* Mark this file as closing (prevents re-entering file shutdown code below) */
    f->closing = TRUE;

    /* If the file close degree is "strong", close all the open objects in this file */
    if(f->shared->fc_degree == H5F_CLOSE_STRONG) {
        HDassert(nopen_files ==  0);

        /* Forced close of all opened objects in this file */
        if(f->nopen_objs > 0) {
            size_t obj_count;       /* # of open objects */
            hid_t objs[128];        /* Array of objects to close */
            size_t u;               /* Local index variable */

            /* Get the list of IDs of open dataset, group, & attribute objects */
            while((obj_count = H5F_get_obj_ids(f, H5F_OBJ_LOCAL|H5F_OBJ_DATASET|H5F_OBJ_GROUP|H5F_OBJ_ATTR, (int)(sizeof(objs)/sizeof(objs[0])), objs, FALSE)) != 0) {
                /* Try to close all the open objects in this file */
                for(u = 0; u < obj_count; u++)
                    if(H5I_dec_ref(objs[u]) < 0)
                        HGOTO_ERROR(H5E_ATOM, H5E_CLOSEERROR, FAIL, "can't close object")
            } /* end while */

            /* Get the list of IDs of open named datatype objects */
            /* (Do this separately from the dataset & attribute IDs, because
             * they could be using one of the named datatypes and then the
             * open named datatype ID will get closed twice)
             */
            while((obj_count = H5F_get_obj_ids(f, H5F_OBJ_LOCAL|H5F_OBJ_DATATYPE, (int)(sizeof(objs)/sizeof(objs[0])), objs, FALSE)) != 0) {
                /* Try to close all the open objects in this file */
                for(u = 0; u < obj_count; u++)
                    if(H5I_dec_ref(objs[u]) < 0)
                        HGOTO_ERROR(H5E_ATOM, H5E_CLOSEERROR, FAIL, "can't close object")
            } /* end while */
        } /* end if */
    } /* end if */

    /* Check if this is a child file in a mounting hierarchy & proceed up the
     * hierarchy if so.
     */
    if(f->parent) {
        if(H5F_try_close(f->parent) < 0)
            HGOTO_ERROR(H5E_FILE, H5E_CANTCLOSEFILE, FAIL, "can't close parent file")
    }
    /* Unmount and close each child before closing the current file. */
    if(H5F_close_mounts(f) < 0)
        HGOTO_ERROR(H5E_FILE, H5E_CANTCLOSEFILE, FAIL, "can't unmount child files")

    /* If there is more than one reference to the shared file struct and the
     * file has an external file cache, we should see if it can be closed.  This
     * can happen if a cycle is formed with external file caches */
    if(f->shared->efc && (f->shared->nrefs > 1))
        if(H5F_efc_try_close(f) < 0)
            HGOTO_ERROR(H5E_FILE, H5E_CANTRELEASE, FAIL, "can't attempt to close EFC")

    /* Delay flush until the shared file struct is closed, in H5F_dest.  If the
     * application called H5Fclose, it would have been flushed in that function
     * (unless it will have been flushed in H5F_dest anyways). */

    /*
     * Destroy the H5F_t struct and decrement the reference count for the
     * shared H5F_file_t struct. If the reference count for the H5F_file_t
     * struct reaches zero then destroy it also.
     */
    if(H5F_dest(f, H5AC_dxpl_id, TRUE) < 0)
        HGOTO_ERROR(H5E_FILE, H5E_CANTCLOSEFILE, FAIL, "problems closing file")

done:
    FUNC_LEAVE_NOAPI(ret_value)
} /* end H5F_try_close() */


/*-------------------------------------------------------------------------
 * Function:	H5Fclose
 *
 * Purpose:	This function closes the file specified by FILE_ID by
 *		flushing all data to storage, and terminating access to the
 *		file through FILE_ID.  If objects (e.g., datasets, groups,
 *		etc.) are open in the file then the underlying storage is not
 *		closed until those objects are closed; however, all data for
 *		the file and the open objects is flushed.
 *
 * Return:	Success:	Non-negative
 *
 *		Failure:	Negative
 *
 * Programmer:	Robb Matzke
 *              Saturday, February 20, 1999
 *
 * Modifications:
 *
 *-------------------------------------------------------------------------
 */
herr_t
H5Fclose(hid_t file_id)
{
    herr_t	ret_value = SUCCEED;

    FUNC_ENTER_API(FAIL)
    H5TRACE1("e", "i", file_id);

    /* Close the file */
    if((ret_value = H5VL_close(file_id)) < 0)
	HGOTO_ERROR(H5E_FILE, H5E_CANTCLOSEFILE, FAIL, "unable to close file")

done:
    FUNC_LEAVE_API(ret_value)
} /* end H5Fclose() */


/*-------------------------------------------------------------------------
 * Function:	H5Freopen
 *
 * Purpose:	Reopen a file.  The new file handle which is returned points
 *		to the same file as the specified file handle.  Both handles
 *		share caches and other information.  The only difference
 *		between the handles is that the new handle is not mounted
 *		anywhere and no files are mounted on it.
 *
 * Return:	Success:	New file ID
 *
 *		Failure:	FAIL
 *
 * Programmer:	Robb Matzke
 *              Friday, October 16, 1998
 *
 * Modifications:
 *              Quincey Koziol, May 14, 2002
 *              Keep old file's read/write intent in reopened file.
 *
 *-------------------------------------------------------------------------
 */
hid_t
H5Freopen(hid_t uid)
{
    H5F_t	*old_file = NULL;
    H5F_t	*new_file = NULL;
    H5I_t       *uid_info, *new_uid_info;
    hid_t	file_id, new_file_id, ret_value;

    FUNC_ENTER_API(FAIL)
    H5TRACE1("i", "i", file_id);

    /* Get the file */
    if(H5I_UID != H5I_get_type(uid))
	HGOTO_ERROR(H5E_ARGS, H5E_BADTYPE, FAIL, "not a user ID")
    if(NULL == (uid_info = (H5I_t *)H5I_object(uid)))
        HGOTO_ERROR(H5E_ARGS, H5E_BADTYPE, FAIL, "invalid user identifier")

    file_id = uid_info->obj_id;

    /* Check arguments */
    if(NULL == (old_file = (H5F_t *)H5I_object_verify(file_id, H5I_FILE)))
	HGOTO_ERROR(H5E_ARGS, H5E_BADTYPE, FAIL, "not a file")

    /* Get a new "top level" file struct, sharing the same "low level" file struct */
    if(NULL == (new_file = H5F_new(old_file->shared, H5P_FILE_CREATE_DEFAULT, H5P_FILE_ACCESS_DEFAULT, NULL)))
	HGOTO_ERROR(H5E_FILE, H5E_CANTINIT, FAIL, "unable to reopen file")

    /* Keep old file's read/write intent in new file */
    new_file->intent = old_file->intent;

    /* Duplicate old file's names */
    new_file->open_name = H5MM_xstrdup(old_file->open_name);
    new_file->actual_name = H5MM_xstrdup(old_file->actual_name);

    if((new_file_id = H5I_register(H5I_FILE, new_file, TRUE)) < 0)
	HGOTO_ERROR(H5E_ATOM, H5E_CANTREGISTER, FAIL, "unable to atomize file handle")

    /* Keep this ID in file object structure */
    new_file->file_id = new_file_id;

#if 1
    if(NULL == (new_uid_info = H5FL_MALLOC(H5I_t)))
        HGOTO_ERROR(H5E_RESOURCE, H5E_NOSPACE, FAIL, "memory allocation failed")
    new_uid_info->obj_id = new_file_id;
    new_uid_info->vol_id = uid_info->vol_id;

    if((ret_value = H5I_register(H5I_UID, new_uid_info, TRUE)) < 0)
	HGOTO_ERROR(H5E_ATOM, H5E_CANTREGISTER, FAIL, "unable to atomize file handle")
#endif

done:
    if(ret_value < 0 && new_file)
	if(H5F_dest(new_file, H5AC_dxpl_id, FALSE) < 0)
	    HDONE_ERROR(H5E_FILE, H5E_CANTCLOSEFILE, FAIL, "can't close file")

    FUNC_LEAVE_API(ret_value)
} /* end H5Freopen() */


/*-------------------------------------------------------------------------
 * Function:	H5Fget_intent
 *
 * Purpose:	Public API to retrieve the file's 'intent' flags passed
 *              during H5Fopen()
 *
 * Return:	Non-negative on success/negative on failure
 *
 * Programmer:	James Laird
 *		August 23, 2006
 *
 *-------------------------------------------------------------------------
 */
herr_t
H5Fget_intent(hid_t uid, unsigned *intent_flags)
{
    herr_t ret_value = SUCCEED;

<<<<<<< HEAD
    FUNC_ENTER_API(H5Fget_intent, FAIL)
    H5TRACE2("e", "i*Iu", uid, intent_flags);
=======
    FUNC_ENTER_API(FAIL)
    H5TRACE2("e", "i*Iu", file_id, intent_flags);
>>>>>>> 5ee37640

    /* If no intent flags were passed in, exit quietly */
    if(intent_flags) {
        if((ret_value = H5VL_get(uid, H5F_GET_INTENT, (void *)intent_flags, 0, NULL)) < 0)
            HGOTO_ERROR(H5E_INTERNAL, H5E_CANTGET, FAIL, "unable to get file intent")
    }

done:
    FUNC_LEAVE_API(ret_value)
} /* end H5Fget_intent() */


/*-------------------------------------------------------------------------
 * Function:	H5F_get_id
 *
 * Purpose:	Get the file ID, incrementing it, or "resurrecting" it as
 *              appropriate.
 *
 * Return:	Non-negative on success/Negative on failure
 *
 * Programmer:	Raymond Lu
 *		Oct 29, 2003
 *
 *-------------------------------------------------------------------------
 */
hid_t
H5F_get_id(H5F_t *file, hbool_t app_ref)
{
    hid_t       ret_value;

    FUNC_ENTER_NOAPI_NOINIT

    HDassert(file);

    if(file->file_id == -1) {
        /* Get an atom for the file */
        if((file->file_id = H5I_register(H5I_FILE, file, app_ref)) < 0)
	    HGOTO_ERROR(H5E_ATOM, H5E_CANTREGISTER, FAIL, "unable to atomize file")
    } else {
        /* Increment reference count on atom. */
        if(H5I_inc_ref(file->file_id, app_ref) < 0)
            HGOTO_ERROR(H5E_ATOM, H5E_CANTSET, FAIL, "incrementing file ID failed")
    } /* end else */

    ret_value = file->file_id;

done:
    FUNC_LEAVE_NOAPI(ret_value)
} /* end H5F_get_id() */


/*-------------------------------------------------------------------------
 * Function:	H5F_incr_nopen_objs
 *
 * Purpose:	Increment the number of open objects for a file.
 *
 * Return:	Success:	The number of open objects, after the increment
 *
 * 		Failure:	(can't happen)
 *
 * Programmer:	Quincey Koziol
 *		koziol@hdfgroup.org
 *		Mar  6 2007
 *
 *-------------------------------------------------------------------------
 */
unsigned
H5F_incr_nopen_objs(H5F_t *f)
{
    /* Use FUNC_ENTER_NOAPI_NOINIT_NOERR here to avoid performance issues */
    FUNC_ENTER_NOAPI_NOINIT_NOERR

    HDassert(f);

    FUNC_LEAVE_NOAPI(++f->nopen_objs)
} /* end H5F_incr_nopen_objs() */


/*-------------------------------------------------------------------------
 * Function:	H5F_decr_nopen_objs
 *
 * Purpose:	Decrement the number of open objects for a file.
 *
 * Return:	Success:	The number of open objects, after the decrement
 *
 * 		Failure:	(can't happen)
 *
 * Programmer:	Quincey Koziol
 *		koziol@hdfgroup.org
 *		Mar  6 2007
 *
 *-------------------------------------------------------------------------
 */
unsigned
H5F_decr_nopen_objs(H5F_t *f)
{
    /* Use FUNC_ENTER_NOAPI_NOINIT_NOERR here to avoid performance issues */
    FUNC_ENTER_NOAPI_NOINIT_NOERR

    HDassert(f);

    FUNC_LEAVE_NOAPI(--f->nopen_objs)
} /* end H5F_decr_nopen_objs() */


/*-------------------------------------------------------------------------
 * Function:	H5F_build_actual_name
 *
 * Purpose:	Retrieve the name of a file, after following symlinks, etc.
 *
 * Note:	Currently only working for "POSIX I/O compatible" VFDs
 *
 * Return:	Success:        0
 *		Failure:	-1
 *
 * Programmer:	Quincey Koziol
 *		November 25, 2009
 *
 *-------------------------------------------------------------------------
 */
static herr_t
H5F_build_actual_name(const H5F_t *f, const H5P_genplist_t *fapl, const char *name,
    char **actual_name/*out*/)
{
    hid_t       new_fapl_id = -1;       /* ID for duplicated FAPL */
    herr_t      ret_value = SUCCEED;    /* Return value */

    FUNC_ENTER_NOAPI_NOINIT

    /* Sanity check */
    HDassert(f);
    HDassert(fapl);
    HDassert(name);
    HDassert(actual_name);

    /* Clear actual name pointer to begin with */
    *actual_name = NULL;

/* Assume that if the OS can't create symlinks, that we don't need to worry
 *      about resolving them either. -QAK
 */
#ifdef H5_HAVE_SYMLINK
    /* Check for POSIX I/O compatible file handle */
    if(H5F_HAS_FEATURE(f, H5FD_FEAT_POSIX_COMPAT_HANDLE)) {
        h5_stat_t lst;   /* Stat info from lstat() call */

        /* Call lstat() on the file's name */
        if(HDlstat(name, &lst) < 0)
            HGOTO_ERROR(H5E_FILE, H5E_CANTGET, FAIL, "can't retrieve stat info for file")

        /* Check for symbolic link */
        if(S_IFLNK == (lst.st_mode & S_IFMT)) {
            H5P_genplist_t *new_fapl;   /* Duplicated FAPL */
            int *fd;                    /* POSIX I/O file descriptor */
            h5_stat_t st;               /* Stat info from stat() call */
            h5_stat_t fst;              /* Stat info from fstat() call */
            char realname[PATH_MAX];    /* Fully resolved path name of file */
            hbool_t want_posix_fd;      /* Flag for retrieving file descriptor from VFD */

            /* Perform a sanity check that the file or link wasn't switched
             * between when we opened it and when we called lstat().  This is
             * according to the security best practices for lstat() documented
             * here: https://www.securecoding.cert.org/confluence/display/seccode/POS35-C.+Avoid+race+conditions+while+checking+for+the+existence+of+a+symbolic+link
             */

            /* Copy the FAPL object to modify */
            if((new_fapl_id = H5P_copy_plist(fapl, FALSE)) < 0)
                HGOTO_ERROR(H5E_FILE, H5E_CANTCOPY, FAIL, "unable to copy file access property list")
            if(NULL == (new_fapl = (H5P_genplist_t *)H5I_object(new_fapl_id)))
                HGOTO_ERROR(H5E_FILE, H5E_CANTCREATE, FAIL, "can't get property list")

            /* Set the character encoding on the new property list */
            want_posix_fd = TRUE;
            if(H5P_set(new_fapl, H5F_ACS_WANT_POSIX_FD_NAME, &want_posix_fd) < 0)
                HGOTO_ERROR(H5E_PLIST, H5E_CANTSET, FAIL, "can't set character encoding")

            /* Retrieve the file handle */
            if(H5F_get_vfd_handle(f, new_fapl_id, (void **)&fd) < 0)
                HGOTO_ERROR(H5E_FILE, H5E_CANTGET, FAIL, "can't retrieve POSIX file descriptor")

            /* Stat the filename we're resolving */
            if(HDstat(name, &st) < 0)
                HSYS_GOTO_ERROR(H5E_FILE, H5E_BADFILE, FAIL, "unable to stat file")

            /* Stat the file we opened */
            if(HDfstat(*fd, &fst) < 0)
                HSYS_GOTO_ERROR(H5E_FILE, H5E_BADFILE, FAIL, "unable to fstat file")

            /* Verify that the files are really the same */
            if(st.st_mode != fst.st_mode || st.st_ino != fst.st_ino || st.st_dev != fst.st_dev)
                HGOTO_ERROR(H5E_FILE, H5E_BADVALUE, FAIL, "files' st_ino or st_dev fields changed!")

            /* Get the resolved path for the file name */
            if(NULL == HDrealpath(name, realname))
                HGOTO_ERROR(H5E_FILE, H5E_CANTGET, FAIL, "can't retrieve real path for file")

            /* Duplicate the resolved path for the file name */
            if(NULL == (*actual_name = (char *)H5MM_strdup(realname)))
                HGOTO_ERROR(H5E_FILE, H5E_CANTALLOC, FAIL, "can't duplicate real path")
        } /* end if */
    } /* end if */
#endif /* H5_HAVE_SYMLINK */

    /* Check if we've resolved the file's name */
    if(NULL == *actual_name) {
        /* Just duplicate the name used to open the file */
        if(NULL == (*actual_name = (char *)H5MM_strdup(name)))
            HGOTO_ERROR(H5E_FILE, H5E_CANTALLOC, FAIL, "can't duplicate open name")
    } /* end else */

done:
    if(new_fapl_id > 0 && H5Pclose(new_fapl_id) < 0)
        HGOTO_ERROR(H5E_FILE, H5E_CANTCLOSEOBJ, FAIL, "can't close duplicated FAPL")

    FUNC_LEAVE_NOAPI(ret_value)
} /* H5F_build_actual_name() */


/*-------------------------------------------------------------------------
 * Function:	H5F_addr_encode_len
 *
 * Purpose:	Encodes an address into the buffer pointed to by *PP and
 *		then increments the pointer to the first byte after the
 *		address.  An undefined value is stored as all 1's.
 *
 * Return:	void
 *
 * Programmer:	Robb Matzke
 *		Friday, November  7, 1997
 *
 *-------------------------------------------------------------------------
 */
void
H5F_addr_encode_len(size_t addr_len, uint8_t **pp/*in,out*/, haddr_t addr)
{
    unsigned    u;              /* Local index variable */

    /* Use FUNC_ENTER_NOAPI_NOINIT_NOERR here to avoid performance issues */
    FUNC_ENTER_NOAPI_NOINIT_NOERR

    HDassert(addr_len);
    HDassert(pp && *pp);

    if(H5F_addr_defined(addr)) {
	for(u = 0; u < addr_len; u++) {
	    *(*pp)++ = (uint8_t)(addr & 0xff);
	    addr >>= 8;
	} /* end for */
	HDassert("overflow" && 0 == addr);
    } /* end if */
    else {
	for(u = 0; u < addr_len; u++)
	    *(*pp)++ = 0xff;
    } /* end else */

    FUNC_LEAVE_NOAPI_VOID
} /* end H5F_addr_encode_len() */


/*-------------------------------------------------------------------------
 * Function:	H5F_addr_encode
 *
 * Purpose:	Encodes an address into the buffer pointed to by *PP and
 *		then increments the pointer to the first byte after the
 *		address.  An undefined value is stored as all 1's.
 *
 * Return:	void
 *
 * Programmer:	Robb Matzke
 *		Friday, November  7, 1997
 *
 *-------------------------------------------------------------------------
 */
void
H5F_addr_encode(const H5F_t *f, uint8_t **pp/*in,out*/, haddr_t addr)
{
    /* Use FUNC_ENTER_NOAPI_NOINIT_NOERR here to avoid performance issues */
    FUNC_ENTER_NOAPI_NOINIT_NOERR

    HDassert(f);

    H5F_addr_encode_len(H5F_SIZEOF_ADDR(f), pp, addr);

    FUNC_LEAVE_NOAPI_VOID
} /* end H5F_addr_encode() */


/*-------------------------------------------------------------------------
 * Function:	H5F_addr_decode_len
 *
 * Purpose:	Decodes an address from the buffer pointed to by *PP and
 *		updates the pointer to point to the next byte after the
 *		address.
 *
 *		If the value read is all 1's then the address is returned
 *		with an undefined value.
 *
 * Return:	void
 *
 * Programmer:	Robb Matzke
 *		Friday, November  7, 1997
 *
 *-------------------------------------------------------------------------
 */
void
H5F_addr_decode_len(size_t addr_len, const uint8_t **pp/*in,out*/, haddr_t *addr_p/*out*/)
{
    hbool_t	    all_zero = TRUE;    /* True if address was all zeroes */
    unsigned	    u;          /* Local index variable */

    /* Use FUNC_ENTER_NOAPI_NOINIT_NOERR here to avoid performance issues */
    FUNC_ENTER_NOAPI_NOINIT_NOERR

    HDassert(addr_len);
    HDassert(pp && *pp);
    HDassert(addr_p);

    /* Reset value in destination */
    *addr_p = 0;

    /* Decode bytes from address */
    for(u = 0; u < addr_len; u++) {
        uint8_t	    c;          /* Local decoded byte */

        /* Get decoded byte (and advance pointer) */
	c = *(*pp)++;

        /* Check for non-undefined address byte value */
	if(c != 0xff)
            all_zero = FALSE;

	if(u < sizeof(*addr_p)) {
            haddr_t	    tmp = c;    /* Local copy of address, for casting */

            /* Shift decoded byte to correct position */
	    tmp <<= (u * 8);	/*use tmp to get casting right */

            /* Merge into already decoded bytes */
	    *addr_p |= tmp;
	} /* end if */
        else
            if(!all_zero)
                HDassert(0 == **pp);	/*overflow */
    } /* end for */

    /* If 'all_zero' is still TRUE, the address was entirely composed of '0xff'
     *  bytes, which is the encoded form of 'HADDR_UNDEF', so set the destination
     *  to that value */
    if(all_zero)
        *addr_p = HADDR_UNDEF;

    FUNC_LEAVE_NOAPI_VOID
} /* end H5F_addr_decode_len() */


/*-------------------------------------------------------------------------
 * Function:	H5F_addr_decode
 *
 * Purpose:	Decodes an address from the buffer pointed to by *PP and
 *		updates the pointer to point to the next byte after the
 *		address.
 *
 *		If the value read is all 1's then the address is returned
 *		with an undefined value.
 *
 * Return:	void
 *
 * Programmer:	Robb Matzke
 *		Friday, November  7, 1997
 *
 *-------------------------------------------------------------------------
 */
void
H5F_addr_decode(const H5F_t *f, const uint8_t **pp/*in,out*/, haddr_t *addr_p/*out*/)
{
    /* Use FUNC_ENTER_NOAPI_NOINIT_NOERR here to avoid performance issues */
    FUNC_ENTER_NOAPI_NOINIT_NOERR

    HDassert(f);

    H5F_addr_decode_len(H5F_SIZEOF_ADDR(f), pp, addr_p);

    FUNC_LEAVE_NOAPI_VOID
} /* end H5F_addr_decode() */


/*-------------------------------------------------------------------------
 * Function:    H5Fget_freespace
 *
 * Purpose:     Retrieves the amount of free space in the file.
 *
 * Return:      Success:        Amount of free space for type
 *              Failure:        Negative
 *
 * Programmer:  Quincey Koziol
 *              koziol@ncsa.uiuc.edu
 *              Oct  6, 2003
 *
 *-------------------------------------------------------------------------
 */
hssize_t
H5Fget_freespace(hid_t uid)
{
    hssize_t    ret_value;      /* Return value */

<<<<<<< HEAD
    FUNC_ENTER_API(H5Fget_freespace, FAIL)
    H5TRACE1("Hs", "i", uid);
=======
    FUNC_ENTER_API(FAIL)
    H5TRACE1("Hs", "i", file_id);
>>>>>>> 5ee37640

    if(H5VL_get(uid, H5F_GET_FREE_SPACE, &ret_value, 0, NULL) < 0)
        HGOTO_ERROR(H5E_INTERNAL, H5E_CANTGET, FAIL, "unable to get file free space")

done:
    FUNC_LEAVE_API(ret_value)
} /* end H5Fget_freespace() */


/*-------------------------------------------------------------------------
 * Function:    H5Fget_filesize
 *
 * Purpose:     Retrieves the file size of the HDF5 file. This function
 *              is called after an existing file is opened in order
 *		to learn the true size of the underlying file.
 *
 * Return:      Success:        Non-negative
 *              Failure:        Negative
 *
 * Programmer:  David Pitt
 *              david.pitt@bigpond.com
 *              Apr 27, 2004
 *
 * Modifications:
 *
 *-------------------------------------------------------------------------
 */
herr_t
H5Fget_filesize(hid_t uid, hsize_t *size)
{
    herr_t     ret_value = SUCCEED;     /* Return value */

<<<<<<< HEAD
    FUNC_ENTER_API(H5Fget_filesize, FAIL)
    H5TRACE2("e", "i*h", uid, size);
=======
    FUNC_ENTER_API(FAIL)
    H5TRACE2("e", "i*h", file_id, size);

    /* Check args */
    if(NULL == (file = (H5F_t *)H5I_object_verify(file_id, H5I_FILE)))
        HGOTO_ERROR(H5E_ARGS, H5E_BADVALUE, FAIL, "not a file ID")

    /* Go get the actual file size */
    if(HADDR_UNDEF == (eof = H5FDget_eof(file->shared->lf)))
        HGOTO_ERROR(H5E_FILE, H5E_CANTGET, FAIL, "unable to get file size")
>>>>>>> 5ee37640

    if((ret_value = H5VL_get(uid, H5F_GET_SIZE, (void *)size, 0, NULL)) < 0)
        HGOTO_ERROR(H5E_INTERNAL, H5E_CANTGET, FAIL, "unable to get file size")

done:
    FUNC_LEAVE_API(ret_value)
} /* end H5Fget_filesize() */


/*-------------------------------------------------------------------------
 * Function:    H5Fget_mdc_config
 *
 * Purpose:     Retrieves the current automatic cache resize configuration
 *		from the metadata cache, and return it in *config_ptr.
 *
 *		Note that the version field of *config_Ptr must be correctly
 *		filled in by the caller.  This allows us to adapt for
 *		obsolete versions of the structure.
 *
 * Return:      Success:        SUCCEED
 *              Failure:        FAIL
 *
 * Programmer:  John Mainzer
 *              3/24/05
 *
 *-------------------------------------------------------------------------
 */
herr_t
H5Fget_mdc_config(hid_t uid, H5AC_cache_config_t *config_ptr)
{
    herr_t     ret_value = SUCCEED;     /* Return value */

<<<<<<< HEAD
    FUNC_ENTER_API(H5Fget_mdc_config, FAIL)
    H5TRACE2("e", "i*x", uid, config_ptr);
=======
    FUNC_ENTER_API(FAIL)
    H5TRACE2("e", "i*x", file_id, config_ptr);
>>>>>>> 5ee37640

    /* check args */
    if((NULL == config_ptr) || (config_ptr->version != H5AC__CURR_CACHE_CONFIG_VERSION))
        HGOTO_ERROR(H5E_ARGS, H5E_BADVALUE, FAIL, "Bad config_ptr")

    if((ret_value = H5VL_get(uid, H5F_GET_MDC_CONF, (void *)config_ptr, 0, NULL)) < 0)
        HGOTO_ERROR(H5E_INTERNAL, H5E_CANTGET, FAIL, "unable to get mdc config")

done:
    FUNC_LEAVE_API(ret_value)
} /* H5Fget_mdc_config() */


/*-------------------------------------------------------------------------
 * Function:    H5Fset_mdc_config
 *
 * Purpose:     Sets the current metadata cache automatic resize
 *		configuration, using the contents of the instance of
 *		H5AC_cache_config_t pointed to by config_ptr.
 *
 * Return:      Success:        SUCCEED
 *              Failure:        FAIL
 *
 * Programmer:  John Mainzer
 *              3/24/05
 *
 *-------------------------------------------------------------------------
 */
herr_t
H5Fset_mdc_config(hid_t uid, H5AC_cache_config_t *config_ptr)
{
    H5F_t      *file;                   /* File object for file ID */
    H5I_t      *uid_info;               /* user id structure */
    herr_t     ret_value = SUCCEED;     /* Return value */

<<<<<<< HEAD
    FUNC_ENTER_API(H5Fset_mdc_config, FAIL)
    H5TRACE2("e", "i*x", uid, config_ptr);

    if(H5I_UID != H5I_get_type(uid))
	HGOTO_ERROR(H5E_ARGS, H5E_BADTYPE, FAIL, "not a user ID")
    if(NULL == (uid_info = (H5I_t *)H5I_object(uid)))
        HGOTO_ERROR(H5E_ARGS, H5E_BADTYPE, FAIL, "invalid user identifier")
=======
    FUNC_ENTER_API(FAIL)
    H5TRACE2("e", "i*x", file_id, config_ptr);
>>>>>>> 5ee37640

    /* Check args */
    if(NULL == (file = (H5F_t *)H5I_object_verify(uid_info->obj_id, H5I_FILE)))
         HGOTO_ERROR(H5E_ARGS, H5E_BADVALUE, FAIL, "not a file ID")

    /* set the resize configuration  */
    if(H5AC_set_cache_auto_resize_config(file->shared->cache, config_ptr) < 0)
        HGOTO_ERROR(H5E_ARGS, H5E_BADVALUE, FAIL, "H5AC_set_cache_auto_resize_config() failed.")

done:
    FUNC_LEAVE_API(ret_value)
} /* H5Fset_mdc_config() */


/*-------------------------------------------------------------------------
 * Function:    H5Fget_mdc_hit_rate
 *
 * Purpose:     Retrieves the current hit rate from the metadata cache.
 *		This rate is the overall hit rate since the last time
 *		the hit rate statistics were reset either manually or
 *		automatically.
 *
 * Return:      Success:        SUCCEED
 *              Failure:        FAIL
 *
 * Programmer:  John Mainzer
 *              3/24/05
 *
 *-------------------------------------------------------------------------
 */
herr_t
H5Fget_mdc_hit_rate(hid_t uid, double *hit_rate_ptr)
{
    herr_t     ret_value = SUCCEED;     /* Return value */

<<<<<<< HEAD
    FUNC_ENTER_API(H5Fget_mdc_hit_rate, FAIL)
    H5TRACE2("e", "i*d", uid, hit_rate_ptr);
=======
    FUNC_ENTER_API(FAIL)
    H5TRACE2("e", "i*d", file_id, hit_rate_ptr);

    /* Check args */
    if(NULL == (file = (H5F_t *)H5I_object_verify(file_id, H5I_FILE)))
        HGOTO_ERROR(H5E_ARGS, H5E_BADVALUE, FAIL, "not a file ID")
>>>>>>> 5ee37640

    if(NULL == hit_rate_ptr)
        HGOTO_ERROR(H5E_ARGS, H5E_BADVALUE, FAIL, "NULL hit rate pointer")

    if((ret_value = H5VL_get(uid, H5F_GET_MDC_HR, (void *)hit_rate_ptr, 0, NULL)) < 0)
        HGOTO_ERROR(H5E_INTERNAL, H5E_CANTGET, FAIL, "unable to get MDC hit rate")

done:
    FUNC_LEAVE_API(ret_value)
} /* H5Fget_mdc_hit_rate() */


/*-------------------------------------------------------------------------
 * Function:    H5Fget_mdc_size
 *
 * Purpose:     Retrieves the maximum size, minimum clean size, current
 *		size, and current number of entries from the metadata
 *		cache associated with the specified file.  If any of
 *		the ptr parameters are NULL, the associated datum is
 *		not returned.
 *
 * Return:      Success:        SUCCEED
 *              Failure:        FAIL
 *
 * Programmer:  John Mainzer
 *              3/24/05
 *
 *-------------------------------------------------------------------------
 */
herr_t
H5Fget_mdc_size(hid_t uid, size_t *max_size_ptr, size_t *min_clean_size_ptr,
    size_t *cur_size_ptr, int *cur_num_entries_ptr)
{
    void       *argv[3];
    herr_t     ret_value = SUCCEED;     /* Return value */

<<<<<<< HEAD
    FUNC_ENTER_API(H5Fget_mdc_size, FAIL)
    H5TRACE5("e", "i*z*z*z*Is", uid, max_size_ptr, min_clean_size_ptr,
=======
    FUNC_ENTER_API(FAIL)
    H5TRACE5("e", "i*z*z*z*Is", file_id, max_size_ptr, min_clean_size_ptr,
>>>>>>> 5ee37640
             cur_size_ptr, cur_num_entries_ptr);

    argv[0] = (void *)max_size_ptr;
    argv[1] = (void *)min_clean_size_ptr;
    argv[2] = (void *)cur_size_ptr;
    if((ret_value = H5VL_get(uid, H5F_GET_MDC_SIZE, (void *)cur_num_entries_ptr, 3, argv)) < 0)
        HGOTO_ERROR(H5E_INTERNAL, H5E_CANTGET, FAIL, "unable to get MDC hit rate")

done:
    FUNC_LEAVE_API(ret_value)
} /* H5Fget_mdc_size() */


/*-------------------------------------------------------------------------
 * Function:    H5Freset_mdc_hit_rate_stats
 *
 * Purpose:     Reset the hit rate statistic whose current value can
 *		be obtained via the H5Fget_mdc_hit_rate() call.  Note
 *		that this statistic will also be reset once per epoch
 *		by the automatic cache resize code if it is enabled.
 *
 *		It is probably a bad idea to call this function unless
 *		you are controlling cache size from your program instead
 *		of using our cache size control code.
 *
 * Return:      Success:        SUCCEED
 *              Failure:        FAIL
 *
 * Programmer:  John Mainzer
 *              3/24/05
 *
 *-------------------------------------------------------------------------
 */
herr_t
H5Freset_mdc_hit_rate_stats(hid_t uid)
{
    H5F_t      *file;                   /* File object for file ID */
    H5I_t      *uid_info;               /* user id structure */
    herr_t     ret_value = SUCCEED;     /* Return value */

<<<<<<< HEAD
    FUNC_ENTER_API(H5Freset_mdc_hit_rate_stats, FAIL)
    H5TRACE1("e", "i", uid);

    if(H5I_UID != H5I_get_type(uid))
	HGOTO_ERROR(H5E_ARGS, H5E_BADTYPE, FAIL, "not a user ID")
    if(NULL == (uid_info = (H5I_t *)H5I_object(uid)))
        HGOTO_ERROR(H5E_ARGS, H5E_BADTYPE, FAIL, "invalid user identifier")
=======
    FUNC_ENTER_API(FAIL)
    H5TRACE1("e", "i", file_id);
>>>>>>> 5ee37640

    /* Check args */
    if(NULL == (file = (H5F_t *)H5I_object_verify(uid_info->obj_id, H5I_FILE)))
         HGOTO_ERROR(H5E_ARGS, H5E_BADVALUE, FAIL, "not a file ID")

    /* Reset the hit rate statistic */
    if(H5AC_reset_cache_hit_rate_stats(file->shared->cache) < 0)
        HGOTO_ERROR(H5E_CACHE, H5E_SYSTEM, FAIL, "can't reset cache hit rate")

done:
    FUNC_LEAVE_API(ret_value)
} /* H5Freset_mdc_hit_rate_stats() */


/*-------------------------------------------------------------------------
 * Function:    H5Fget_name
 *
 * Purpose:     Gets the name of the file to which object OBJ_ID belongs.
 *              If `name' is non-NULL then write up to `size' bytes into that
 *              buffer and always return the length of the entry name.
 *              Otherwise `size' is ignored and the function does not store the name,
 *              just returning the number of characters required to store the name.
 *              If an error occurs then the buffer pointed to by `name' (NULL or non-NULL)
 *              is unchanged and the function returns a negative value.
 *
 * Note:	This routine returns the name that was used to open the file,
 *		not the actual name after resolving symlinks, etc.
 *
 * Return:      Success:        The length of the file name
 *              Failure:        Negative
 *
 * Programmer:  Raymond Lu
 *              June 29, 2004
 *
 *-------------------------------------------------------------------------
 */
ssize_t
H5Fget_name(hid_t uid, char *name/*out*/, size_t size)
{
    void          *argv[2];      /* arguments to the VOL callback */
    ssize_t       ret_value;

<<<<<<< HEAD
    FUNC_ENTER_API (H5Fget_name, FAIL)
    H5TRACE3("Zs", "ixz", uid, name, size);
=======
    FUNC_ENTER_API(FAIL)
    H5TRACE3("Zs", "ixz", obj_id, name, size);
>>>>>>> 5ee37640

    argv[0] = &ret_value;
    argv[1] = &size;
    if(H5VL_get(uid, H5F_GET_NAME, (void *)name, 2, argv) < 0)
        HGOTO_ERROR(H5E_INTERNAL, H5E_CANTGET, FAIL, "unable to get file name")

done:
    FUNC_LEAVE_API(ret_value)
} /* end H5Fget_name() */


/*-------------------------------------------------------------------------
 * Function:    H5Fget_info2
 *
 * Purpose:     Gets general information about the file, including:
 *		1. Get storage size for superblock extension if there is one.
 *              2. Get the amount of btree and heap storage for entries
 *                 in the SOHM table if there is one.
 *		3. The amount of free space tracked in the file.
 *
 * Return:      Success:        non-negative on success
 *              Failure:        Negative
 *
 * Programmer:  Vailin Choi
 *              July 11, 2007
 *
 *-------------------------------------------------------------------------
 */
herr_t
H5Fget_info2(hid_t uid, H5F_info2_t *finfo)
{
    herr_t ret_value = SUCCEED;         /* Return value */

<<<<<<< HEAD
    FUNC_ENTER_API(H5Fget_info2, FAIL)
    H5TRACE2("e", "i*x", uid, finfo);
=======
    FUNC_ENTER_API(FAIL)
    H5TRACE2("e", "i*x", obj_id, finfo);
>>>>>>> 5ee37640

    /* Check args */
    if(!finfo)
        HGOTO_ERROR(H5E_ARGS, H5E_BADVALUE, FAIL, "no info struct")

    if((ret_value = H5VL_get(uid, H5F_GET_INFO, (void *)finfo, 0, NULL)) < 0)
        HGOTO_ERROR(H5E_INTERNAL, H5E_CANTGET, FAIL, "unable to get file info")
done:
    FUNC_LEAVE_API(ret_value)
} /* end H5Fget_info2() */


/*-------------------------------------------------------------------------
 * Function:    H5Fget_free_sections
 *
 * Purpose:     To get free-space section information for free-space manager with
 *		TYPE that is associated with file FILE_ID.
 *		If SECT_INFO is null, this routine returns the total # of free-space
 *		sections.
 *
 * Return:      Success:        non-negative, the total # of free space sections
 *              Failure:        negative
 *
 * Programmer:  Vailin Choi; July 1st, 2009
 *
 *-------------------------------------------------------------------------
 */
ssize_t
H5Fget_free_sections(hid_t uid, H5F_mem_t type, size_t nsects,
    H5F_sect_info_t *sect_info/*out*/)
{
    void          *argv[3];
    ssize_t       ret_value;    /* Return value */

<<<<<<< HEAD
    FUNC_ENTER_API(H5Fget_free_sections, FAIL)
    H5TRACE4("Zs", "iFmzx", uid, type, nsects, sect_info);
=======
    FUNC_ENTER_API(FAIL)
    H5TRACE4("Zs", "iFmzx", file_id, type, nsects, sect_info);
>>>>>>> 5ee37640

    /* Check args */
    if(sect_info && nsects == 0)
        HGOTO_ERROR(H5E_ARGS, H5E_BADVALUE, FAIL, "nsects must be > 0")

    argv[0] = &ret_value;
    argv[1] = &type;
    argv[2] = &nsects;

    if(H5VL_get(uid, H5F_GET_FREE_SECTIONS, (void *)sect_info, 3, argv) < 0)
        HGOTO_ERROR(H5E_INTERNAL, H5E_CANTGET, FAIL, "unable to get file info")
done:
    FUNC_LEAVE_API(ret_value)
} /* end H5Fget_free_sections() */


/*-------------------------------------------------------------------------
 * Function:    H5Fclear_elink_file_cache
 *
 * Purpose:     Releases the external file cache associated with the
 *              provided file, potentially closing any cached files
 *              unless they are held open from somewhere\ else.
 *
 * Return:      Success:        non-negative
 *              Failure:        negative
 *
 * Programmer:  Neil Fortner; December 30, 2010
 *
 *-------------------------------------------------------------------------
 */
herr_t
H5Fclear_elink_file_cache(hid_t uid)
{
    H5F_t         *file;        /* File */
    H5I_t      *uid_info;               /* user id structure */
    herr_t        ret_value = SUCCEED; /* Return value */

<<<<<<< HEAD
    FUNC_ENTER_API(H5Fclear_elink_file_cache, FAIL)
    H5TRACE1("e", "i", uid);
=======
    FUNC_ENTER_API(FAIL)
    H5TRACE1("e", "i", file_id);
>>>>>>> 5ee37640

    /* Check args */
    if(H5I_UID != H5I_get_type(uid))
	HGOTO_ERROR(H5E_ARGS, H5E_BADTYPE, FAIL, "not a user ID")
    if(NULL == (uid_info = (H5I_t *)H5I_object(uid)))
        HGOTO_ERROR(H5E_ARGS, H5E_BADTYPE, FAIL, "invalid user identifier")

    if(NULL == (file = (H5F_t *)H5I_object_verify(uid_info->obj_id, H5I_FILE)))
        HGOTO_ERROR(H5E_ARGS, H5E_BADVALUE, FAIL, "not a file ID")

    /* Release the EFC */
    if(file->shared->efc)
        if(H5F_efc_release(file->shared->efc) < 0)
            HGOTO_ERROR(H5E_FILE, H5E_CANTRELEASE, FAIL, "can't release external file cache")

done:
    FUNC_LEAVE_API(ret_value)
} /* end H5Fclear_elink_file_cache() */


/*-------------------------------------------------------------------------
 * Function:    H5F_set_grp_btree_shared
 *
 * Purpose:     Set the grp_btree_shared field with a valid ref-count pointer.
 *
 * Return:      Success:        SUCCEED
 *              Failure:        FAIL
 *
 * Programmer:  Quincey Koziol
 *              7/19/11
 *
 *-------------------------------------------------------------------------
 */
herr_t
H5F_set_grp_btree_shared(H5F_t *f, H5RC_t *rc)
{
    /* Use FUNC_ENTER_NOAPI_NOINIT_NOERR here to avoid performance issues */
    FUNC_ENTER_NOAPI_NOINIT_NOERR

    /* Sanity check */
    HDassert(f);
    HDassert(f->shared);
    HDassert(rc);

    f->shared->grp_btree_shared = rc;

    FUNC_LEAVE_NOAPI(SUCCEED)
} /* H5F_set_grp_btree_shared() */


/*-------------------------------------------------------------------------
 * Function:    H5F_set_sohm_addr
 *
 * Purpose:     Set the sohm_addr field with a new value.
 *
 * Return:      Success:        SUCCEED
 *              Failure:        FAIL
 *
 * Programmer:  Quincey Koziol
 *              7/20/11
 *
 *-------------------------------------------------------------------------
 */
herr_t
H5F_set_sohm_addr(H5F_t *f, haddr_t addr)
{
    /* Use FUNC_ENTER_NOAPI_NOINIT_NOERR here to avoid performance issues */
    FUNC_ENTER_NOAPI_NOINIT_NOERR

    /* Sanity check */
    HDassert(f);
    HDassert(f->shared);

    f->shared->sohm_addr = addr;

    FUNC_LEAVE_NOAPI(SUCCEED)
} /* H5F_set_sohm_addr() */


/*-------------------------------------------------------------------------
 * Function:    H5F_set_sohm_vers
 *
 * Purpose:     Set the sohm_vers field with a new value.
 *
 * Return:      Success:        SUCCEED
 *              Failure:        FAIL
 *
 * Programmer:  Quincey Koziol
 *              7/20/11
 *
 *-------------------------------------------------------------------------
 */
herr_t
H5F_set_sohm_vers(H5F_t *f, unsigned vers)
{
    /* Use FUNC_ENTER_NOAPI_NOINIT_NOERR here to avoid performance issues */
    FUNC_ENTER_NOAPI_NOINIT_NOERR

    /* Sanity check */
    HDassert(f);
    HDassert(f->shared);

    f->shared->sohm_vers = vers;

    FUNC_LEAVE_NOAPI(SUCCEED)
} /* H5F_set_sohm_vers() */


/*-------------------------------------------------------------------------
 * Function:    H5F_set_sohm_nindexes
 *
 * Purpose:     Set the sohm_nindexes field with a new value.
 *
 * Return:      Success:        SUCCEED
 *              Failure:        FAIL
 *
 * Programmer:  Quincey Koziol
 *              7/20/11
 *
 *-------------------------------------------------------------------------
 */
herr_t
H5F_set_sohm_nindexes(H5F_t *f, unsigned nindexes)
{
    /* Use FUNC_ENTER_NOAPI_NOINIT_NOERR here to avoid performance issues */
    FUNC_ENTER_NOAPI_NOINIT_NOERR

    /* Sanity check */
    HDassert(f);
    HDassert(f->shared);

    f->shared->sohm_nindexes = nindexes;

    FUNC_LEAVE_NOAPI(SUCCEED)
} /* H5F_set_sohm_nindexes() */


/*-------------------------------------------------------------------------
 * Function:    H5F_set_store_msg_crt_idx
 *
 * Purpose:     Set the store_msg_crt_idx field with a new value.
 *
 * Return:      Success:        SUCCEED
 *              Failure:        FAIL
 *
 * Programmer:  Quincey Koziol
 *              7/20/11
 *
 *-------------------------------------------------------------------------
 */
herr_t
H5F_set_store_msg_crt_idx(H5F_t *f, hbool_t flag)
{
    /* Use FUNC_ENTER_NOAPI_NOINIT_NOERR here to avoid performance issues */
    FUNC_ENTER_NOAPI_NOINIT_NOERR

    /* Sanity check */
    HDassert(f);
    HDassert(f->shared);

    f->shared->store_msg_crt_idx = flag;

    FUNC_LEAVE_NOAPI(SUCCEED)
} /* H5F_set_store_msg_crt_idx() */
<|MERGE_RESOLUTION|>--- conflicted
+++ resolved
@@ -194,13 +194,8 @@
 {
     hid_t ret_value;            /* Return value */
 
-<<<<<<< HEAD
-    FUNC_ENTER_API(H5Fget_create_plist, FAIL)
+    FUNC_ENTER_API(FAIL)
     H5TRACE1("i", "i", uid);
-=======
-    FUNC_ENTER_API(FAIL)
-    H5TRACE1("i", "i", file_id);
->>>>>>> 5ee37640
 
     if(H5VL_get(uid, H5F_GET_FCPL, &ret_value, 0, NULL) < 0)
         HGOTO_ERROR(H5E_INTERNAL, H5E_CANTGET, FAIL, "unable to get file creation properties")
@@ -237,13 +232,8 @@
 {
     hid_t ret_value;    /* Return value */
 
-<<<<<<< HEAD
-    FUNC_ENTER_API(H5Fget_access_plist, FAIL)
+    FUNC_ENTER_API(FAIL)
     H5TRACE1("i", "i", uid);
-=======
-    FUNC_ENTER_API(FAIL)
-    H5TRACE1("i", "i", file_id);
->>>>>>> 5ee37640
 
     if(H5VL_get(uid, H5F_GET_FAPL, &ret_value, 0, NULL) < 0)
         HGOTO_ERROR(H5E_INTERNAL, H5E_CANTGET, FAIL, "unable to get file creation properties")
@@ -397,8 +387,7 @@
     hid_t    id;
     ssize_t  ret_value;         /* Return value */
 
-<<<<<<< HEAD
-    FUNC_ENTER_API(H5Fget_obj_count, FAIL)
+    FUNC_ENTER_API(FAIL)
     H5TRACE2("Zs", "iIu", uid, types);
 
     if (H5I_UID == H5I_get_type(uid)) {
@@ -409,10 +398,6 @@
     else {
         id = uid;
     }
-=======
-    FUNC_ENTER_API(FAIL)
-    H5TRACE2("Zs", "iIu", file_id, types);
->>>>>>> 5ee37640
 
     if(id != (hid_t)H5F_OBJ_ALL && 
        (NULL == (f = (H5F_t *)H5I_object_verify(id, H5I_FILE))))
@@ -489,8 +474,7 @@
     hid_t     id;
     ssize_t   ret_value;        /* Return value */
 
-<<<<<<< HEAD
-    FUNC_ENTER_API(H5Fget_obj_ids, FAIL)
+    FUNC_ENTER_API(FAIL)
     H5TRACE4("Zs", "iIuz*i", uid, types, max_objs, oid_list);
 
     if (H5I_UID == H5I_get_type(uid)) {
@@ -501,10 +485,6 @@
     else {
         id = uid;
     }
-=======
-    FUNC_ENTER_API(FAIL)
-    H5TRACE4("Zs", "iIuz*i", file_id, types, max_objs, oid_list);
->>>>>>> 5ee37640
 
     if(id != (hid_t)H5F_OBJ_ALL && 
        (NULL == (f = (H5F_t *)H5I_object_verify(id, H5I_FILE))))
@@ -784,13 +764,8 @@
 {
     herr_t              ret_value = SUCCEED;  /* Return value */
 
-<<<<<<< HEAD
-    FUNC_ENTER_API(H5Fget_vfd_handle, FAIL)
+    FUNC_ENTER_API(FAIL)
     H5TRACE3("e", "ii**x", uid, fapl, file_handle);
-=======
-    FUNC_ENTER_API(FAIL)
-    H5TRACE3("e", "ii**x", file_id, fapl, file_handle);
->>>>>>> 5ee37640
 
     /* Check args */
     if(!file_handle)
@@ -2036,13 +2011,8 @@
 {
     herr_t ret_value = SUCCEED;
 
-<<<<<<< HEAD
-    FUNC_ENTER_API(H5Fget_intent, FAIL)
+    FUNC_ENTER_API(FAIL)
     H5TRACE2("e", "i*Iu", uid, intent_flags);
-=======
-    FUNC_ENTER_API(FAIL)
-    H5TRACE2("e", "i*Iu", file_id, intent_flags);
->>>>>>> 5ee37640
 
     /* If no intent flags were passed in, exit quietly */
     if(intent_flags) {
@@ -2457,13 +2427,8 @@
 {
     hssize_t    ret_value;      /* Return value */
 
-<<<<<<< HEAD
-    FUNC_ENTER_API(H5Fget_freespace, FAIL)
+    FUNC_ENTER_API(FAIL)
     H5TRACE1("Hs", "i", uid);
-=======
-    FUNC_ENTER_API(FAIL)
-    H5TRACE1("Hs", "i", file_id);
->>>>>>> 5ee37640
 
     if(H5VL_get(uid, H5F_GET_FREE_SPACE, &ret_value, 0, NULL) < 0)
         HGOTO_ERROR(H5E_INTERNAL, H5E_CANTGET, FAIL, "unable to get file free space")
@@ -2497,21 +2462,8 @@
 {
     herr_t     ret_value = SUCCEED;     /* Return value */
 
-<<<<<<< HEAD
-    FUNC_ENTER_API(H5Fget_filesize, FAIL)
+    FUNC_ENTER_API(FAIL)
     H5TRACE2("e", "i*h", uid, size);
-=======
-    FUNC_ENTER_API(FAIL)
-    H5TRACE2("e", "i*h", file_id, size);
-
-    /* Check args */
-    if(NULL == (file = (H5F_t *)H5I_object_verify(file_id, H5I_FILE)))
-        HGOTO_ERROR(H5E_ARGS, H5E_BADVALUE, FAIL, "not a file ID")
-
-    /* Go get the actual file size */
-    if(HADDR_UNDEF == (eof = H5FDget_eof(file->shared->lf)))
-        HGOTO_ERROR(H5E_FILE, H5E_CANTGET, FAIL, "unable to get file size")
->>>>>>> 5ee37640
 
     if((ret_value = H5VL_get(uid, H5F_GET_SIZE, (void *)size, 0, NULL)) < 0)
         HGOTO_ERROR(H5E_INTERNAL, H5E_CANTGET, FAIL, "unable to get file size")
@@ -2545,13 +2497,8 @@
 {
     herr_t     ret_value = SUCCEED;     /* Return value */
 
-<<<<<<< HEAD
-    FUNC_ENTER_API(H5Fget_mdc_config, FAIL)
+    FUNC_ENTER_API(FAIL)
     H5TRACE2("e", "i*x", uid, config_ptr);
-=======
-    FUNC_ENTER_API(FAIL)
-    H5TRACE2("e", "i*x", file_id, config_ptr);
->>>>>>> 5ee37640
 
     /* check args */
     if((NULL == config_ptr) || (config_ptr->version != H5AC__CURR_CACHE_CONFIG_VERSION))
@@ -2588,18 +2535,13 @@
     H5I_t      *uid_info;               /* user id structure */
     herr_t     ret_value = SUCCEED;     /* Return value */
 
-<<<<<<< HEAD
-    FUNC_ENTER_API(H5Fset_mdc_config, FAIL)
+    FUNC_ENTER_API(FAIL)
     H5TRACE2("e", "i*x", uid, config_ptr);
 
     if(H5I_UID != H5I_get_type(uid))
 	HGOTO_ERROR(H5E_ARGS, H5E_BADTYPE, FAIL, "not a user ID")
     if(NULL == (uid_info = (H5I_t *)H5I_object(uid)))
         HGOTO_ERROR(H5E_ARGS, H5E_BADTYPE, FAIL, "invalid user identifier")
-=======
-    FUNC_ENTER_API(FAIL)
-    H5TRACE2("e", "i*x", file_id, config_ptr);
->>>>>>> 5ee37640
 
     /* Check args */
     if(NULL == (file = (H5F_t *)H5I_object_verify(uid_info->obj_id, H5I_FILE)))
@@ -2636,17 +2578,8 @@
 {
     herr_t     ret_value = SUCCEED;     /* Return value */
 
-<<<<<<< HEAD
-    FUNC_ENTER_API(H5Fget_mdc_hit_rate, FAIL)
+    FUNC_ENTER_API(FAIL)
     H5TRACE2("e", "i*d", uid, hit_rate_ptr);
-=======
-    FUNC_ENTER_API(FAIL)
-    H5TRACE2("e", "i*d", file_id, hit_rate_ptr);
-
-    /* Check args */
-    if(NULL == (file = (H5F_t *)H5I_object_verify(file_id, H5I_FILE)))
-        HGOTO_ERROR(H5E_ARGS, H5E_BADVALUE, FAIL, "not a file ID")
->>>>>>> 5ee37640
 
     if(NULL == hit_rate_ptr)
         HGOTO_ERROR(H5E_ARGS, H5E_BADVALUE, FAIL, "NULL hit rate pointer")
@@ -2684,13 +2617,8 @@
     void       *argv[3];
     herr_t     ret_value = SUCCEED;     /* Return value */
 
-<<<<<<< HEAD
-    FUNC_ENTER_API(H5Fget_mdc_size, FAIL)
+    FUNC_ENTER_API(FAIL)
     H5TRACE5("e", "i*z*z*z*Is", uid, max_size_ptr, min_clean_size_ptr,
-=======
-    FUNC_ENTER_API(FAIL)
-    H5TRACE5("e", "i*z*z*z*Is", file_id, max_size_ptr, min_clean_size_ptr,
->>>>>>> 5ee37640
              cur_size_ptr, cur_num_entries_ptr);
 
     argv[0] = (void *)max_size_ptr;
@@ -2732,18 +2660,13 @@
     H5I_t      *uid_info;               /* user id structure */
     herr_t     ret_value = SUCCEED;     /* Return value */
 
-<<<<<<< HEAD
-    FUNC_ENTER_API(H5Freset_mdc_hit_rate_stats, FAIL)
+    FUNC_ENTER_API(FAIL)
     H5TRACE1("e", "i", uid);
 
     if(H5I_UID != H5I_get_type(uid))
 	HGOTO_ERROR(H5E_ARGS, H5E_BADTYPE, FAIL, "not a user ID")
     if(NULL == (uid_info = (H5I_t *)H5I_object(uid)))
         HGOTO_ERROR(H5E_ARGS, H5E_BADTYPE, FAIL, "invalid user identifier")
-=======
-    FUNC_ENTER_API(FAIL)
-    H5TRACE1("e", "i", file_id);
->>>>>>> 5ee37640
 
     /* Check args */
     if(NULL == (file = (H5F_t *)H5I_object_verify(uid_info->obj_id, H5I_FILE)))
@@ -2787,13 +2710,8 @@
     void          *argv[2];      /* arguments to the VOL callback */
     ssize_t       ret_value;
 
-<<<<<<< HEAD
-    FUNC_ENTER_API (H5Fget_name, FAIL)
+    FUNC_ENTER_API(FAIL)
     H5TRACE3("Zs", "ixz", uid, name, size);
-=======
-    FUNC_ENTER_API(FAIL)
-    H5TRACE3("Zs", "ixz", obj_id, name, size);
->>>>>>> 5ee37640
 
     argv[0] = &ret_value;
     argv[1] = &size;
@@ -2828,13 +2746,8 @@
 {
     herr_t ret_value = SUCCEED;         /* Return value */
 
-<<<<<<< HEAD
-    FUNC_ENTER_API(H5Fget_info2, FAIL)
+    FUNC_ENTER_API(FAIL)
     H5TRACE2("e", "i*x", uid, finfo);
-=======
-    FUNC_ENTER_API(FAIL)
-    H5TRACE2("e", "i*x", obj_id, finfo);
->>>>>>> 5ee37640
 
     /* Check args */
     if(!finfo)
@@ -2870,13 +2783,8 @@
     void          *argv[3];
     ssize_t       ret_value;    /* Return value */
 
-<<<<<<< HEAD
-    FUNC_ENTER_API(H5Fget_free_sections, FAIL)
+    FUNC_ENTER_API(FAIL)
     H5TRACE4("Zs", "iFmzx", uid, type, nsects, sect_info);
-=======
-    FUNC_ENTER_API(FAIL)
-    H5TRACE4("Zs", "iFmzx", file_id, type, nsects, sect_info);
->>>>>>> 5ee37640
 
     /* Check args */
     if(sect_info && nsects == 0)
@@ -2915,13 +2823,8 @@
     H5I_t      *uid_info;               /* user id structure */
     herr_t        ret_value = SUCCEED; /* Return value */
 
-<<<<<<< HEAD
-    FUNC_ENTER_API(H5Fclear_elink_file_cache, FAIL)
+    FUNC_ENTER_API(FAIL)
     H5TRACE1("e", "i", uid);
-=======
-    FUNC_ENTER_API(FAIL)
-    H5TRACE1("e", "i", file_id);
->>>>>>> 5ee37640
 
     /* Check args */
     if(H5I_UID != H5I_get_type(uid))
