--- conflicted
+++ resolved
@@ -278,9 +278,8 @@
             H5D_CRT_EXT_FILE_LIST_DEL, H5D_CRT_EXT_FILE_LIST_COPY, H5D_CRT_EXT_FILE_LIST_CMP, H5D_CRT_EXT_FILE_LIST_CLOSE) < 0)
        HGOTO_ERROR(H5E_PLIST, H5E_CANTINSERT, FAIL, "can't insert property into class")
 
-<<<<<<< HEAD
     /* Register the object header minimization property */
-    if (0 > H5P_register_real(
+    if (0 > H5P__register_real(
             pclass,                         /* class   */
             H5D_CRT_MIN_DSET_HDR_SIZE_NAME, /* name    */
             H5D_CRT_MIN_DSET_HDR_SIZE_SIZE, /* size    */
@@ -298,7 +297,7 @@
        HGOTO_ERROR(H5E_PLIST, H5E_CANTINSERT, FAIL,
                    "can't insert property into class")
     }
-=======
+
     /* Register the type ID property*/
     if(H5P__register_real(pclass, H5VL_PROP_DSET_TYPE_ID, sizeof(hid_t), &type_id, 
                          NULL, NULL, NULL, NULL, NULL, NULL, NULL, H5P_ignore_cmp, NULL) < 0)
@@ -313,7 +312,6 @@
     if(H5P__register_real(pclass, H5VL_PROP_DSET_LCPL_ID, sizeof(hid_t), &lcpl_id, 
                          NULL, NULL, NULL, NULL, NULL, NULL, NULL, H5P_ignore_cmp, NULL) < 0)
         HGOTO_ERROR(H5E_PLIST, H5E_CANTINSERT, FAIL, "can't insert property into class")
->>>>>>> 6f52793a
 
 done:
     FUNC_LEAVE_NOAPI(ret_value)
