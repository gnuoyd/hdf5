--- conflicted
+++ resolved
@@ -130,12 +130,8 @@
     H5FD_mpio_truncate,				/*truncate		*/
     NULL,                                       /*lock                  */
     NULL,                                       /*unlock                */
-<<<<<<< HEAD
     H5FD_mpio_coordinate,                       /* coordinate           */
-    H5FD_FLMAP_SINGLE                           /*fl_map                */
-=======
     H5FD_FLMAP_DICHOTOMY                        /*fl_map                */
->>>>>>> b9d042d2
     },  /* End of superclass information */
     H5FD_mpio_mpi_rank,                         /*get_rank              */
     H5FD_mpio_mpi_size,                         /*get_size              */
