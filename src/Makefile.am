#
# Copyright by The HDF Group.
# Copyright by the Board of Trustees of the University of Illinois.
# All rights reserved.
#
# This file is part of HDF5.  The full HDF5 copyright notice, including
# terms governing use, modification, and redistribution, is contained in
# the files COPYING and Copyright.html.  COPYING can be found at the root
# of the source code distribution tree; Copyright.html can be found at the
# root level of an installed copy of the electronic HDF5 document set and
# is linked from the top-level documents page.  It can also be found at
# http://hdfgroup.org/HDF5/doc/Copyright.html.  If you do not have
# access to either file, you may request a copy from help@hdfgroup.org.
##
## Makefile.am
## Run automake to generate a Makefile.in from this file.
#
# HDF5 Library Makefile(.in)
#

include $(top_srcdir)/config/commence.am
include $(top_srcdir)/config/lt_vers.am


# How to build H5detect for number format detection.
# Use -g to force no optimization since many compilers (e.g., Intel) takes
# a long time to compile it with any optimization on.  H5detect is used
# to generate H5Tinit.c once. So, optimization is not critical.
noinst_PROGRAMS = H5detect H5make_libsettings
H5detect_CFLAGS = -g $(AM_CFLAGS)

# Our main target, the HDF5 library
lib_LTLIBRARIES=libhdf5.la

# Add libtool numbers to the HDF5 library (from config/lt_vers.am)
libhdf5_la_LDFLAGS= -version-info $(LT_VERS_INTERFACE):$(LT_VERS_REVISION):$(LT_VERS_AGE) $(AM_LDFLAGS)

# H5Tinit.c and H5lib_settings.c are generated files and should be cleaned.
MOSTLYCLEANFILES=H5Tinit.c H5lib_settings.c
# H5pubconf.h is generated by configure, and should be cleaned.
DISTCLEANFILES=H5pubconf.h

# library sources
libhdf5_la_SOURCES= H5.c H5checksum.c H5dbg.c H5system.c H5timer.c H5trace.c \
        H5A.c H5Abtree2.c H5Adense.c H5Adeprec.c H5Aint.c H5Atest.c \
        H5AC.c H5B.c H5Bcache.c H5Bdbg.c \
        H5B2.c H5B2cache.c H5B2dbg.c H5B2hdr.c H5B2int.c H5B2stat.c H5B2test.c \
        H5C.c H5CS.c \
        H5D.c H5Dbtree.c H5Dchunk.c H5Dcompact.c H5Dcontig.c H5Ddbg.c \
        H5Ddeprec.c H5Defl.c H5Dfill.c H5Dint.c \
        H5Dio.c H5Dlayout.c \
        H5Dmpio.c H5Doh.c H5Dscatgath.c H5Dselect.c H5Dtest.c \
        H5E.c H5Edeprec.c H5Eint.c \
        H5EA.c H5EAcache.c H5EAdbg.c H5EAdblkpage.c H5EAdblock.c H5EAhdr.c \
        H5EAiblock.c H5EAint.c H5EAsblock.c H5EAstat.c H5EAtest.c \
        H5F.c H5Fint.c H5Faccum.c H5Fcwfs.c \
        H5Fdbg.c H5Fdeprec.c H5Fefc.c H5Ffake.c H5Fio.c \
        H5Fmount.c H5Fmpi.c H5Fquery.c \
        H5Fsfile.c H5Fsuper.c H5Fsuper_cache.c H5Ftest.c \
        H5FA.c H5FAcache.c H5FAdbg.c H5FAdblock.c H5FAdblkpage.c H5FAhdr.c \
        H5FAstat.c H5FAtest.c \
<<<<<<< HEAD
        H5VL.c H5VLint.c H5VLnative.c H5VLdummy.c H5VLmds.c H5VLmdserver.c  \
        H5SC.c \
=======
        H5VL.c H5VLint.c H5VLnative.c \
>>>>>>> f5b20375
        H5FD.c H5FDcore.c  \
        H5FDmdc.c H5FDmds.c  \
        H5FDdirect.c H5FDfamily.c H5FDint.c H5FDlog.c H5FDmpi.c H5FDmpio.c \
        H5FDmpiposix.c H5FDmulti.c H5FDsec2.c H5FDspace.c H5FDstdio.c \
        H5FL.c H5FO.c H5FS.c H5FScache.c H5FSdbg.c H5FSsection.c H5FSstat.c H5FStest.c \
        H5G.c H5Gbtree2.c H5Gcache.c \
        H5Gcompact.c H5Gdense.c H5Gdeprec.c H5Gent.c \
        H5Gint.c H5Glink.c \
        H5Gloc.c H5Gname.c H5Gnode.c H5Gobj.c H5Goh.c H5Groot.c H5Gstab.c H5Gtest.c \
        H5Gtraverse.c \
        H5HF.c H5HFbtree2.c H5HFcache.c H5HFdbg.c H5HFdblock.c H5HFdtable.c \
        H5HFhdr.c H5HFhuge.c H5HFiblock.c H5HFiter.c H5HFman.c H5HFsection.c \
        H5HFspace.c H5HFstat.c H5HFtest.c H5HFtiny.c \
        H5HG.c H5HGcache.c H5HGdbg.c H5HGquery.c \
        H5HL.c H5HLcache.c H5HLdbg.c H5HLint.c \
        H5HP.c H5I.c H5Itest.c H5L.c H5Lexternal.c H5lib_settings.c \
        H5MF.c H5MFaggr.c H5MFdbg.c H5MFsection.c \
        H5MM.c H5MP.c H5MPtest.c \
        H5O.c H5Oainfo.c H5Oalloc.c H5Oattr.c \
        H5Oattribute.c H5Obogus.c H5Obtreek.c H5Ocache.c H5Ochunk.c \
        H5Ocont.c H5Ocopy.c H5Odbg.c H5Odrvinfo.c H5Odtype.c H5Oefl.c \
        H5Ofill.c H5Ofsinfo.c H5Oginfo.c \
        H5Olayout.c \
        H5Olinfo.c H5Olink.c H5Omessage.c H5Omtime.c \
        H5Oname.c H5Onull.c H5Opline.c H5Orefcount.c \
        H5Osdspace.c H5Oshared.c H5Ostab.c \
        H5Oshmesg.c H5Otest.c H5Ounknown.c \
        H5P.c H5Pacpl.c H5Pdapl.c H5Pdcpl.c \
        H5Pdeprec.c H5Pdxpl.c H5Pencdec.c \
        H5Pfapl.c H5Pfcpl.c H5Pfmpl.c \
        H5Pgcpl.c H5Pint.c \
        H5Plapl.c H5Plcpl.c H5Pocpl.c H5Pocpypl.c H5Pstrcpl.c H5Ptest.c \
        H5R.c H5Rdeprec.c \
        H5RC.c \
        H5RS.c \
        H5S.c H5Sall.c H5Sdbg.c H5Shyper.c H5Smpio.c H5Snone.c H5Spoint.c \
        H5Sselect.c H5Stest.c \
        H5SL.c \
        H5SM.c H5SMbtree2.c H5SMcache.c H5SMmessage.c H5SMtest.c \
        H5ST.c \
        H5T.c H5Tarray.c H5Tbit.c H5Tcommit.c H5Tcompound.c H5Tconv.c \
        H5Tcset.c H5Tdbg.c H5Tdeprec.c H5Tenum.c H5Tfields.c \
        H5Tfixed.c \
        H5Tfloat.c H5Tinit.c H5Tnative.c H5Toffset.c H5Toh.c \
        H5Topaque.c \
        H5Torder.c \
        H5Tpad.c H5Tprecis.c H5Tstrpad.c H5Tvisit.c H5Tvlen.c H5TS.c H5V.c H5WB.c H5Z.c  \
        H5Zdeflate.c H5Zfletcher32.c H5Znbit.c H5Zshuffle.c H5Zszip.c  \
        H5Zscaleoffset.c H5Ztrans.c


# Public headers
include_HEADERS = hdf5.h H5api_adpt.h H5overflow.h H5pubconf.h H5public.h H5version.h \
        H5Apublic.h H5ACpublic.h \
        H5Cpublic.h H5Dpublic.h \
        H5Epubgen.h H5Epublic.h H5Fpublic.h H5FDpublic.h H5FDcore.h H5FDdirect.h \
	H5FDfamily.h H5FDlog.h H5FDmpi.h H5FDmpio.h H5FDmpiposix.h              \
        H5FDmdc.h H5FDmds.h  \
        H5FDmulti.h H5FDsec2.h  H5FDstdio.h \
<<<<<<< HEAD
        H5VLpublic.h H5VLnative.h H5VLdummy.h H5VLmds.h \
=======
        H5VLpublic.h H5VLnative.h \
>>>>>>> f5b20375
        H5Gpublic.h  H5Ipublic.h H5Lpublic.h \
        H5MMpublic.h H5Opublic.h H5Ppublic.h H5Rpublic.h H5Spublic.h \
        H5Tpublic.h H5Zpublic.h

# install libhdf5.settings in lib directory
settingsdir=$(libdir)
settings_DATA=libhdf5.settings

# Number format detection
# The LD_LIBRARY_PATH setting is a kludge.
# Things should have been all set during H5detect making.
# Remove the generated .c file if errors occur unless HDF5_Make_Ignore
# is set to ignore the error.
H5Tinit.c: H5detect$(EXEEXT)
	LD_LIBRARY_PATH="$$LD_LIBRARY_PATH`echo $(LDFLAGS) |                  \
		sed -e 's/-L/:/g' -e 's/ //g'`"                               \
	$(RUNSERIAL) ./H5detect$(EXEEXT) > $@  ||                               \
	    (test $$HDF5_Make_Ignore && echo "*** Error ignored") ||          \
	    ($(RM) $@ ; exit 1)

# Build configuration header file generation
# The LD_LIBRARY_PATH setting is a kludge.
# Things should have been all set during H5make_libsettings making.
# Remove the generated .c file if errors occur unless HDF5_Make_Ignore
# is set to ignore the error.
H5lib_settings.c: H5make_libsettings$(EXEEXT) libhdf5.settings
	LD_LIBRARY_PATH="$$LD_LIBRARY_PATH`echo $(LDFLAGS) |                  \
		sed -e 's/-L/:/g' -e 's/ //g'`"                               \
	$(RUNSERIAL) ./H5make_libsettings$(EXEEXT) > $@  ||                               \
	    (test $$HDF5_Make_Ignore && echo "*** Error ignored") ||          \
	    ($(RM) $@ ; exit 1)

# Error header generation
#
# Actually, H5Einit.h, H5Eterm.h, H5Edefin.h and H5Epubgen.h all
# depend on H5err.txt, but the perl script generates them all, so just
# list one here.
$(top_srcdir)/src/H5Edefin.h: $(top_srcdir)/src/H5err.txt
	perl $(top_srcdir)/bin/make_err $?

# API version macro generation
$(top_srcdir)/src/H5version.h: $(top_srcdir)/src/H5vers.txt
	perl $(top_srcdir)/bin/make_vers $?

# Assignment overflow macro generation
$(top_srcdir)/src/H5overflow.h: $(top_srcdir)/src/H5overflow.txt
	perl $(top_srcdir)/bin/make_overflow $?

# Add TRACE macros to library source files.  This is done via the trace script
# in the hdf5/bin directory.  If the file contains HDF5 API macros, a "clean"
# version of the source file is saved with a tilde (~) after its name and
# tracing information is inserted.  trace should have no effect on files
# without HDF5 macros.
.PHONY: trace

trace: $(libhdf5_la_SOURCES)
	@for dep in $? dummy; do                                          \
	 if test $$dep != "dummy" -a -n "$(PERL)"; then                      \
	  case "$$dep" in                                                 \
	   *.c)                                                           \
	    $(TRACE) $$dep;                                               \
	    ;;                                                            \
	  esac;                                                           \
	 fi;                                                              \
	done

include $(top_srcdir)/config/conclude.am<|MERGE_RESOLUTION|>--- conflicted
+++ resolved
@@ -59,12 +59,8 @@
         H5Fsfile.c H5Fsuper.c H5Fsuper_cache.c H5Ftest.c \
         H5FA.c H5FAcache.c H5FAdbg.c H5FAdblock.c H5FAdblkpage.c H5FAhdr.c \
         H5FAstat.c H5FAtest.c \
-<<<<<<< HEAD
-        H5VL.c H5VLint.c H5VLnative.c H5VLdummy.c H5VLmds.c H5VLmdserver.c  \
+        H5VL.c H5VLint.c H5VLnative.c H5VLmds.c H5VLmdserver.c  \
         H5SC.c \
-=======
-        H5VL.c H5VLint.c H5VLnative.c \
->>>>>>> f5b20375
         H5FD.c H5FDcore.c  \
         H5FDmdc.c H5FDmds.c  \
         H5FDdirect.c H5FDfamily.c H5FDint.c H5FDlog.c H5FDmpi.c H5FDmpio.c \
@@ -124,11 +120,7 @@
 	H5FDfamily.h H5FDlog.h H5FDmpi.h H5FDmpio.h H5FDmpiposix.h              \
         H5FDmdc.h H5FDmds.h  \
         H5FDmulti.h H5FDsec2.h  H5FDstdio.h \
-<<<<<<< HEAD
-        H5VLpublic.h H5VLnative.h H5VLdummy.h H5VLmds.h \
-=======
-        H5VLpublic.h H5VLnative.h \
->>>>>>> f5b20375
+        H5VLpublic.h H5VLnative.h H5VLmds.h \
         H5Gpublic.h  H5Ipublic.h H5Lpublic.h \
         H5MMpublic.h H5Opublic.h H5Ppublic.h H5Rpublic.h H5Spublic.h \
         H5Tpublic.h H5Zpublic.h
