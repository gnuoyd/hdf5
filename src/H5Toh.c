/* * * * * * * * * * * * * * * * * * * * * * * * * * * * * * * * * * * * * * *
 * Copyright by The HDF Group.                                               *
 * Copyright by the Board of Trustees of the University of Illinois.         *
 * All rights reserved.                                                      *
 *                                                                           *
 * This file is part of HDF5.  The full HDF5 copyright notice, including     *
 * terms governing use, modification, and redistribution, is contained in    *
 * the files COPYING and Copyright.html.  COPYING can be found at the root   *
 * of the source code distribution tree; Copyright.html can be found at the  *
 * root level of an installed copy of the electronic HDF5 document set and   *
 * is linked from the top-level documents page.  It can also be found at     *
 * http://hdfgroup.org/HDF5/doc/Copyright.html.  If you do not have          *
 * access to either file, you may request a copy from help@hdfgroup.org.     *
 * * * * * * * * * * * * * * * * * * * * * * * * * * * * * * * * * * * * * * */

/****************/
/* Module Setup */
/****************/

#define H5O_FRIEND		/*suppress error about including H5Opkg	  */
#include "H5Tmodule.h"          /* This source code file is part of the H5T module */


/***********/
/* Headers */
/***********/
#include "H5private.h"		/* Generic Functions			*/
#include "H5Eprivate.h"		/* Error handling		  	*/
#include "H5Iprivate.h"		/* IDs			  		*/
#include "H5Opkg.h"             /* Object headers			*/
#include "H5Tpkg.h"		/* Datatypes				*/


/****************/
/* Local Macros */
/****************/


/******************/
/* Local Typedefs */
/******************/


/********************/
/* Local Prototypes */
/********************/

static htri_t H5O_dtype_isa(H5O_t *loc);
static hid_t H5O_dtype_open(const H5G_loc_t *obj_loc, hid_t lapl_id,
    hid_t dxpl_id, hbool_t app_ref);
static void *H5O_dtype_create(H5F_t *f, void *_crt_info, H5G_loc_t *obj_loc,
    hid_t dxpl_id);
static H5O_loc_t *H5O_dtype_get_oloc(hid_t obj_id);


/*********************/
/* Package Variables */
/*********************/


/*****************************/
/* Library Private Variables */
/*****************************/


/*******************/
/* Local Variables */
/*******************/

/* This message derives from H5O object class */
const H5O_obj_class_t H5O_OBJ_DATATYPE[1] = {{
    H5O_TYPE_NAMED_DATATYPE,	/* object type			*/
    "named datatype",		/* object name, for debugging	*/
    NULL,			/* get 'copy file' user data	*/
    NULL,			/* free 'copy file' user data	*/
    H5O_dtype_isa, 		/* "isa" 			*/
    H5O_dtype_open, 		/* open an object of this class */
    H5O_dtype_create, 		/* create an object of this class */
    H5O_dtype_get_oloc,		/* get an object header location for an object */
    NULL,			/* get the index & heap info for an object */
    NULL 			/* flush an opened object of this class */
}};


/*-------------------------------------------------------------------------
 * Function:	H5O_dtype_isa
 *
 * Purpose:	Determines if an object has the requisite messages for being
 *		a datatype.
 *
 * Return:	Success:	TRUE if the required data type messages are
 *				present; FALSE otherwise.
 *
 *		Failure:	FAIL if the existence of certain messages
 *				cannot be determined.
 *
 * Programmer:	Robb Matzke
 *              Monday, November  2, 1998
 *
 *-------------------------------------------------------------------------
 */
static htri_t
H5O_dtype_isa(struct H5O_t *oh)
{
    htri_t	ret_value = FAIL;       /* Return value */

    FUNC_ENTER_NOAPI_NOINIT

    HDassert(oh);

    if((ret_value = H5O_msg_exists_oh(oh, H5O_DTYPE_ID)) < 0)
	HGOTO_ERROR(H5E_DATATYPE, H5E_CANTINIT, FAIL, "unable to read object header")

done:
    FUNC_LEAVE_NOAPI(ret_value)
} /* end H5O_dtype_isa() */


/*-------------------------------------------------------------------------
 * Function:	H5O_dtype_open
 *
 * Purpose:	Open a datatype at a particular location
 *
 * Return:	Success:	Open object identifier
 *		Failure:	Negative
 *
 * Programmer:	Quincey Koziol
 *              Monday, November  6, 2006
 *
 *-------------------------------------------------------------------------
 */
static hid_t
H5O_dtype_open(const H5G_loc_t *obj_loc, hid_t H5_ATTR_UNUSED lapl_id, hid_t dxpl_id, hbool_t app_ref)
{
    H5T_t       *type = NULL;           /* Datatype opened */
    hid_t	ret_value = H5I_INVALID_HID;    /* Return value */

    FUNC_ENTER_NOAPI_NOINIT

    HDassert(obj_loc);

    /* Open the datatype */
    if(NULL == (type = H5T_open(obj_loc, dxpl_id)))
        HGOTO_ERROR(H5E_DATATYPE, H5E_CANTOPENOBJ, FAIL, "unable to open datatype")
    if(type->vol_obj != NULL) 
        printf("TRIGERRED\n");
    /* Register an ID for the datatype */
    if((ret_value = H5I_register(H5I_DATATYPE, type, app_ref)) < 0)
        HGOTO_ERROR(H5E_ATOM, H5E_CANTREGISTER, FAIL, "unable to register datatype")

done:
    if(ret_value < 0)
        if(type && H5T_close(type) < 0)
            HDONE_ERROR(H5E_DATATYPE, H5E_CLOSEERROR, FAIL, "unable to release datatype")

    FUNC_LEAVE_NOAPI(ret_value)
} /* end H5O_dtype_open() */


/*-------------------------------------------------------------------------
 * Function:	H5O_dtype_create
 *
 * Purpose:	Create a named datatype in a file
 *
 * Return:	Success:	Pointer to the named datatype data structure
 *		Failure:	NULL
 *
 * Programmer:	Quincey Koziol
 *              Wednesday, April 11, 2007
 *
 *-------------------------------------------------------------------------
 */
static void *
H5O_dtype_create(H5F_t *f, void *_crt_info, H5G_loc_t *obj_loc, hid_t dxpl_id)
{
    H5T_obj_create_t *crt_info = (H5T_obj_create_t *)_crt_info; /* Named datatype creation parameters */
    void *ret_value = NULL;     /* Return value */

    FUNC_ENTER_NOAPI_NOINIT

    /* Sanity checks */
    HDassert(f);
    HDassert(crt_info);
    HDassert(obj_loc);

    /* Commit the type to the file */
    if(H5T__commit(f, crt_info->dt, crt_info->tcpl_id, dxpl_id) < 0)
	HGOTO_ERROR(H5E_DATATYPE, H5E_CANTINIT, NULL, "unable to commit datatype")

    /* Set up the new named datatype's location */
    if(NULL == (obj_loc->oloc = H5T_oloc(crt_info->dt)))
        HGOTO_ERROR(H5E_ARGS, H5E_BADVALUE, NULL, "unable to get object location of named datatype")
    if(NULL == (obj_loc->path = H5T_nameof(crt_info->dt)))
        HGOTO_ERROR(H5E_ARGS, H5E_BADVALUE, NULL, "unable to get path of named datatype")

    /* Set the return value */
    ret_value = crt_info->dt;

done:
    FUNC_LEAVE_NOAPI(ret_value)
} /* end H5O_dtype_create() */


/*-------------------------------------------------------------------------
 * Function:	H5O_dtype_get_oloc
 *
 * Purpose:	Retrieve the object header location for an open object
 *
 * Return:	Success:	Pointer to object header location
 *		Failure:	NULL
 *
 * Programmer:	Quincey Koziol
 *              Monday, November  6, 2006
 *
 *-------------------------------------------------------------------------
 */
static H5O_loc_t *
H5O_dtype_get_oloc(hid_t obj_id)
{
<<<<<<< HEAD
    H5T_t       *type=NULL, *dt=NULL;   /* Datatype opened */
    H5O_loc_t	*ret_value;             /* Return value */
=======
    H5T_t       *type;                  /* Datatype opened */
    H5O_loc_t	*ret_value = NULL;      /* Return value */
>>>>>>> b2f94f9f

    FUNC_ENTER_NOAPI_NOINIT

    /* Get the datatype */
    if(NULL == (dt = (H5T_t *)H5I_object(obj_id)))
        HGOTO_ERROR(H5E_OHDR, H5E_BADATOM, NULL, "couldn't get object from ID")
    /* If this is a named datatype, get the plugin pointer to the datatype */
    type = (H5T_t *)H5T_get_actual_type(dt);

    /* Get the datatype's object header location */
    if(NULL == (ret_value = H5T_oloc(type)))
        HGOTO_ERROR(H5E_OHDR, H5E_CANTGET, NULL, "unable to get object location from object")

done:
    FUNC_LEAVE_NOAPI(ret_value)
} /* end H5O_dtype_get_oloc() */
<|MERGE_RESOLUTION|>--- conflicted
+++ resolved
@@ -221,13 +221,8 @@
 static H5O_loc_t *
 H5O_dtype_get_oloc(hid_t obj_id)
 {
-<<<<<<< HEAD
     H5T_t       *type=NULL, *dt=NULL;   /* Datatype opened */
-    H5O_loc_t	*ret_value;             /* Return value */
-=======
-    H5T_t       *type;                  /* Datatype opened */
     H5O_loc_t	*ret_value = NULL;      /* Return value */
->>>>>>> b2f94f9f
 
     FUNC_ENTER_NOAPI_NOINIT
 
