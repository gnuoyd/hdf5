/* * * * * * * * * * * * * * * * * * * * * * * * * * * * * * * * * * * * * * *
 * Copyright by The HDF Group.                                               *
 * Copyright by the Board of Trustees of the University of Illinois.         *
 * All rights reserved.                                                      *
 *                                                                           *
 * This file is part of HDF5.  The full HDF5 copyright notice, including     *
 * terms governing use, modification, and redistribution, is contained in    *
 * the files COPYING and Copyright.html.  COPYING can be found at the root   *
 * of the source code distribution tree; Copyright.html can be found at the  *
 * root level of an installed copy of the electronic HDF5 document set and   *
 * is linked from the top-level documents page.  It can also be found at     *
 * http://hdfgroup.org/HDF5/doc/Copyright.html.  If you do not have          *
 * access to either file, you may request a copy from help@hdfgroup.org.     *
 * * * * * * * * * * * * * * * * * * * * * * * * * * * * * * * * * * * * * * */

/* Programmer: 	Quincey Koziol <koziol@hdfgroup.org>
 *	       	Thursday, April 24, 2008
 *
 * Purpose:	Abstract indexed (chunked) I/O functions.  The logical
 *		multi-dimensional dataspace is regularly partitioned into
 *		same-sized "chunks", the first of which is aligned with the
 *		logical origin.  The chunks are indexed by different methods,
 *		that map a chunk index to disk address.  Each chunk can be
 *              compressed independently and the chunks may move around in the
 *              file as their storage requirements change.
 *
 * Cache:	Disk I/O is performed in units of chunks and H5MF_alloc()
 *		contains code to optionally align chunks on disk block
 *		boundaries for performance.
 *
 *		The chunk cache is an extendible hash indexed by a function
 *		of storage B-tree address and chunk N-dimensional offset
 *		within the dataset.  Collisions are not resolved -- one of
 *		the two chunks competing for the hash slot must be preempted
 *		from the cache.  All entries in the hash also participate in
 *		a doubly-linked list and entries are penalized by moving them
 *		toward the front of the list.  When a new chunk is about to
 *		be added to the cache the heap is pruned by preempting
 *		entries near the front of the list to make room for the new
 *		entry which is added to the end of the list.
 */

/****************/
/* Module Setup */
/****************/

#define H5D_PACKAGE		/*suppress error about including H5Dpkg	  */


/***********/
/* Headers */
/***********/
#include "H5private.h"		/* Generic Functions			*/
#ifdef H5_HAVE_PARALLEL
#include "H5ACprivate.h"	/* Metadata cache			*/
#endif /* H5_HAVE_PARALLEL */
#include "H5Dpkg.h"		/* Dataset functions			*/
#include "H5Eprivate.h"		/* Error handling		  	*/
#include "H5FLprivate.h"	/* Free Lists                           */
#include "H5Iprivate.h"		/* IDs			  		*/
#include "H5MMprivate.h"	/* Memory management			*/
#include "H5MFprivate.h"        /* File memory management               */
#include "H5VMprivate.h"		/* Vector and array functions		*/


/****************/
/* Local Macros */
/****************/

/* Macros for iterating over chunks to operate on */
#define H5D_CHUNK_GET_FIRST_NODE(map) (map->use_single ? (H5SL_node_t *)(1) : H5SL_first(map->dset_sel_pieces))
#define H5D_CHUNK_GET_NODE_INFO(map, node)  (map->use_single ? map->single_piece_info : (H5D_piece_info_t *)H5SL_item(node))
#define H5D_CHUNK_GET_NEXT_NODE(map, node)  (map->use_single ? (H5SL_node_t *)NULL : H5SL_next(node))

/*
 * Feature: If this constant is defined then every cache preemption and load
 *	    causes a character to be printed on the standard error stream:
 *
 *     `.': Entry was preempted because it has been completely read or
 *	    completely written but not partially read and not partially
 *	    written. This is often a good reason for preemption because such
 *	    a chunk will be unlikely to be referenced in the near future.
 *
 *     `:': Entry was preempted because it hasn't been used recently.
 *
 *     `#': Entry was preempted because another chunk collided with it. This
 *	    is usually a relatively bad thing.  If there are too many of
 *	    these then the number of entries in the cache can be increased.
 *
 *       c: Entry was preempted because the file is closing.
 *
 *	 w: A chunk read operation was eliminated because the library is
 *	    about to write new values to the entire chunk.  This is a good
 *	    thing, especially on files where the chunk size is the same as
 *	    the disk block size, chunks are aligned on disk block boundaries,
 *	    and the operating system can also eliminate a read operation.
 */

/*#define H5D_CHUNK_DEBUG */


/******************/
/* Local Typedefs */
/******************/

/* Callback info for iteration to prune chunks */
typedef struct H5D_chunk_it_ud1_t {
    H5D_chunk_common_ud_t common;       /* Common info for B-tree user data (must be first) */
    const H5D_chk_idx_info_t *idx_info; /* Chunked index info */
    const H5D_io_info_t *io_info;       /* I/O info for dataset operation */
    const hsize_t	*space_dim;	/* New dataset dimensions	*/
    const hbool_t       *shrunk_dim;    /* Dimensions which have been shrunk */
    H5S_t               *chunk_space;   /* Dataspace for a chunk */
    uint32_t            elmts_per_chunk;/* Elements in chunk */
    hsize_t             *hyper_start;   /* Starting location of hyperslab */
    H5D_fill_buf_info_t fb_info;        /* Dataset's fill buffer info */
    hbool_t             fb_info_init;   /* Whether the fill value buffer has been initialized */
} H5D_chunk_it_ud1_t;

/* Callback info for iteration to obtain chunk address and the index of the chunk for all chunks in the B-tree. */
typedef struct H5D_chunk_it_ud2_t {
    /* down */
    H5D_chunk_common_ud_t common;               /* Common info for B-tree user data (must be first) */

    /* up */
    haddr_t             *chunk_addr;            /* Array of chunk addresses to fill in */
} H5D_chunk_it_ud2_t;

/* Callback info for iteration to copy data */
typedef struct H5D_chunk_it_ud3_t {
    H5D_chunk_common_ud_t common;           /* Common info for B-tree user data (must be first) */
    H5F_t               *file_src;              /* Source file for copy */
    H5D_chk_idx_info_t  *idx_info_dst;          /* Dest. chunk index info object */
    void                *buf;                   /* Buffer to hold chunk data for read/write */
    void                *bkg;                   /* Buffer for background information during type conversion */
    size_t              buf_size;               /* Buffer size */
    hbool_t             do_convert;             /* Whether to perform type conversions */

    /* needed for converting variable-length data */
    hid_t               tid_src;                /* Datatype ID for source datatype */
    hid_t               tid_dst;                /* Datatype ID for destination datatype */
    hid_t               tid_mem;                /* Datatype ID for memory datatype */
    const H5T_t         *dt_src;                /* Source datatype */
    H5T_path_t          *tpath_src_mem;         /* Datatype conversion path from source file to memory */
    H5T_path_t          *tpath_mem_dst;         /* Datatype conversion path from memory to dest. file */
    void                *reclaim_buf;           /* Buffer for reclaiming data */
    size_t              reclaim_buf_size;       /* Reclaim buffer size */
    uint32_t            nelmts;                 /* Number of elements in buffer */
    H5S_t               *buf_space;             /* Dataspace describing buffer */

    /* needed for compressed variable-length data */
    const H5O_pline_t   *pline;                 /* Filter pipeline */

    /* needed for copy object pointed by refs */
    H5O_copy_t          *cpy_info;              /* Copy options */
} H5D_chunk_it_ud3_t;

/* Callback info for iteration to dump index */
typedef struct H5D_chunk_it_ud4_t {
    FILE		*stream;		/* Output stream	*/
    hbool_t             header_displayed;       /* Node's header is displayed? */
    unsigned            ndims;                  /* Number of dimensions for chunk/dataset */
    uint32_t            *chunk_dim;             /* Chunk dimensions */
} H5D_chunk_it_ud4_t;

/* Callback info for nonexistent readvv operation */
typedef struct H5D_chunk_readvv_ud_t {
    unsigned char *rbuf;        /* Read buffer to initialize */
    const H5D_t *dset;          /* Dataset to operate on */
    hid_t dxpl_id;              /* DXPL for operation */
} H5D_chunk_readvv_ud_t;

#ifdef H5_HAVE_PARALLEL
/* information to construct a collective I/O operation for filling chunks */
typedef struct H5D_chunk_coll_info_t {
    size_t num_io;       /* Number of write operations */
    haddr_t *addr;       /* array of the file addresses of the write operation */
} H5D_chunk_coll_info_t;
#endif /* H5_HAVE_PARALLEL */

/********************/
/* Local Prototypes */
/********************/

/* Chunked layout operation callbacks */
static herr_t H5D__chunk_construct(H5F_t *f, H5D_t *dset);
static herr_t H5D__chunk_io_init(H5D_io_info_t *io_info,
    const H5D_type_info_t *type_info, hsize_t nelmts, const H5S_t *file_space,
    const H5S_t *mem_space, H5D_dset_info_t *dinfo);
static herr_t H5D__chunk_read(H5D_io_info_t *io_info, const H5D_type_info_t *type_info,
    hsize_t nelmts, const H5S_t *file_space, const H5S_t *mem_space,
    H5D_dset_info_t *dinfo);
static herr_t H5D__chunk_write(H5D_io_info_t *io_info, const H5D_type_info_t *type_info,
    hsize_t nelmts, const H5S_t *file_space, const H5S_t *mem_space,
    H5D_dset_info_t *dinfo);
static herr_t H5D__chunk_flush(H5D_t *dset, hid_t dxpl_id);

/* "Nonexistent" layout operation callback */
static ssize_t
H5D__nonexistent_readvv(const H5D_io_info_t *io_info,
    size_t chunk_max_nseq, size_t *chunk_curr_seq, size_t chunk_len_arr[], hsize_t chunk_offset_arr[],
    size_t mem_max_nseq, size_t *mem_curr_seq, size_t mem_len_arr[], hsize_t mem_offset_arr[]);

/* Helper routines */
static herr_t H5D__chunk_set_info_real(H5O_layout_chunk_t *layout, unsigned ndims,
    const hsize_t *curr_dims);
static void *H5D__chunk_mem_alloc(size_t size, const H5O_pline_t *pline);
static void *H5D__chunk_mem_xfree(void *chk, const H5O_pline_t *pline);
static void *H5D__chunk_mem_realloc(void *chk, size_t size,
    const H5O_pline_t *pline);
static herr_t H5D__chunk_cinfo_cache_reset(H5D_chunk_cached_t *last);
static herr_t H5D__chunk_cinfo_cache_update(H5D_chunk_cached_t *last,
    const H5D_chunk_ud_t *udata);
static hbool_t H5D__chunk_cinfo_cache_found(const H5D_chunk_cached_t *last,
    H5D_chunk_ud_t *udata);
static herr_t H5D__free_piece_info(void *item, void *key, void *opdata);
static herr_t H5D__create_piece_map_single(H5D_dset_info_t *di, 
    const H5D_io_info_t* io_info);
static herr_t H5D__create_piece_file_map_hyper(H5D_dset_info_t *di, 
    const H5D_io_info_t *io_info);
static herr_t H5D__create_piece_mem_map_hyper(const H5D_io_info_t *io_info,
    const H5D_dset_info_t *dinfo);
static herr_t H5D__piece_file_cb(void H5_ATTR_UNUSED *elem, hid_t H5_ATTR_UNUSED type_id, unsigned ndims, 
    const hsize_t *coords, void *_opdata);
static herr_t H5D__piece_mem_cb(void *elem, hid_t type_id, unsigned ndims,
    const hsize_t *coords, void *_opdata);
static unsigned H5D__chunk_hash_val(const H5D_shared_t *shared, const hsize_t *scaled);
static herr_t H5D__chunk_flush_entry(const H5D_t *dset, hid_t dxpl_id,
    const H5D_dxpl_cache_t *dxpl_cache, H5D_rdcc_ent_t *ent, hbool_t reset);
static herr_t H5D__chunk_cache_evict(const H5D_t *dset, hid_t dxpl_id,
    const H5D_dxpl_cache_t *dxpl_cache, H5D_rdcc_ent_t *ent, hbool_t flush);
static herr_t H5D__chunk_cache_prune(const H5D_t *dset, hid_t dxpl_id,
    const H5D_dxpl_cache_t *dxpl_cache, size_t size);
static herr_t H5D__chunk_prune_fill(H5D_chunk_it_ud1_t *udata);
static herr_t H5D__chunk_file_alloc(const H5D_chk_idx_info_t *idx_info,
    const H5F_block_t *old_chunk, H5F_block_t *new_chunk, hbool_t *need_insert);
#ifdef H5_HAVE_PARALLEL
static herr_t H5D__chunk_collective_fill(const H5D_t *dset, hid_t dxpl_id,
    H5D_chunk_coll_info_t *chunk_info, size_t chunk_size, const void *fill_buf);
#endif /* H5_HAVE_PARALLEL */

/*********************/
/* Package Variables */
/*********************/

/* Chunked storage layout I/O ops */
const H5D_layout_ops_t H5D_LOPS_CHUNK[1] = {{
    H5D__chunk_construct,
    H5D__chunk_init,
    H5D__chunk_is_space_alloc,
    H5D__chunk_io_init,
    H5D__chunk_read,
    H5D__chunk_write,
#ifdef H5_HAVE_PARALLEL
    H5D__collective_read,
    H5D__collective_write,
#endif /* H5_HAVE_PARALLEL */
    NULL,
    NULL,
    H5D__chunk_flush,
    H5D__piece_io_term
}};


/*******************/
/* Local Variables */
/*******************/

/* "nonexistent" storage layout I/O ops */
const H5D_layout_ops_t H5D_LOPS_NONEXISTENT[1] = {{
    NULL,
    NULL,
    NULL,
    NULL,
    NULL,
    NULL,
#ifdef H5_HAVE_PARALLEL
    NULL,
    NULL,
#endif /* H5_HAVE_PARALLEL */
    H5D__nonexistent_readvv,
    NULL,
    NULL,
    NULL
}};

/* Declare a free list to manage the H5F_rdcc_ent_ptr_t sequence information */
H5FL_SEQ_DEFINE_STATIC(H5D_rdcc_ent_ptr_t);

/* Declare a free list to manage H5D_rdcc_ent_t objects */
H5FL_DEFINE_STATIC(H5D_rdcc_ent_t);

/* Declare a free list to manage the H5D_piece_info_t struct */
H5FL_DEFINE(H5D_piece_info_t);

/* Declare a free list to manage the chunk sequence information */
H5FL_BLK_DEFINE_STATIC(chunk);


/*-------------------------------------------------------------------------
 * Function:	H5D__chunk_direct_write
 *
 * Purpose:	Internal routine to write a chunk 
 *              directly into the file.
 *
 * Return:	Non-negative on success/Negative on failure
 *
 * Programmer:	Raymond Lu
 *              30 July 2012
 *
 *-------------------------------------------------------------------------
 */
herr_t
H5D__chunk_direct_write(const H5D_t *dset, hid_t dxpl_id, uint32_t filters, 
    hsize_t *offset, uint32_t data_size, const void *buf)
{
    const H5O_layout_t *layout = &(dset->shared->layout);       /* Dataset layout */
    H5D_chunk_ud_t udata;               /* User data for querying chunk info */
    H5F_block_t old_chunk;              /* Offset/length of old chunk */
    H5D_chk_idx_info_t idx_info;        /* Chunked index info */
    hsize_t scaled[H5S_MAX_RANK];       /* Scaled coordinates for this chunk */
    hbool_t need_insert = FALSE;        /* Whether the chunk needs to be inserted into the index */
    herr_t ret_value = SUCCEED;         /* Return value */

    FUNC_ENTER_STATIC_TAG(dxpl_id, dset->oloc.addr, FAIL)

    /* Allocate dataspace and initialize it if it hasn't been. */
    if(!(*layout->ops->is_space_alloc)(&layout->storage))
 	/* Allocate storage */
        if(H5D__alloc_storage(dset, dxpl_id, H5D_ALLOC_WRITE, FALSE, NULL) < 0)
            HGOTO_ERROR(H5E_DATASET, H5E_CANTINIT, FAIL, "unable to initialize storage")

    /* Calculate the index of this chunk */
    H5VM_chunk_scaled(dset->shared->ndims, offset, layout->u.chunk.dim, scaled);
    scaled[dset->shared->ndims] = 0;

    /* Find out the file address of the chunk (if any) */
    if(H5D__chunk_lookup(dset, dxpl_id, scaled, &udata) < 0)
        HGOTO_ERROR(H5E_DATASET, H5E_CANTGET, FAIL, "error looking up chunk address")

    /* Sanity check */
    HDassert((H5F_addr_defined(udata.chunk_block.offset) && udata.chunk_block.length > 0) || 
            (!H5F_addr_defined(udata.chunk_block.offset) && udata.chunk_block.length == 0));

    /* Set the file block information for the old chunk */
    /* (Which is only defined when overwriting an existing chunk) */
    old_chunk.offset = udata.chunk_block.offset;
    old_chunk.length = udata.chunk_block.length;

    /* Check if the chunk needs to be inserted (it also could exist already
     *      and the chunk allocate operation could resize it)
     */

    /* Compose chunked index info struct */
    idx_info.f = dset->oloc.file;
    idx_info.dxpl_id = dxpl_id;
    idx_info.pline = &(dset->shared->dcpl_cache.pline);
    idx_info.layout = &(dset->shared->layout.u.chunk);
    idx_info.storage = &(dset->shared->layout.storage.u.chunk);

    /* Set up the size of chunk for user data */
    udata.chunk_block.length = data_size;

    /* Create the chunk it if it doesn't exist, or reallocate the chunk
     *  if its size changed.
     */
    if(H5D__chunk_file_alloc(&idx_info, &old_chunk, &udata.chunk_block, &need_insert) < 0)
        HGOTO_ERROR(H5E_DATASET, H5E_CANTALLOC, FAIL, "unable to allocate chunk")

    /* Make sure the address of the chunk is returned. */
    if(!H5F_addr_defined(udata.chunk_block.offset))
        HGOTO_ERROR(H5E_DATASET, H5E_BADVALUE, FAIL, "chunk address isn't defined")

    /* Evict the (old) entry from the cache if present, but do not flush
     * it to disk */
    if(UINT_MAX != udata.idx_hint) {
        H5D_dxpl_cache_t _dxpl_cache;       /* Data transfer property cache buffer */
        H5D_dxpl_cache_t *dxpl_cache = &_dxpl_cache;   /* Data transfer property cache */
        const H5D_rdcc_t *rdcc = &(dset->shared->cache.chunk);	/*raw data chunk cache */

        /* Fill the DXPL cache values for later use */
        if(H5D__get_dxpl_cache(dxpl_id, &dxpl_cache) < 0)
            HGOTO_ERROR(H5E_DATASET, H5E_CANTGET, FAIL, "can't fill dxpl cache")

        if(H5D__chunk_cache_evict(dset, dxpl_id, dxpl_cache, rdcc->slot[udata.idx_hint], FALSE) < 0)
	    HGOTO_ERROR(H5E_DATASET, H5E_CANTREMOVE, FAIL, "unable to evict chunk")
    } /* end if */

    /* Write the data to the file */
    if(H5F_block_write(dset->oloc.file, H5FD_MEM_DRAW, udata.chunk_block.offset, data_size, dxpl_id, buf) < 0)
        HGOTO_ERROR(H5E_DATASET, H5E_WRITEERROR, FAIL, "unable to write raw data to file")

    /* Insert the chunk record into the index */
    if(need_insert && layout->storage.u.chunk.ops->insert) {
        /* Set the chunk's filter mask to the new settings */
        udata.filter_mask = filters;

        if((layout->storage.u.chunk.ops->insert)(&idx_info, &udata) < 0)
            HGOTO_ERROR(H5E_DATASET, H5E_CANTINSERT, FAIL, "unable to insert chunk addr into index")
    } /* end if */

done:
    FUNC_LEAVE_NOAPI_TAG(ret_value, FAIL)
} /* end H5D__chunk_direct_write() */


/*-------------------------------------------------------------------------
 * Function:	H5D__chunk_set_info_real
 *
 * Purpose:	Internal routine to set the information about chunks for a dataset
 *
 * Return:	Non-negative on success/Negative on failure
 *
 * Programmer:	Quincey Koziol
 *              Tuesday, June 30, 2009
 *
 *-------------------------------------------------------------------------
 */
static herr_t
H5D__chunk_set_info_real(H5O_layout_chunk_t *layout, unsigned ndims, const hsize_t *curr_dims)
{
    unsigned u;                 /* Local index variable */
    herr_t ret_value = SUCCEED; /* Return value */

    FUNC_ENTER_STATIC

    /* Sanity checks */
    HDassert(layout);
    HDassert(ndims > 0);
    HDassert(curr_dims);

    /* Compute the # of chunks in dataset dimensions */
    for(u = 0, layout->nchunks = 1; u < ndims; u++) {
        /* Round up to the next integer # of chunks, to accomodate partial chunks */
	layout->chunks[u] = ((curr_dims[u] + layout->dim[u]) - 1) / layout->dim[u];

        /* Accumulate the # of chunks */
	layout->nchunks *= layout->chunks[u];
    } /* end for */

    /* Get the "down" sizes for each dimension */
    if(H5VM_array_down(ndims, layout->chunks, layout->down_chunks) < 0)
        HGOTO_ERROR(H5E_DATASET, H5E_CANTSET, FAIL, "can't compute 'down' chunk size value")

done:
    FUNC_LEAVE_NOAPI(ret_value)
} /* end H5D__chunk_set_info_real() */


/*-------------------------------------------------------------------------
 * Function:	H5D__chunk_set_info
 *
 * Purpose:	Sets the information about chunks for a dataset
 *
 * Return:	Non-negative on success/Negative on failure
 *
 * Programmer:	Quincey Koziol
 *              Tuesday, June 30, 2009
 *
 *-------------------------------------------------------------------------
 */
herr_t
H5D__chunk_set_info(const H5D_t *dset)
{
    herr_t ret_value = SUCCEED;         /* Return value */

    FUNC_ENTER_PACKAGE

    /* Sanity checks */
    HDassert(dset);

    /* Set the base layout information */
    if(H5D__chunk_set_info_real(&dset->shared->layout.u.chunk, dset->shared->ndims, dset->shared->curr_dims) < 0)
	HGOTO_ERROR(H5E_DATASET, H5E_CANTSET, FAIL, "can't set layout's chunk info")

    /* Call the index's "resize" callback */
    if(dset->shared->layout.storage.u.chunk.ops->resize && (dset->shared->layout.storage.u.chunk.ops->resize)(&dset->shared->layout.u.chunk) < 0)
        HGOTO_ERROR(H5E_DATASET, H5E_CANTSET, FAIL, "unable to resize chunk index information")

done:
    FUNC_LEAVE_NOAPI(ret_value)
} /* end H5D__chunk_set_info() */


/*-------------------------------------------------------------------------
 * Function:	H5D__chunk_construct
 *
 * Purpose:	Constructs new chunked layout information for dataset
 *
 * Return:	Non-negative on success/Negative on failure
 *
 * Programmer:	Quincey Koziol
 *              Thursday, May 22, 2008
 *
 *-------------------------------------------------------------------------
 */
static herr_t
H5D__chunk_construct(H5F_t H5_ATTR_UNUSED *f, H5D_t *dset)
{
    const H5T_t *type = dset->shared->type;      /* Convenience pointer to dataset's datatype */
    uint64_t chunk_size;        /* Size of chunk in bytes */
    unsigned u;                 /* Local index variable */
    herr_t ret_value = SUCCEED; /* Return value */

    FUNC_ENTER_STATIC

    /* Sanity checks */
    HDassert(f);
    HDassert(dset);

    /* Check for invalid chunk dimension rank */
    if(0 == dset->shared->layout.u.chunk.ndims)
        HGOTO_ERROR(H5E_DATASET, H5E_BADVALUE, FAIL, "no chunk information set?")

    /* Set up layout information */
    if(dset->shared->layout.u.chunk.ndims != dset->shared->ndims)
        HGOTO_ERROR(H5E_DATASET, H5E_BADVALUE, FAIL, "dimensionality of chunks doesn't match the dataspace")

    /* Increment # of chunk dimensions, to account for datatype size as last element */
    dset->shared->layout.u.chunk.ndims++;
    HDassert((unsigned)(dset->shared->layout.u.chunk.ndims) <= NELMTS(dset->shared->layout.u.chunk.dim));

    /* Chunked storage is not compatible with external storage (currently) */
    if(dset->shared->dcpl_cache.efl.nused > 0)
        HGOTO_ERROR(H5E_DATASET, H5E_BADVALUE, FAIL, "external storage not supported with chunked layout")

    /* Set the last dimension of the chunk size to the size of the datatype */
    dset->shared->layout.u.chunk.dim[dset->shared->layout.u.chunk.ndims - 1] = (uint32_t)H5T_GET_SIZE(type);

    /* Sanity check dimensions */
    for(u = 0; u < dset->shared->layout.u.chunk.ndims - 1; u++) {
        /* Don't allow zero-sized chunk dimensions */
        if(0 == dset->shared->layout.u.chunk.dim[u])
            HGOTO_ERROR(H5E_DATASET, H5E_CANTINIT, FAIL, "chunk size must be > 0, dim = %u ", u)

        /*
         * The chunk size of a dimension with a fixed size cannot exceed
         * the maximum dimension size. If any dimension size is zero, there
         * will be no such restriction.
         */
        if(dset->shared->curr_dims[u] && dset->shared->max_dims[u] != H5S_UNLIMITED && dset->shared->max_dims[u] < dset->shared->layout.u.chunk.dim[u])
            HGOTO_ERROR(H5E_DATASET, H5E_CANTINIT, FAIL, "chunk size must be <= maximum dimension size for fixed-sized dimensions")
    } /* end for */

    /* Compute the total size of a chunk */
    /* (Use 64-bit value to ensure that we can detect >4GB chunks) */
    for(u = 1, chunk_size = (uint64_t)dset->shared->layout.u.chunk.dim[0]; u < dset->shared->layout.u.chunk.ndims; u++)
        chunk_size *= (uint64_t)dset->shared->layout.u.chunk.dim[u];

    /* Check for chunk larger than can be represented in 32-bits */
    /* (Chunk size is encoded in 32-bit value in v1 B-tree records) */
    if(chunk_size > (uint64_t)0xffffffff)
        HGOTO_ERROR(H5E_DATASET, H5E_CANTINIT, FAIL, "chunk size must be < 4GB")

    /* Retain computed chunk size */
    H5_CHECKED_ASSIGN(dset->shared->layout.u.chunk.size, uint32_t, chunk_size, uint64_t);

    /* Reset address and pointer of the array struct for the chunked storage index */
    if(H5D_chunk_idx_reset(&dset->shared->layout.storage.u.chunk, TRUE) < 0)
        HGOTO_ERROR(H5E_DATASET, H5E_CANTINIT, FAIL, "unable to reset chunked storage index")

done:
    FUNC_LEAVE_NOAPI(ret_value)
} /* end H5D__chunk_construct() */


/*-------------------------------------------------------------------------
 * Function:	H5D__chunk_init
 *
 * Purpose:	Initialize the raw data chunk cache for a dataset.  This is
 *		called when the dataset is initialized.
 *
 * Return:	Non-negative on success/Negative on failure
 *
 * Programmer:	Robb Matzke
 *              Monday, May 18, 1998
 *
 *-------------------------------------------------------------------------
 */
herr_t
H5D__chunk_init(H5F_t *f, hid_t dxpl_id, const H5D_t *dset, hid_t dapl_id)
{
    H5D_chk_idx_info_t idx_info;        /* Chunked index info */
    H5D_rdcc_t	*rdcc = &(dset->shared->cache.chunk);   /* Convenience pointer to dataset's chunk cache */
    H5P_genplist_t *dapl;               /* Data access property list object pointer */
    herr_t      ret_value = SUCCEED;    /* Return value */

    FUNC_ENTER_PACKAGE

    /* Sanity check */
    HDassert(f);
    HDassert(dset);

    if(NULL == (dapl = (H5P_genplist_t *)H5I_object(dapl_id)))
        HGOTO_ERROR(H5E_ATOM, H5E_BADATOM, FAIL, "can't find object for fapl ID")

    /* Use the properties in dapl_id if they have been set, otherwise use the properties from the file */
    if(H5P_get(dapl, H5D_ACS_DATA_CACHE_NUM_SLOTS_NAME, &rdcc->nslots) < 0)
        HGOTO_ERROR(H5E_PLIST, H5E_CANTGET,FAIL, "can't get data cache number of slots")
    if(rdcc->nslots == H5D_CHUNK_CACHE_NSLOTS_DEFAULT)
        rdcc->nslots = H5F_RDCC_NSLOTS(f);

    if(H5P_get(dapl, H5D_ACS_DATA_CACHE_BYTE_SIZE_NAME, &rdcc->nbytes_max) < 0)
        HGOTO_ERROR(H5E_PLIST, H5E_CANTGET,FAIL, "can't get data cache byte size")
    if(rdcc->nbytes_max == H5D_CHUNK_CACHE_NBYTES_DEFAULT)
        rdcc->nbytes_max = H5F_RDCC_NBYTES(f);

    if(H5P_get(dapl, H5D_ACS_PREEMPT_READ_CHUNKS_NAME, &rdcc->w0) < 0)
        HGOTO_ERROR(H5E_PLIST, H5E_CANTGET,FAIL, "can't get preempt read chunks")
    if(rdcc->w0 < 0)
        rdcc->w0 = H5F_RDCC_W0(f);

    /* If nbytes_max or nslots is 0, set them both to 0 and avoid allocating space */
    if(!rdcc->nbytes_max || !rdcc->nslots)
        rdcc->nbytes_max = rdcc->nslots = 0;
    else {
        rdcc->slot = H5FL_SEQ_CALLOC(H5D_rdcc_ent_ptr_t, rdcc->nslots);
        if(NULL == rdcc->slot)
            HGOTO_ERROR(H5E_RESOURCE, H5E_NOSPACE, FAIL, "memory allocation failed")

        /* Reset any cached chunk info for this dataset */
        H5D__chunk_cinfo_cache_reset(&(rdcc->last));
    } /* end else */

    /* Compute scaled dimension info, if dataset dims > 1 */
    if(dset->shared->ndims > 1) {
        unsigned u;                         /* Local index value */

        for(u = 0; u < dset->shared->ndims; u++) {
            /* Initial scaled dimension sizes */
            rdcc->scaled_dims[u] = dset->shared->curr_dims[u] / dset->shared->layout.u.chunk.dim[u];

            /* Inital 'power2up' values for scaled dimensions */
            rdcc->scaled_power2up[u] = H5VM_power2up(rdcc->scaled_dims[u]);

            /* Number of bits required to encode scaled dimension size */
            rdcc->scaled_encode_bits[u] = H5VM_log2_gen(rdcc->scaled_power2up[u]);
        } /* end for */
    } /* end if */

    /* Compose chunked index info struct */
    idx_info.f = f;
    idx_info.dxpl_id = dxpl_id;
    idx_info.pline = &dset->shared->dcpl_cache.pline;
    idx_info.layout = &dset->shared->layout.u.chunk;
    idx_info.storage = &dset->shared->layout.storage.u.chunk;

    /* Allocate any indexing structures */
    if(dset->shared->layout.storage.u.chunk.ops->init && (dset->shared->layout.storage.u.chunk.ops->init)(&idx_info, dset->shared->space, dset->oloc.addr) < 0)
	HGOTO_ERROR(H5E_DATASET, H5E_CANTINIT, FAIL, "can't initialize indexing information")

    /* Set the number of chunks in dataset, etc. */
    if(H5D__chunk_set_info(dset) < 0)
        HGOTO_ERROR(H5E_DATASET, H5E_CANTINIT, FAIL, "unable to set # of chunks for dataset")

done:
    FUNC_LEAVE_NOAPI(ret_value)
} /* end H5D__chunk_init() */


/*-------------------------------------------------------------------------
 * Function:	H5D__chunk_is_space_alloc
 *
 * Purpose:	Query if space is allocated for layout
 *
 * Return:	Non-negative on success/Negative on failure
 *
 * Programmer:	Quincey Koziol
 *              Thursday, January 15, 2009
 *
 *-------------------------------------------------------------------------
 */
hbool_t
H5D__chunk_is_space_alloc(const H5O_storage_t *storage)
{
    hbool_t ret_value;                  /* Return value */

    FUNC_ENTER_PACKAGE_NOERR

    /* Sanity checks */
    HDassert(storage);

    /* Query index layer */
    ret_value = (storage->u.chunk.ops->is_space_alloc)(&storage->u.chunk);

    FUNC_LEAVE_NOAPI(ret_value)
} /* end H5D__chunk_is_space_alloc() */

/*-------------------------------------------------------------------------
 * Function:	H5D__chunk_io_init
 *
 * Purpose:	Performs initialization before any sort of I/O on the raw data
 *          This was derived from H5D__chunk_io_init for multi-dset work.
 *
 * Return:	Non-negative on success/Negative on failure
 *
 * Programmer:	Jonathan Kim Nov, 2013
 *-------------------------------------------------------------------------
 */
static herr_t
H5D__chunk_io_init(H5D_io_info_t *io_info, const H5D_type_info_t *type_info,
    hsize_t nelmts, const H5S_t *file_space, const H5S_t *mem_space,
    H5D_dset_info_t *dinfo)
{
    const H5D_t *dataset = dinfo->dset;     /* Local pointer to dataset info */
    const H5T_t *mem_type = type_info->mem_type;        /* Local pointer to memory datatype */
    H5S_t *tmp_mspace = NULL;   /* Temporary memory dataspace */
    hssize_t old_offset[H5O_LAYOUT_NDIMS];  /* Old selection offset */
    htri_t file_space_normalized = FALSE;   /* File dataspace was normalized */
    hid_t f_tid = (-1);           /* Temporary copy of file datatype for iteration */
    hbool_t iter_init = FALSE;  /* Selection iteration info has been initialized */
    unsigned f_ndims;           /* The number of dimensions of the file's dataspace */
    int sm_ndims;               /* The number of dimensions of the memory buffer's dataspace (signed) */
    H5SL_node_t *curr_node;     /* Current node in skip list */
    char bogus;                 /* "bogus" buffer to pass to selection iterator */
    unsigned u;                 /* Local index variable */
    H5D_io_info_wrap_t io_info_wrap;
    herr_t ret_value = SUCCEED;	/* Return value		*/

    FUNC_ENTER_STATIC

    /* Get layout for dataset */
    dinfo->layout = &(dataset->shared->layout);
    /* num of element selected */
    dinfo->nelmts = nelmts;

    /* Check if the memory space is scalar & make equivalent memory space */
    if((sm_ndims = H5S_GET_EXTENT_NDIMS(mem_space)) < 0)
        HGOTO_ERROR(H5E_DATASPACE, H5E_CANTGET, FAIL, "unable to get dimension number")
    /* Set the number of dimensions for the memory dataspace */
    H5_CHECKED_ASSIGN(dinfo->m_ndims, unsigned, sm_ndims, int);

    /* Get rank for file dataspace */
    dinfo->f_ndims = f_ndims = dataset->shared->layout.u.chunk.ndims - 1;

    /* Normalize hyperslab selections by adjusting them by the offset */
    /* (It might be worthwhile to normalize both the file and memory dataspaces
     * before any (contiguous, chunked, etc) file I/O operation, in order to
     * speed up hyperslab calculations by removing the extra checks and/or
     * additions involving the offset and the hyperslab selection -QAK)
     */
    if((file_space_normalized = H5S_hyper_normalize_offset((H5S_t *)file_space, old_offset)) < 0)
        HGOTO_ERROR(H5E_DATASET, H5E_BADSELECT, FAIL, "unable to normalize dataspace by offset")

    /* Decide the number of chunks in each dimension*/
    for(u = 0; u < f_ndims; u++)
        /* Keep the size of the chunk dimensions as hsize_t for various routines */
        dinfo->chunk_dim[u] = dinfo->layout->u.chunk.dim[u];

    /* Initialize "last chunk" information */
    dinfo->last_index = (hsize_t)-1;
    dinfo->last_piece_info = NULL;

    /* Point at the dataspaces */
    dinfo->file_space = file_space;
    dinfo->mem_space = mem_space;

    /* Special case for only one element in selection */
    /* (usually appending a record) */
    if(nelmts == 1
#ifdef H5_HAVE_PARALLEL
            && !(io_info->using_mpi_vfd)
#endif /* H5_HAVE_PARALLEL */
            && H5S_SEL_ALL != H5S_GET_SELECT_TYPE(file_space)) {
        /* Initialize skip list for chunk selections */
        //io_info->sel_pieces = NULL;
        dinfo->use_single = TRUE;

        /* Initialize single chunk dataspace */
        if(NULL == dataset->shared->cache.chunk.single_space) {
            /* Make a copy of the dataspace for the dataset */
            if((dataset->shared->cache.chunk.single_space = H5S_copy(file_space, TRUE, FALSE)) == NULL)
                HGOTO_ERROR(H5E_DATASPACE, H5E_CANTCOPY, FAIL, "unable to copy file space")

            /* Resize chunk's dataspace dimensions to size of chunk */
            if(H5S_set_extent_real(dataset->shared->cache.chunk.single_space, dinfo->chunk_dim) < 0)
                HGOTO_ERROR(H5E_DATASPACE, H5E_CANTSET, FAIL, "can't adjust chunk dimensions")

            /* Set the single chunk dataspace to 'all' selection */
            if(H5S_select_all(dataset->shared->cache.chunk.single_space, TRUE) < 0)
                HGOTO_ERROR(H5E_DATASET, H5E_CANTSELECT, FAIL, "unable to set all selection")
        } /* end if */
        dinfo->single_space = dataset->shared->cache.chunk.single_space;
        HDassert(dinfo->single_space);

        /* Allocate the single piece information */
        if(NULL == dataset->shared->cache.chunk.single_piece_info) {
            if(NULL == (dataset->shared->cache.chunk.single_piece_info = H5FL_MALLOC(H5D_piece_info_t)))
                HGOTO_ERROR(H5E_RESOURCE, H5E_NOSPACE, FAIL, "can't allocate piece info")
        } /* end if */
        dinfo->single_piece_info = dataset->shared->cache.chunk.single_piece_info;
        HDassert(dinfo->single_piece_info);

        /* Reset chunk template information */
        dinfo->mchunk_tmpl = NULL;

        /* Set up chunk mapping for single element */
        if(H5D__create_piece_map_single(dinfo, io_info) < 0)
            HGOTO_ERROR(H5E_DATASET, H5E_CANTINIT, FAIL, "unable to create chunk selections for single element")
    } /* end if */
    else {
        hbool_t sel_hyper_flag;         /* Whether file selection is a hyperslab */

        /* Initialize skip list for chunk selections */
        if(NULL == dataset->shared->cache.chunk.sel_chunks) {
            if(NULL == (dataset->shared->cache.chunk.sel_chunks = H5SL_create(H5SL_TYPE_HSIZE, NULL)))
                HGOTO_ERROR(H5E_DATASET, H5E_CANTCREATE, FAIL, "can't create skip list for chunk selections")
        } /* end if */
        dinfo->dset_sel_pieces = dataset->shared->cache.chunk.sel_chunks;
        HDassert(dinfo->dset_sel_pieces);
        HDassert(io_info->sel_pieces);

        /* We are not using single element mode */
        dinfo->use_single = FALSE;

        /* Get type of selection on disk & in memory */
        if((fm->fsel_type = H5S_GET_SELECT_TYPE(file_space)) < H5S_SEL_NONE)
            HGOTO_ERROR(H5E_DATASET, H5E_BADSELECT, FAIL, "unable to get type of selection")
        if((dinfo->msel_type = H5S_GET_SELECT_TYPE(mem_space)) < H5S_SEL_NONE)
            HGOTO_ERROR(H5E_DATASET, H5E_BADSELECT, FAIL, "unable to get type of selection")

        /* If the selection is NONE or POINTS, set the flag to FALSE */
        if(fm->fsel_type == H5S_SEL_POINTS || fm->fsel_type == H5S_SEL_NONE)
            sel_hyper_flag = FALSE;
        else
            sel_hyper_flag = TRUE;

        /* Check if file selection is a not a hyperslab selection */
        if(sel_hyper_flag) {
            /* Build the file selection for each chunk */
            if(H5D__create_piece_file_map_hyper(dinfo, io_info) < 0)
                HGOTO_ERROR(H5E_DATASET, H5E_CANTINIT, FAIL, "unable to create file chunk selections")

            /* Clean file chunks' hyperslab span "scratch" information */
            curr_node = H5SL_first(dinfo->dset_sel_pieces);
            while(curr_node) {
                H5D_piece_info_t *piece_info;   /* Pointer piece information */

                /* Get pointer to piece's information */
                piece_info = (H5D_piece_info_t *)H5SL_item(curr_node);
                HDassert(piece_info);

                /* only for current dset */
                if (piece_info->dset_info == dinfo) {
                    /* Clean hyperslab span's "scratch" information */
                    if(H5S_hyper_reset_scratch(piece_info->fspace) < 0)
                        HGOTO_ERROR(H5E_DATASET, H5E_CANTFREE, FAIL, "unable to reset span scratch info")
                } /* end if */

                /* Get the next piece node in the skip list */
                curr_node = H5SL_next(curr_node);
            } /* end while */
        } /* end if */
        else {
            /* Create temporary datatypes for selection iteration */
            if((f_tid = H5I_register(H5I_DATATYPE, H5T_copy(dataset->shared->type, H5T_COPY_ALL), FALSE)) < 0)
                HGOTO_ERROR(H5E_DATATYPE, H5E_CANTREGISTER, FAIL, "unable to register file datatype")

            /* set opdata for H5D__piece_mem_cb */
            io_info_wrap.io_info = io_info;
            io_info_wrap.dinfo = dinfo;
            /* Spaces might not be the same shape, iterate over the file selection directly */
            if(H5S_select_iterate(&bogus, f_tid, file_space, H5D__piece_file_cb, &io_info_wrap) < 0)
                HGOTO_ERROR(H5E_DATASET, H5E_CANTINIT, FAIL, "unable to create file chunk selections")

            /* Reset "last chunk" info */
            dinfo->last_index = (hsize_t)-1;
            dinfo->last_piece_info = NULL;
        } /* end else */

        /* Build the memory selection for each chunk */
        if(sel_hyper_flag && H5S_select_shape_same(file_space, mem_space) == TRUE) {
            /* Reset chunk template information */
            dinfo->mchunk_tmpl = NULL;

            /* If the selections are the same shape, use the file chunk 
             * information to generate the memory chunk information quickly.
             */
            if(H5D__create_piece_mem_map_hyper(io_info, dinfo) < 0)
                HGOTO_ERROR(H5E_DATASET, H5E_CANTINIT, FAIL, "unable to create memory chunk selections")
        } /* end if */
        else {
            size_t elmt_size;           /* Memory datatype size */

            /* Make a copy of equivalent memory space */
            if((tmp_mspace = H5S_copy(mem_space, TRUE, FALSE)) == NULL)
                HGOTO_ERROR(H5E_DATASPACE, H5E_CANTCOPY, FAIL, "unable to copy memory space")

            /* De-select the mem space copy */
            if(H5S_select_none(tmp_mspace) < 0)
                HGOTO_ERROR(H5E_DATASPACE, H5E_CANTINIT, FAIL, "unable to de-select memory space")

            /* Save chunk template information */
            dinfo->mchunk_tmpl = tmp_mspace;

            /* Create temporary datatypes for selection iteration */
            if(f_tid < 0) {
                if((f_tid = H5I_register(H5I_DATATYPE, H5T_copy(dataset->shared->type, H5T_COPY_ALL), FALSE)) < 0)
                    HGOTO_ERROR(H5E_DATATYPE, H5E_CANTREGISTER, FAIL, "unable to register file datatype")
            } /* end if */

            /* Create selection iterator for memory selection */
            if(0 == (elmt_size = H5T_get_size(mem_type)))
                HGOTO_ERROR(H5E_DATATYPE, H5E_BADSIZE, FAIL, "datatype size invalid")
            if(H5S_select_iter_init(&(dinfo->mem_iter), mem_space, elmt_size) < 0)
                HGOTO_ERROR(H5E_DATASPACE, H5E_CANTINIT, FAIL, "unable to initialize selection iterator")
            iter_init = TRUE;	/* Selection iteration info has been initialized */

            /* set opdata for H5D__piece_mem_cb */
            io_info_wrap.io_info = io_info;
            io_info_wrap.dinfo = dinfo;

            /* Spaces aren't the same shape, iterate over the memory selection directly */
            if(H5S_select_iterate(&bogus, f_tid, file_space, H5D__piece_mem_cb, &io_info_wrap) < 0)
                HGOTO_ERROR(H5E_DATASET, H5E_CANTINIT, FAIL, "unable to create memory chunk selections")

            /* Clean up hyperslab stuff, if necessary */
            if(dinfo->msel_type != H5S_SEL_POINTS) {
                /* Clean memory pieces' hyperslab span "scratch" information */
                curr_node = H5SL_first(dinfo->dset_sel_pieces);

                while(curr_node) {
                    H5D_piece_info_t *piece_info;   /* Pointer piece information */

                    /* Get pointer to piece's information */
                    piece_info = (H5D_piece_info_t *)H5SL_item(curr_node);
                    HDassert(piece_info);

                    /* Clean hyperslab span's "scratch" information */
                    if(H5S_hyper_reset_scratch(piece_info->mspace) < 0)
                        HGOTO_ERROR(H5E_DATASET, H5E_CANTFREE, FAIL, "unable to reset span scratch info")

                    /* Get the next piece node in the skip list */
                    curr_node = H5SL_next(curr_node);
                } /* end while */
            } /* end if */
        } /* end else */
    } /* end else */

done:
    /* Release the [potentially partially built] chunk mapping information if an error occurs */
    if(ret_value < 0) {
        if(tmp_mspace && !dinfo->mchunk_tmpl)
            if(H5S_close(tmp_mspace) < 0)
                HDONE_ERROR(H5E_DATASPACE, H5E_CANTRELEASE, FAIL, "can't release memory chunk dataspace template")

        if(H5D__piece_io_term(io_info, dinfo) < 0)
            HDONE_ERROR(H5E_DATASPACE, H5E_CANTRELEASE, FAIL, "unable to release chunk mapping")
    } /* end if */

    if(iter_init && H5S_SELECT_ITER_RELEASE(&(dinfo->mem_iter)) < 0)
        HDONE_ERROR(H5E_DATASPACE, H5E_CANTRELEASE, FAIL, "unable to release selection iterator")
    if(f_tid != (-1) && H5I_dec_ref(f_tid) < 0)
        HDONE_ERROR(H5E_DATASET, H5E_CANTFREE, FAIL, "Can't decrement temporary datatype ID")

    if(file_space_normalized)
        /* (Casting away const OK -QAK) */
        if(H5S_hyper_denormalize_offset((H5S_t *)file_space, old_offset) < 0)
            HDONE_ERROR(H5E_DATASET, H5E_BADSELECT, FAIL, "unable to normalize dataspace by offset")

    FUNC_LEAVE_NOAPI(ret_value)
} /* end H5D__chunk_io_init() */


/*-------------------------------------------------------------------------
 * Function:	H5D__chunk_mem_alloc
 *
 * Purpose:	Allocate space for a chunk in memory.  This routine allocates
 *              memory space for non-filtered chunks from a block free list
 *              and uses malloc()/free() for filtered chunks.
 *
 * Return:	Pointer to memory for chunk on success/NULL on failure
 *
 * Programmer:	Quincey Koziol
 *              April 22, 2004
 *
 *-------------------------------------------------------------------------
 */
static void *
H5D__chunk_mem_alloc(size_t size, const H5O_pline_t *pline)
{
    void *ret_value = NULL;		/* Return value */

    FUNC_ENTER_STATIC_NOERR

    HDassert(size);
    HDassert(pline);

    if(pline->nused > 0)
        ret_value = H5MM_malloc(size);
    else
        ret_value = H5FL_BLK_MALLOC(chunk, size);

    FUNC_LEAVE_NOAPI(ret_value)
} /* H5D__chunk_mem_alloc() */


/*-------------------------------------------------------------------------
 * Function:	H5D__chunk_mem_xfree
 *
 * Purpose:	Free space for a chunk in memory.  This routine allocates
 *              memory space for non-filtered chunks from a block free list
 *              and uses malloc()/free() for filtered chunks.
 *
 * Return:	NULL (never fails)
 *
 * Programmer:	Quincey Koziol
 *              April 22, 2004
 *
 *-------------------------------------------------------------------------
 */
static void *
H5D__chunk_mem_xfree(void *chk, const H5O_pline_t *pline)
{
    FUNC_ENTER_STATIC_NOERR

    HDassert(pline);

    if(chk) {
        if(pline->nused > 0)
            H5MM_xfree(chk);
        else
            chk = H5FL_BLK_FREE(chunk, chk);
    } /* end if */

    FUNC_LEAVE_NOAPI(NULL)
} /* H5D__chunk_mem_xfree() */


/*-------------------------------------------------------------------------
 * Function:    H5D__chunk_mem_realloc
 *
 * Purpose:     Reallocate space for a chunk in memory.  This routine allocates
 *              memory space for non-filtered chunks from a block free list
 *              and uses malloc()/free() for filtered chunks.
 *
 * Return:      Pointer to memory for chunk on success/NULL on failure
 *
 * Programmer:  Neil Fortner
 *              May 3, 2010
 *
 *-------------------------------------------------------------------------
 */
static void *
H5D__chunk_mem_realloc(void *chk, size_t size, const H5O_pline_t *pline)
{
    void *ret_value = NULL;             /* Return value */

    FUNC_ENTER_STATIC_NOERR

    HDassert(size);
    HDassert(pline);

    if(pline->nused > 0)
        ret_value = H5MM_realloc(chk, size);
    else
        ret_value = H5FL_BLK_REALLOC(chunk, chk, size);

    FUNC_LEAVE_NOAPI(ret_value)
} /* H5D__chunk_mem_realloc() */


/*-------------------------------------------------------------------------
 * Function:	H5D__free_piece_info
 *
 * Purpose:	Performs initialization before any sort of I/O on the raw data
 *          This was derived from H5D__free_chunk_info for multi-dset work.
 *
 * PURPOSE
 *   Releases all the memory for a piece info node.  
 *
 * Parameter 
 *    H5D_piece_info_t *item;    IN: Pointer to piece info to destroy
 *
 * RETURNS
 *   No return value
 *
 * Programmer:	Jonathan Kim Nov, 2013
 *-------------------------------------------------------------------------
 */
static herr_t
H5D__free_piece_info(void *item, void H5_ATTR_UNUSED *key, void H5_ATTR_UNUSED *opdata)
{
    H5D_piece_info_t *piece_info = (H5D_piece_info_t *)item;

    FUNC_ENTER_STATIC_NOERR

    HDassert(piece_info);

    /* Close the piece's file dataspace, if it's not shared */
    if(!piece_info->fspace_shared)
        (void)H5S_close(piece_info->fspace);
    else
        H5S_select_all(piece_info->fspace, TRUE);

    /* Close the piece's memory dataspace, if it's not shared */
    if(!piece_info->mspace_shared && piece_info->mspace)
        (void)H5S_close(piece_info->mspace);

    /* Free the actual piece info */
    piece_info = H5FL_FREE(H5D_piece_info_t, piece_info);

    FUNC_LEAVE_NOAPI(0)
}   /* H5D__free_piece_info() */

/*-------------------------------------------------------------------------
 * Function:	H5D__create_piece_map_single
 *
 * Purpose:	Create piece selections when appending a single record
 *          This was derived from H5D__create_chunk_map_single for 
 *          multi-dset work.
 *
 * Return:	Non-negative on success/Negative on failure
 *
 * Programmer:	Jonathan Kim Nov, 2013
 *-------------------------------------------------------------------------
 */
static herr_t
H5D__create_piece_map_single(H5D_dset_info_t *di,
    const H5D_io_info_t *io_info)
{
    H5D_piece_info_t *piece_info;           /* Piece information to insert into skip list */
    hsize_t     coords[H5O_LAYOUT_NDIMS];   /* Coordinates of chunk */
    hsize_t     sel_start[H5O_LAYOUT_NDIMS]; /* Offset of low bound of file selection */
    hsize_t     sel_end[H5O_LAYOUT_NDIMS];  /* Offset of high bound of file selection */
    unsigned    u;                          /* Local index variable */
    H5D_chunk_ud_t udata;   /* User data for querying piece info */
    herr_t	ret_value = SUCCEED;        /* Return value */

    FUNC_ENTER_STATIC_TAG(io_info->dxpl_id, di->dset->oloc.addr, FAIL)

    /* Sanity check */
    HDassert(di->f_ndims > 0);

    /* Get coordinate for selection */
    if(H5S_SELECT_BOUNDS(di->file_space, sel_start, sel_end) < 0)
        HGOTO_ERROR(H5E_DATASPACE, H5E_CANTGET, FAIL, "can't get file selection bound info")

    /* Initialize the 'single piece' file & memory piece information */
    piece_info = di->single_piece_info;
    piece_info->piece_points = 1;

    /* Set chunk location & hyperslab size */
    for(u = 0; u < di->f_ndims; u++) {
        HDassert(sel_start[u] == sel_end[u]);
        piece_info->scaled[u] = sel_start[u] / di->layout->u.chunk.dim[u];
        coords[u] = piece_info->scaled[u] * di->layout->u.chunk.dim[u];
    } /* end for */
    piece_info->scaled[di->f_ndims] = 0;

    /* Calculate the index of this chunk */
    piece_info->index = H5VM_array_offset_pre(di->f_ndims, di->layout->u.chunk.down_chunks, piece_info->scaled);

    /* Copy selection for file's dataspace into chunk dataspace */
    if(H5S_select_copy(di->single_space, di->file_space, FALSE) < 0)
        HGOTO_ERROR(H5E_DATASPACE, H5E_CANTCOPY, FAIL, "unable to copy file selection")

    /* Move selection back to have correct offset in chunk */
    if(H5S_SELECT_ADJUST_U(di->single_space, coords) < 0)
        HGOTO_ERROR(H5E_DATASPACE, H5E_CANTSELECT, FAIL, "can't adjust chunk selection")

    /* Set the file dataspace for the chunk to the shared 'single' dataspace */
    piece_info->fspace = di->single_space;

    /* Indicate that the chunk's file dataspace is shared */
    piece_info->fspace_shared = TRUE;

    /* Just point at the memory dataspace & selection */
    /* (Casting away const OK -QAK) */
    piece_info->mspace = (H5S_t *)di->mem_space;

    /* Indicate that the chunk's memory dataspace is shared */
    piece_info->mspace_shared = TRUE;

    /* make connection to related dset info from this piece_info */
    piece_info->dset_info = di;

    /* get piece file address */
    if(H5D__chunk_lookup(piece_info->dset_info->dset, io_info->dxpl_id, piece_info->scaled, &udata) < 0)
        HGOTO_ERROR(H5E_DATASET, H5E_CANTGET, FAIL, "error looking up chunk address")
    piece_info->faddr = udata.chunk_block.offset;

    /* Insert piece into global piece skiplist */
    if(H5SL_insert(io_info->sel_pieces, piece_info, &piece_info->faddr) < 0)
        HGOTO_ERROR(H5E_DATASPACE, H5E_CANTINSERT, FAIL, "can't insert chunk into skip list")

done:
    FUNC_LEAVE_NOAPI_TAG(ret_value, FAIL)
} /* end H5D__create_piece_map_single() */

/*-------------------------------------------------------------------------
 * Function:	H5D__create_piece_file_map_hyper
 *
 * Purpose:	Create all chunk selections in file.
 *          This was derived from H5D__create_chunk_file_map_hyper for
 *          multi-dset work.
 *
 * Return:	Non-negative on success/Negative on failure
 *
 * Programmer:	Jonathan Kim  Nov, 2013
 *-------------------------------------------------------------------------
 */
static herr_t
H5D__create_piece_file_map_hyper(H5D_dset_info_t *dinfo, const H5D_io_info_t *io_info)
{
    hsize_t     sel_start[H5O_LAYOUT_NDIMS];   /* Offset of low bound of file selection */
    hsize_t     sel_end[H5O_LAYOUT_NDIMS];   /* Offset of high bound of file selection */
    hsize_t     sel_points;                 /* Number of elements in file selection */
    hsize_t     start_coords[H5O_LAYOUT_NDIMS];   /* Starting coordinates of selection */
    hsize_t     coords[H5O_LAYOUT_NDIMS];   /* Current coordinates of chunk */
    hsize_t     end[H5O_LAYOUT_NDIMS];      /* Final coordinates of chunk */
    hsize_t     chunk_index;                /* Index of chunk */
    hsize_t     start_scaled[H5S_MAX_RANK]; /* Starting scaled coordinates of selection */
    hsize_t 	scaled[H5S_MAX_RANK];       /* Scaled coordinates for this chunk */
    int         curr_dim;                   /* Current dimension to increment */
    unsigned    u;                          /* Local index variable */
    herr_t	ret_value = SUCCEED;        /* Return value */

    FUNC_ENTER_STATIC_TAG(io_info->dxpl_id, dinfo->dset->oloc.addr, FAIL)

    /* Sanity check */
    HDassert(dinfo->f_ndims > 0);

    /* Get number of elements selected in file */
    sel_points = dinfo->nelmts;

    /* Get bounding box for selection (to reduce the number of chunks to iterate over) */
    if(H5S_SELECT_BOUNDS(dinfo->file_space, sel_start, sel_end) < 0)
        HGOTO_ERROR(H5E_DATASPACE, H5E_CANTGET, FAIL, "can't get file selection bound info")

    /* Set initial chunk location & hyperslab size */
    for(u = 0; u < dinfo->f_ndims; u++) {
        scaled[u] = start_scaled[u] = sel_start[u] / dinfo->layout->u.chunk.dim[u];
        coords[u] = start_coords[u] = scaled[u] * dinfo->layout->u.chunk.dim[u];
        end[u] = (coords[u] + dinfo->chunk_dim[u]) - 1;
    } /* end for */

    /* Calculate the index of this chunk */
    chunk_index = H5VM_array_offset_pre(dinfo->f_ndims, dinfo->layout->u.chunk.down_chunks, scaled);

    /* Iterate through each chunk in the dataset */
    while(sel_points) {
        H5D_chunk_ud_t udata;   /* User data for querying chunk info */

        /* Check for intersection of temporary chunk and file selection */
        /* (Casting away const OK - QAK) */
        if(TRUE == H5S_hyper_intersect_block((H5S_t *)dinfo->file_space, coords, end)) {
            H5S_t *tmp_fchunk;                  /* Temporary file dataspace */
            H5D_piece_info_t *new_piece_info;   /* chunk information to insert into skip list */
            hssize_t    schunk_points;          /* Number of elements in chunk selection */

            /* Create "temporary" chunk for selection operations (copy file space) */
            if(NULL == (tmp_fchunk = H5S_copy(dinfo->file_space, TRUE, FALSE)))
                HGOTO_ERROR(H5E_DATASPACE, H5E_CANTCOPY, FAIL, "unable to copy memory space")

            /* Make certain selections are stored in span tree form (not "optimized hyperslab" or "all") */
            if(H5S_hyper_convert(tmp_fchunk) < 0) {
                (void)H5S_close(tmp_fchunk);
                HGOTO_ERROR(H5E_DATASPACE, H5E_CANTINIT, FAIL, "unable to convert selection to span trees")
            } /* end if */

            /* "AND" temporary chunk and current chunk */
            if(H5S_select_hyperslab(tmp_fchunk,H5S_SELECT_AND,coords,NULL,dinfo->chunk_dim,NULL) < 0) {
                (void)H5S_close(tmp_fchunk);
                HGOTO_ERROR(H5E_DATASPACE, H5E_CANTSELECT, FAIL, "can't create chunk selection")
            } /* end if */

            /* Resize chunk's dataspace dimensions to size of chunk */
            if(H5S_set_extent_real(tmp_fchunk,dinfo->chunk_dim) < 0) {
                (void)H5S_close(tmp_fchunk);
                HGOTO_ERROR(H5E_DATASPACE, H5E_CANTSELECT, FAIL, "can't adjust chunk dimensions")
            } /* end if */

            /* Move selection back to have correct offset in chunk */
            if(H5S_SELECT_ADJUST_U(tmp_fchunk, coords) < 0) {
                (void)H5S_close(tmp_fchunk);
                HGOTO_ERROR(H5E_DATASPACE, H5E_CANTSELECT, FAIL, "can't adjust chunk selection")
            } /* end if */

            /* Add temporary chunk to the list of chunks */

            /* Allocate the file & memory chunk information */
            if (NULL == (new_piece_info = H5FL_MALLOC(H5D_piece_info_t))) {
                (void)H5S_close(tmp_fchunk);
                HGOTO_ERROR(H5E_RESOURCE, H5E_NOSPACE, FAIL, "can't allocate chunk info")
            } /* end if */

            /* Initialize the chunk information */

            /* Set the chunk index */
            new_piece_info->index=chunk_index;

            /* Set the file chunk dataspace */
            new_piece_info->fspace = tmp_fchunk;
            new_piece_info->fspace_shared = FALSE;

            /* Set the memory chunk dataspace */
            new_piece_info->mspace=NULL;
            new_piece_info->mspace_shared = FALSE;

            /* Copy the chunk's scaled coordinates */
	    HDmemcpy(new_piece_info->scaled, scaled, sizeof(hsize_t) * dinfo->f_ndims);
            new_piece_info->scaled[dinfo->f_ndims] = 0;

            /* make connection to related dset info from this piece_info */
            new_piece_info->dset_info = dinfo;

            /* get chunk file address */
            if(H5D__chunk_lookup(new_piece_info->dset_info->dset, io_info->dxpl_id, new_piece_info->scaled, &udata) < 0)
                HGOTO_ERROR(H5E_DATASET, H5E_CANTGET, FAIL, "error looking up chunk address")

            new_piece_info->faddr = udata.chunk_block.offset;
            if(HADDR_UNDEF != udata.chunk_block.offset) {
                /* Insert the new piece into the global skip list */
                if(H5SL_insert(io_info->sel_pieces, new_piece_info, &new_piece_info->faddr) < 0) {
                    H5D__free_piece_info(new_piece_info, NULL, NULL);
                    HGOTO_ERROR(H5E_DATASPACE, H5E_CANTINSERT, FAIL, "can't insert chunk into skip list")
                } /* end if */
            }

            /* Insert the new piece into the dataset skip list */
            if(H5SL_insert(dinfo->dset_sel_pieces, new_piece_info, &new_piece_info->index) < 0) {
                H5D__free_piece_info(new_piece_info, NULL, NULL);
                HGOTO_ERROR(H5E_DATASPACE, H5E_CANTINSERT, FAIL, "can't insert chunk into dataset skip list")
            } /* end if */

            /* Get number of elements selected in chunk */
            if((schunk_points = H5S_GET_SELECT_NPOINTS(tmp_fchunk)) < 0)
                HGOTO_ERROR(H5E_DATASPACE, H5E_CANTGET, FAIL, "can't get file selection # of elements")
            H5_CHECKED_ASSIGN(new_piece_info->piece_points, uint32_t, schunk_points, hssize_t);

            /* Decrement # of points left in file selection */
            sel_points -= (hsize_t)schunk_points;

            /* Leave if we are done */
            if(sel_points == 0)
                HGOTO_DONE(SUCCEED)
        } /* end if */

        /* Increment chunk index */
        chunk_index++;

        /* Set current increment dimension */
        curr_dim=(int)dinfo->f_ndims-1;

        /* Increment chunk location in fastest changing dimension */
        H5_CHECK_OVERFLOW(dinfo->chunk_dim[curr_dim],hsize_t,hssize_t);
        coords[curr_dim]+=dinfo->chunk_dim[curr_dim];
        end[curr_dim]+=dinfo->chunk_dim[curr_dim];
        scaled[curr_dim]++;

        /* Bring chunk location back into bounds, if necessary */
        if(coords[curr_dim] > sel_end[curr_dim]) {
            do {
                /* Reset current dimension's location to 0 */
                scaled[curr_dim] = start_scaled[curr_dim];
                coords[curr_dim] = start_coords[curr_dim]; /*lint !e771 The start_coords will always be initialized */
                end[curr_dim] = (coords[curr_dim] + dinfo->chunk_dim[curr_dim]) - 1;

                /* Decrement current dimension */
                curr_dim--;

                /* Increment chunk location in current dimension */
                scaled[curr_dim]++;
                coords[curr_dim] += dinfo->chunk_dim[curr_dim];
                end[curr_dim] = (coords[curr_dim] + dinfo->chunk_dim[curr_dim]) - 1;
            } while(coords[curr_dim] > sel_end[curr_dim]);

            /* Re-calculate the index of this chunk */
            chunk_index = H5VM_array_offset_pre(dinfo->f_ndims, dinfo->layout->u.chunk.down_chunks, scaled);
        } /* end if */
    } /* end while */

done:
    FUNC_LEAVE_NOAPI_TAG(ret_value, FAIL)
} /* end H5D__create_piece_file_map_hyper() */

/*-------------------------------------------------------------------------
 * Function:	H5D__create_piece_mem_map_hyper
 *
 * Purpose:	Create all chunk selections in memory by copying the file
 *          chunk selections and adjusting their offsets to be correct
 *          for the memory.
 *          This was derived from H5D__create_chunk_mem_map_hyper for 
 *          multi-dset work.
 *
 * Return:	Non-negative on success/Negative on failure
 *
 * Programmer:	Jonathan Kim  Nov, 2013
 *
 * Assumptions: That the file and memory selections are the same shape.
 *-------------------------------------------------------------------------
 */
static herr_t
H5D__create_piece_mem_map_hyper(const H5D_io_info_t *io_info, const H5D_dset_info_t *dinfo)
{
    H5SL_node_t *curr_node;                 /* Current node in skip list */
    hsize_t    file_sel_start[H5O_LAYOUT_NDIMS];    /* Offset of low bound of file selection */
    hsize_t    file_sel_end[H5O_LAYOUT_NDIMS];  /* Offset of high bound of file selection */
    hsize_t    mem_sel_start[H5O_LAYOUT_NDIMS]; /* Offset of low bound of file selection */
    hsize_t    mem_sel_end[H5O_LAYOUT_NDIMS];   /* Offset of high bound of file selection */
    hssize_t adjust[H5O_LAYOUT_NDIMS];      /* Adjustment to make to all file chunks */
    hssize_t piece_adjust[H5O_LAYOUT_NDIMS];  /* Adjustment to make to a particular chunk */
    unsigned    u;                          /* Local index variable */
    herr_t	ret_value = SUCCEED;        /* Return value */

    FUNC_ENTER_STATIC

    /* Sanity check */
    HDassert(dinfo->f_ndims>0);

    /* Check for all I/O going to a single chunk */
    //if(H5SL_count(io_info->sel_pieces) == 1) {
    if(H5SL_count(dinfo->dset_sel_pieces) == 1) {
        H5D_piece_info_t *piece_info;   /* Pointer to piece information */

        /* Get the node */
        //curr_node=H5SL_first(io_info->sel_pieces);
        curr_node=H5SL_first(dinfo->dset_sel_pieces);

        /* Get pointer to piece's information */
        piece_info = (H5D_piece_info_t *)H5SL_item(curr_node);
        HDassert(piece_info);

        /* Just point at the memory dataspace & selection */
        /* (Casting away const OK -QAK) */
        piece_info->mspace = (H5S_t *)dinfo->mem_space;

        /* Indicate that the piece's memory space is shared */
        piece_info->mspace_shared = TRUE;
    } /* end if */
    else {
        /* Get bounding box for file selection */
        if(H5S_SELECT_BOUNDS(dinfo->file_space, file_sel_start, file_sel_end) < 0)
            HGOTO_ERROR(H5E_DATASPACE, H5E_CANTGET, FAIL, "can't get file selection bound info")

        /* Get bounding box for memory selection */
        if(H5S_SELECT_BOUNDS(dinfo->mem_space, mem_sel_start, mem_sel_end) < 0)
            HGOTO_ERROR(H5E_DATASPACE, H5E_CANTGET, FAIL, "can't get file selection bound info")

        /* Calculate the adjustment for memory selection from file selection */
        HDassert(dinfo->m_ndims==dinfo->f_ndims);
        for(u=0; u<dinfo->f_ndims; u++) {
            H5_CHECK_OVERFLOW(file_sel_start[u],hsize_t,hssize_t);
            H5_CHECK_OVERFLOW(mem_sel_start[u],hsize_t,hssize_t);
            adjust[u]=(hssize_t)file_sel_start[u]-(hssize_t)mem_sel_start[u];
        } /* end for */

        /* Iterate over each piece in the dataset's piece skiplist */
        HDassert(dinfo->dset_sel_pieces);
        curr_node=H5SL_first(dinfo->dset_sel_pieces);

        while(curr_node) {
            H5D_piece_info_t *piece_info;   /* Pointer to piece information */

            /* Get pointer to piece's information */
            piece_info = (H5D_piece_info_t *)H5SL_item(curr_node);
            HDassert(piece_info);

            /* Copy the memory dataspace */
            if((piece_info->mspace = H5S_copy(dinfo->mem_space, TRUE, FALSE)) == NULL)
                HGOTO_ERROR(H5E_DATASPACE, H5E_CANTCOPY, FAIL, "unable to copy memory space")

            /* Release the current selection */
            if(H5S_SELECT_RELEASE(piece_info->mspace) < 0)
                HGOTO_ERROR(H5E_DATASPACE, H5E_CANTRELEASE, FAIL, "unable to release selection")

            /* Copy the file piece's selection */
            if(H5S_select_copy(piece_info->mspace, piece_info->fspace, FALSE) < 0)
                HGOTO_ERROR(H5E_DATASPACE, H5E_CANTCOPY, FAIL, "unable to copy selection")

            /* Compute the adjustment for this chunk */
            for(u = 0; u < dinfo->f_ndims; u++) {
                hsize_t coords[H5O_LAYOUT_NDIMS];   /* Current coordinates of chunk */

                /* Compute the chunk coordinates from the scaled coordinates */
                coords[u] = piece_info->scaled[u] * dinfo->layout->u.chunk.dim[u];

                /* Compensate for the chunk offset */
                H5_CHECK_OVERFLOW(coords[u], hsize_t, hssize_t);
                piece_adjust[u] = adjust[u] - (hssize_t)coords[u]; /*lint !e771 The adjust array will always be initialized */
            } /* end for */

            /* Adjust the selection */
            if(H5S_hyper_adjust_s(piece_info->mspace,piece_adjust) < 0) /*lint !e772 The piece_adjust array will always be initialized */
                HGOTO_ERROR(H5E_DATASPACE, H5E_CANTSELECT, FAIL, "can't adjust chunk selection")

            /* Get the next piece node in the skip list */
            curr_node=H5SL_next(curr_node);
        } /* end while */
    } /* end else */

done:
    FUNC_LEAVE_NOAPI(ret_value)
} /* end H5D__create_piece_mem_map_hyper() */

/*-------------------------------------------------------------------------
 * Function:	H5D__piece_file_cb
 *
 * Purpose:	Callback routine for file selection iterator.  Used when
 *              creating selections in file for each point selected.
 *
 * Return:	Non-negative on success/Negative on failure
 *
 * Programmer:	Jonathan Kim  Nov, 2013
 *-------------------------------------------------------------------------
 */
static herr_t
H5D__piece_file_cb(void H5_ATTR_UNUSED *elem, hid_t H5_ATTR_UNUSED type_id, unsigned ndims, const hsize_t *coords, void *_opdata)
{
    H5D_io_info_wrap_t *opdata = (H5D_io_info_wrap_t *)_opdata;
    H5D_io_info_t *io_info = (H5D_io_info_t *) opdata->io_info;  /* io info for mumti dset */
    H5D_dset_info_t *dinfo = (H5D_dset_info_t *) opdata->dinfo;   /* File<->memory piece mapping info */
    H5D_piece_info_t *piece_info;               /* Chunk information for current piece */

    hsize_t     coords_in_chunk[H5O_LAYOUT_NDIMS];        /* Coordinates of element in chunk */
    hsize_t     chunk_index;                    /* Chunk index */
    hsize_t     scaled[H5S_MAX_RANK];	        /* Scaled coordinates for this chunk */
    unsigned    u;                              /* Local index variable */
    herr_t	ret_value = SUCCEED;            /* Return value		*/

    FUNC_ENTER_STATIC

    /* Calculate the index of this chunk */
    chunk_index = H5VM_chunk_index_scaled(ndims, coords, dinfo->layout->u.chunk.dim, 
					  dinfo->layout->u.chunk.down_chunks, scaled);

    /* Find correct chunk in file & memory skip list */
    if(chunk_index == dinfo->last_index) {
        /* If the chunk index is the same as the last chunk index we used,
         * get the cached info to operate on.
         */
        piece_info = dinfo->last_piece_info;
    } /* end if */
    else {
        haddr_t prev_tag = HADDR_UNDEF;
        H5D_chunk_ud_t udata;   /* User data for querying piece info */

        /* If the chunk index is not the same as the last chunk index we used,
         * search for the chunk in the skip list.  If we do not find it, create
         * a new node. */
        if(NULL == (piece_info = (H5D_piece_info_t *)H5SL_search(dinfo->dset_sel_pieces, &chunk_index))) {
            H5S_t *fspace;                      /* Memory chunk's dataspace */

            /* Allocate the file & memory chunk information */
            if (NULL==(piece_info = H5FL_MALLOC (H5D_piece_info_t)))
                HGOTO_ERROR(H5E_RESOURCE, H5E_NOSPACE, FAIL, "can't allocate chunk info")

            /* Initialize the chunk information */

            /* Set the chunk index */
            piece_info->index = chunk_index;

            /* Create a dataspace for the chunk */
            if((fspace = H5S_create_simple(dinfo->f_ndims, dinfo->chunk_dim, NULL)) == NULL) {
                piece_info = H5FL_FREE(H5D_piece_info_t, piece_info);
                HGOTO_ERROR(H5E_DATASPACE, H5E_CANTCREATE, FAIL, "unable to create dataspace for chunk")
            } /* end if */

            /* De-select the chunk space */
            if(H5S_select_none(fspace) < 0) {
                (void)H5S_close(fspace);
                piece_info = H5FL_FREE(H5D_piece_info_t, piece_info);
                HGOTO_ERROR(H5E_DATASPACE, H5E_CANTINIT, FAIL, "unable to de-select dataspace")
            } /* end if */

            /* Set the file chunk dataspace */
            piece_info->fspace = fspace;
            piece_info->fspace_shared = FALSE;

            /* Set the memory chunk dataspace */
            piece_info->mspace = NULL;
            piece_info->mspace_shared = FALSE;

            /* Set the number of selected elements in chunk to zero */
            piece_info->piece_points = 0;

            /* Set the chunk's scaled coordinates */
            HDmemcpy(piece_info->scaled, scaled, sizeof(hsize_t) * dinfo->f_ndims);
            piece_info->scaled[dinfo->f_ndims] = 0;

            /* make connection to related dset info from this piece_info */
            piece_info->dset_info = dinfo;

            /* Insert the new piece into the dataset skip list */
            if(H5SL_insert(dinfo->dset_sel_pieces, piece_info, &piece_info->index) < 0) {
                H5D__free_piece_info(piece_info, NULL, NULL);
                HGOTO_ERROR(H5E_DATASPACE, H5E_CANTINSERT, FAIL, "can't insert chunk into dataset skip list")
            } /* end if */

            /* set metadata tagging with dset oheader addr for H5D__chunk_lookup */
            if(H5AC_tag(io_info->dxpl_id, piece_info->dset_info->dset->oloc.addr, &prev_tag) < 0)
                HGOTO_ERROR(H5E_CACHE, H5E_CANTTAG, FAIL, "unable to apply metadata tag")
            /* get chunk file address */
            if(H5D__chunk_lookup(piece_info->dset_info->dset, io_info->dxpl_id, piece_info->scaled, &udata) < 0)
                HGOTO_ERROR(H5E_STORAGE, H5E_CANTGET, FAIL, "couldn't get chunk info from skip list")
            piece_info->faddr = udata.chunk_block.offset;
            /* Reset metadata tagging */
            if(H5AC_tag(io_info->dxpl_id, prev_tag, NULL) < 0)
                HDONE_ERROR(H5E_CACHE, H5E_CANTTAG, FAIL, "unable to apply metadata tag")

            if(HADDR_UNDEF != udata.chunk_block.offset) {
                /* Insert the new piece into the global skip list */
                if(H5SL_insert(io_info->sel_pieces, piece_info, &piece_info->faddr) < 0) {
                    H5D__free_piece_info(piece_info,NULL,NULL);
                    HGOTO_ERROR(H5E_DATASPACE,H5E_CANTINSERT,FAIL,"can't insert chunk into skip list")
                } /* end if */            
            }
        } /* end if */

        /* Update the "last chunk seen" information */
        dinfo->last_index = chunk_index;
        dinfo->last_piece_info = piece_info;
    } /* end else */

    /* Get the offset of the element within the chunk */
    for(u = 0; u < dinfo->f_ndims; u++)
        coords_in_chunk[u] = coords[u] - (scaled[u] * dinfo->layout->u.chunk.dim[u]);

    /* Add point to file selection for chunk */
    if(H5S_select_elements(piece_info->fspace, H5S_SELECT_APPEND, (size_t)1, coords_in_chunk) < 0)
        HGOTO_ERROR(H5E_DATASPACE, H5E_CANTSELECT, FAIL, "unable to select element")

    /* Increment the number of elemented selected in chunk */
    piece_info->piece_points++;

done:
    FUNC_LEAVE_NOAPI(ret_value)
} /* end H5D__piece_file_cb */

/*-------------------------------------------------------------------------
 * Function:	H5D__piece_mem_cb
 *
 * Purpose:	Callback routine for file selection iterator.  Used when
 *          creating selections in memory for each piece.
 *          This was derived from H5D__chunk_mem_cb for multi-dset work.
 *
 * Return:	Non-negative on success/Negative on failure
 *
 * Programmer:	Jonathan Kim  Nov, 2013
 *-------------------------------------------------------------------------
 */
static herr_t
H5D__piece_mem_cb(void H5_ATTR_UNUSED *elem, hid_t H5_ATTR_UNUSED type_id, unsigned ndims, const hsize_t *coords, void *_opdata)
{
    H5D_io_info_wrap_t *opdata = (H5D_io_info_wrap_t *)_opdata;
    H5D_io_info_t *io_info = (H5D_io_info_t *) opdata->io_info;  /* io info for mumti dset */
    H5D_dset_info_t *dinfo = (H5D_dset_info_t *) opdata->dinfo;   /* File<->memory chunk mapping info */
    H5D_piece_info_t *piece_info;               /* Chunk information for current piece */
    hsize_t    coords_in_mem[H5O_LAYOUT_NDIMS];        /* Coordinates of element in memory */
    hsize_t     chunk_index;                    /* Chunk index */
    herr_t	ret_value = SUCCEED;            /* Return value		*/

    FUNC_ENTER_STATIC

    /* Calculate the index of this chunk */
    chunk_index = H5VM_chunk_index(ndims, coords, dinfo->layout->u.chunk.dim, 
                                   dinfo->layout->u.chunk.down_chunks);

    /* Find correct chunk in file & memory skip list */
    if(chunk_index == dinfo->last_index) {
        /* If the chunk index is the same as the last chunk index we used,
         * get the cached spaces to operate on.
         */
        piece_info = dinfo->last_piece_info;
    } /* end if */
    else {
        /* If the chunk index is not the same as the last chunk index we used,
         * find the chunk in the dataset skip list.
         */
        if(NULL == (piece_info = (H5D_piece_info_t *)H5SL_search(dinfo->dset_sel_pieces, &chunk_index)))
            HGOTO_ERROR(H5E_DATASPACE, H5E_NOTFOUND, FAIL, "can't locate piece in dataset skip list")

        /* Check if the chunk already has a memory space */
        if(NULL == piece_info->mspace) {
            /* Copy the template memory chunk dataspace */
            if(NULL == (piece_info->mspace = H5S_copy(dinfo->mchunk_tmpl, FALSE, FALSE)))
                HGOTO_ERROR(H5E_DATASPACE, H5E_CANTCOPY, FAIL, "unable to copy file space")
        } /* end else */

        /* Update the "last piece seen" information */
        dinfo->last_index = chunk_index;
        dinfo->last_piece_info = piece_info;
    } /* end else */

    /* Get coordinates of selection iterator for memory */
    if(H5S_SELECT_ITER_COORDS(&dinfo->mem_iter, coords_in_mem) < 0)
        HGOTO_ERROR(H5E_DATASPACE, H5E_CANTGET, FAIL, "unable to get iterator coordinates")

    /* Add point to memory selection for chunk */
    if(dinfo->msel_type == H5S_SEL_POINTS) {
        if(H5S_select_elements(piece_info->mspace, H5S_SELECT_APPEND, (size_t)1, coords_in_mem) < 0)
            HGOTO_ERROR(H5E_DATASPACE, H5E_CANTSELECT, FAIL, "unable to select element")
    } /* end if */
    else {
        if(H5S_hyper_add_span_element(piece_info->mspace, dinfo->m_ndims, coords_in_mem) < 0)
            HGOTO_ERROR(H5E_DATASPACE, H5E_CANTSELECT, FAIL, "unable to select element")
    } /* end else */

    /* Move memory selection iterator to next element in selection */
    if(H5S_SELECT_ITER_NEXT(&dinfo->mem_iter, (size_t)1) < 0)
        HGOTO_ERROR(H5E_DATASPACE, H5E_CANTNEXT, FAIL, "unable to move to next iterator location")

done:
    FUNC_LEAVE_NOAPI(ret_value)
} /* end H5D__piece_mem_cb() */


/*-------------------------------------------------------------------------
 * Function:	H5D__chunk_cacheable
 *
 * Purpose:	A small internal function to if it's possible to load the
 *              chunk into cache.
 *
 * Return:	TRUE or FALSE
 *
 * Programmer:	Raymond Lu
 *		17 July 2007
 *
 *-------------------------------------------------------------------------
 */
htri_t
H5D__chunk_cacheable(const H5D_io_info_t *io_info, H5D_dset_info_t *dset_info, 
                     haddr_t caddr, hbool_t write_op)
{
    const H5D_t *dataset = NULL;        /* Local pointer to dataset */
    htri_t ret_value = FAIL;            /* Return value */

    FUNC_ENTER_PACKAGE

    HDassert(io_info);
    dataset = dset_info->dset;
    HDassert(dataset);

    /* Must bring the whole chunk in if there are any filters */
    if(dataset->shared->dcpl_cache.pline.nused > 0)
        ret_value = TRUE;
    else {
#ifdef H5_HAVE_PARALLEL
         /* If MPI based VFD is used and the file is opened for write access, must
          *         bypass the chunk-cache scheme because other MPI processes could
          *         be writing to other elements in the same chunk.  Do a direct
          *         write-through of only the elements requested.
          */
        if(io_info->using_mpi_vfd && (H5F_ACC_RDWR & H5F_INTENT(dataset->oloc.file)))
            ret_value = FALSE;
        else {
#endif /* H5_HAVE_PARALLEL */
            /* If the chunk is too large to keep in the cache and if we don't
             * need to write the fill value, then don't load the chunk into the
             * cache, just write the data to it directly.
             */
            H5_CHECK_OVERFLOW(dataset->shared->layout.u.chunk.size, uint32_t, size_t);
            if((size_t)dataset->shared->layout.u.chunk.size > dataset->shared->cache.chunk.nbytes_max) {
                if(write_op && !H5F_addr_defined(caddr)) {
                    const H5O_fill_t *fill = &(dataset->shared->dcpl_cache.fill); /* Fill value info */
                    H5D_fill_value_t fill_status;    /* Fill value status */

                    /* Revtrieve the fill value status */
                    if(H5P_is_fill_value_defined(fill, &fill_status) < 0)
                        HGOTO_ERROR(H5E_PLIST, H5E_CANTGET, FAIL, "can't tell if fill value defined")

                    /* If the fill value needs to be written then we will need
                     * to use the cache to write the fill value */
                    if(fill->fill_time == H5D_FILL_TIME_ALLOC ||
                            (fill->fill_time == H5D_FILL_TIME_IFSET &&
                            (fill_status == H5D_FILL_VALUE_USER_DEFINED ||
                             fill_status == H5D_FILL_VALUE_DEFAULT)))
                        ret_value = TRUE;
                    else
                        ret_value = FALSE;
                } else
                    ret_value = FALSE;
            } else
                ret_value = TRUE;
#ifdef H5_HAVE_PARALLEL
        } /* end else */
#endif /* H5_HAVE_PARALLEL */
    } /* end else */

done:
    FUNC_LEAVE_NOAPI(ret_value)
} /* end H5D__chunk_cacheable() */


/*-------------------------------------------------------------------------
 * Function:	H5D__chunk_read
 *
 * Purpose:	Read from a chunked dataset.
 *
 * Return:	Non-negative on success/Negative on failure
 *
 * Programmer:	Raymond Lu
 *		Thursday, April 10, 2003
 *
 *-------------------------------------------------------------------------
 */
static herr_t
H5D__chunk_read(H5D_io_info_t *io_info, const H5D_type_info_t *type_info,
    hsize_t H5_ATTR_UNUSED nelmts, const H5S_t H5_ATTR_UNUSED *file_space, const H5S_t H5_ATTR_UNUSED *mem_space,
    H5D_dset_info_t *dset_info)
{
    H5SL_node_t *chunk_node;            /* Current node in chunk skip list */

    H5D_io_info_t   nonexistent_io_info;    /* "nonexistent" I/O info object */
    H5D_dset_info_t nonexistent_dset_info;  /* "nonexistent" I/O dset info object */

    H5D_io_info_t ctg_io_info;          /* Contiguous I/O info object */
    H5D_dset_info_t ctg_dset_info;      /* Contiguous I/O dset info object */
    H5D_storage_t ctg_store;            /* Chunk storage information as contiguous dataset */

    H5D_io_info_t cpt_io_info;          /* Compact I/O info object */
    H5D_dset_info_t cpt_dset_info;      /* Compact I/O dset info object */
    H5D_storage_t cpt_store;            /* Chunk storage information as compact dataset */
    hbool_t     cpt_dirty;              /* Temporary placeholder for compact storage "dirty" flag */

    uint32_t    src_accessed_bytes = 0; /* Total accessed size in a chunk */
    hbool_t     skip_missing_chunks = FALSE;    /* Whether to skip missing chunks */
    herr_t	ret_value = SUCCEED;	/*return value		*/

    FUNC_ENTER_STATIC

    /* Sanity check */
    HDassert(io_info);
    HDassert(dset_info);
    HDassert(dset_info->u.rbuf);
    HDassert(type_info);
    HDassert(dset_info == io_info->dsets_info);

    /* Set up "nonexistent" I/O info object */
    HDmemcpy(&nonexistent_io_info, io_info, sizeof(nonexistent_io_info));
    HDmemcpy(&nonexistent_dset_info, dset_info, sizeof(nonexistent_dset_info));
    nonexistent_dset_info.layout_ops = *H5D_LOPS_NONEXISTENT;
    nonexistent_io_info.dsets_info = &nonexistent_dset_info;

    /* Set up contiguous I/O info object */
    HDmemcpy(&ctg_io_info, io_info, sizeof(ctg_io_info));
    HDmemcpy(&ctg_dset_info, dset_info, sizeof(ctg_dset_info));
    ctg_dset_info.store = &ctg_store;
    ctg_dset_info.layout_ops = *H5D_LOPS_CONTIG;
    ctg_io_info.dsets_info = &ctg_dset_info;

    /* Initialize temporary contiguous storage info */
    H5_CHECKED_ASSIGN(ctg_store.contig.dset_size, hsize_t, dset_info->dset->shared->layout.u.chunk.size, uint32_t);

    /* Set up compact I/O info object */
    HDmemcpy(&cpt_io_info, io_info, sizeof(cpt_io_info));
    HDmemcpy(&cpt_dset_info, dset_info, sizeof(cpt_dset_info));
    cpt_dset_info.store = &cpt_store;
    cpt_dset_info.layout_ops = *H5D_LOPS_COMPACT;
    cpt_io_info.dsets_info = &cpt_dset_info;

    /* Initialize temporary compact storage info */
    cpt_store.compact.dirty = &cpt_dirty;

    {
        const H5O_fill_t *fill = &(dset_info->dset->shared->dcpl_cache.fill);    /* Fill value info */
        H5D_fill_value_t fill_status;       /* Fill value status */

        /* Check the fill value status */
        if(H5P_is_fill_value_defined(fill, &fill_status) < 0)
            HGOTO_ERROR(H5E_PLIST, H5E_CANTGET, FAIL, "can't tell if fill value defined")

        /* If we are never to return fill values, or if we would return them
         * but they aren't set, set the flag to skip missing chunks.
         */
        if(fill->fill_time == H5D_FILL_TIME_NEVER ||
                (fill->fill_time == H5D_FILL_TIME_IFSET &&
                 fill_status != H5D_FILL_VALUE_USER_DEFINED &&
                 fill_status != H5D_FILL_VALUE_DEFAULT))
            skip_missing_chunks = TRUE;
    }

    /* Iterate through nodes in chunk skip list */
    chunk_node = H5D_CHUNK_GET_FIRST_NODE(dset_info);

    while(chunk_node) {
        H5D_piece_info_t *chunk_info;   /* Chunk information */
        H5D_chunk_ud_t udata;		/* Chunk index pass-through	*/

        /* Get the actual chunk information from the skip list node */
        chunk_info = H5D_CHUNK_GET_NODE_INFO(dset_info, chunk_node);

        /* Get the info for the chunk in the file */
        if(H5D__chunk_lookup(dset_info->dset, io_info->dxpl_id, chunk_info->scaled, &udata) < 0)
            HGOTO_ERROR(H5E_DATASET, H5E_CANTGET, FAIL, "error looking up chunk address")

        /* Sanity check */
        HDassert((H5F_addr_defined(udata.chunk_block.offset) && udata.chunk_block.length > 0) || 
                (!H5F_addr_defined(udata.chunk_block.offset) && udata.chunk_block.length == 0));

        /* Check for non-existant chunk & skip it if appropriate */
        if(H5F_addr_defined(udata.chunk_block.offset) || UINT_MAX != udata.idx_hint
                || !skip_missing_chunks) {
            H5D_io_info_t *chk_io_info;     /* Pointer to I/O info object for this chunk */
            void *chunk = NULL;             /* Pointer to locked chunk buffer */
            htri_t cacheable;               /* Whether the chunk is cacheable */

            /* Determine if we should use the chunk cache */
            if((cacheable = H5D__chunk_cacheable(io_info, dset_info, udata.chunk_block.offset, FALSE)) < 0)
                HGOTO_ERROR(H5E_DATASET, H5E_CANTGET, FAIL, "can't tell if chunk is cacheable")
            if(cacheable) {
                /* Load the chunk into cache and lock it. */

                /* Compute # of bytes accessed in chunk */
                H5_CHECK_OVERFLOW(type_info->src_type_size, /*From:*/ size_t, /*To:*/ uint32_t);
                src_accessed_bytes = chunk_info->piece_points * (uint32_t)type_info->src_type_size;

                /* Set chunk's [scaled] coordinates */
                //io_info->dsets_info[0].store->chunk.scaled = chunk_info->scaled;
                dset_info->store->chunk.scaled = chunk_info->scaled;

                /* Lock the chunk into the cache */
                if(NULL == (chunk = H5D__chunk_lock(io_info, &udata, FALSE)))
                    HGOTO_ERROR(H5E_IO, H5E_READERROR, FAIL, "unable to read raw data chunk")

                /* Set up the storage buffer information for this chunk */
                cpt_store.compact.buf = chunk;

                /* Point I/O info at contiguous I/O info for this chunk */
                chk_io_info = &cpt_io_info;
            } /* end if */
            else if(H5F_addr_defined(udata.chunk_block.offset)) {
                /* Set up the storage address information for this chunk */
                ctg_store.contig.dset_addr = udata.chunk_block.offset;

                /* Point I/O info at temporary I/O info for this chunk */
                chk_io_info = &ctg_io_info;
            } /* end else if */
            else {
                /* Point I/O info at "nonexistent" I/O info for this chunk */
                chk_io_info = &nonexistent_io_info;
            } /* end else */

            /* Perform the actual read operation */
            if((io_info->io_ops.single_read)(chk_io_info, type_info,
                    (hsize_t)chunk_info->piece_points, chunk_info->fspace, chunk_info->mspace) < 0)
                HGOTO_ERROR(H5E_DATASET, H5E_READERROR, FAIL, "chunked read failed")

            /* Release the cache lock on the chunk. */
            if(chunk && H5D__chunk_unlock(io_info, &udata, FALSE, chunk, src_accessed_bytes) < 0)
                HGOTO_ERROR(H5E_IO, H5E_READERROR, FAIL, "unable to unlock raw data chunk")
        } /* end if */

        /* Advance to next chunk in list */
        chunk_node = H5D_CHUNK_GET_NEXT_NODE(dset_info, chunk_node);
    } /* end while */

done:
    FUNC_LEAVE_NOAPI(ret_value)
} /* H5D__chunk_read() */


/*-------------------------------------------------------------------------
 * Function:	H5D__chunk_write
 *
 * Purpose:	Writes to a chunked dataset.
 *
 * Return:	Non-negative on success/Negative on failure
 *
 * Programmer:	Raymond Lu
 *		Thursday, April 10, 2003
 *
 *-------------------------------------------------------------------------
 */
static herr_t
H5D__chunk_write(H5D_io_info_t *io_info, const H5D_type_info_t *type_info,
    hsize_t H5_ATTR_UNUSED nelmts, const H5S_t H5_ATTR_UNUSED *file_space, const H5S_t H5_ATTR_UNUSED *mem_space,
    H5D_dset_info_t *dset_info)
{
    H5SL_node_t *chunk_node;            /* Current node in chunk skip list */
    H5D_io_info_t ctg_io_info;          /* Contiguous I/O info object */
    H5D_dset_info_t ctg_dset_info;      /* Contiguous I/O dset info object */
    H5D_storage_t ctg_store;            /* Chunk storage information as contiguous dataset */
    H5D_io_info_t cpt_io_info;          /* Compact I/O info object */
    H5D_dset_info_t cpt_dset_info;      /* Compact I/O dset info object */
    H5D_storage_t cpt_store;            /* Chunk storage information as compact dataset */
    hbool_t     cpt_dirty;              /* Temporary placeholder for compact storage "dirty" flag */
    uint32_t    dst_accessed_bytes = 0; /* Total accessed size in a chunk */
    herr_t	ret_value = SUCCEED;	/* Return value		*/

    FUNC_ENTER_STATIC

    /* Sanity check */
    HDassert(io_info);
    HDassert(dset_info);
    HDassert(dset_info->u.wbuf);
    HDassert(type_info);

    /* Set up contiguous I/O info object */
    HDmemcpy(&ctg_io_info, io_info, sizeof(ctg_io_info));
    HDmemcpy(&ctg_dset_info, dset_info, sizeof(ctg_dset_info));
    ctg_dset_info.store = &ctg_store;
    ctg_dset_info.layout_ops = *H5D_LOPS_CONTIG;
    ctg_io_info.dsets_info = &ctg_dset_info;

    /* Initialize temporary contiguous storage info */
    H5_CHECKED_ASSIGN(ctg_store.contig.dset_size, hsize_t, dset_info->dset->shared->layout.u.chunk.size, uint32_t);

    /* Set up compact I/O info object */
    HDmemcpy(&cpt_io_info, io_info, sizeof(cpt_io_info));
    HDmemcpy(&cpt_dset_info, dset_info, sizeof(cpt_dset_info));
    cpt_dset_info.store = &cpt_store;
    cpt_dset_info.layout_ops = *H5D_LOPS_COMPACT;
    cpt_io_info.dsets_info = &cpt_dset_info;

    /* Initialize temporary compact storage info */
    cpt_store.compact.dirty = &cpt_dirty;

    /* Iterate through nodes in chunk skip list */
    chunk_node = H5D_CHUNK_GET_FIRST_NODE(dset_info);

    while(chunk_node) {
        H5D_piece_info_t *chunk_info;   /* Chunk information */
	H5D_chk_idx_info_t idx_info;    /* Chunked index info */
        H5D_io_info_t *chk_io_info;     /* Pointer to I/O info object for this chunk */
        void *chunk;                    /* Pointer to locked chunk buffer */
        H5D_chunk_ud_t udata;		/* Index pass-through	*/
        htri_t cacheable;               /* Whether the chunk is cacheable */
        hbool_t need_insert = FALSE;    /* Whether the chunk needs to be inserted into the index */

        /* Get the actual chunk information from the skip list node */
        chunk_info = H5D_CHUNK_GET_NODE_INFO(dset_info, chunk_node);

        /* Look up the chunk */
        if(H5D__chunk_lookup(dset_info->dset, io_info->dxpl_id, chunk_info->scaled, &udata) < 0)
            HGOTO_ERROR(H5E_DATASET, H5E_CANTGET, FAIL, "error looking up chunk address")

        /* Sanity check */
        HDassert((H5F_addr_defined(udata.chunk_block.offset) && udata.chunk_block.length > 0) || 
                (!H5F_addr_defined(udata.chunk_block.offset) && udata.chunk_block.length == 0));

        /* Determine if we should use the chunk cache */
        if((cacheable = H5D__chunk_cacheable(io_info, dset_info, udata.chunk_block.offset, TRUE)) < 0)
            HGOTO_ERROR(H5E_DATASET, H5E_CANTGET, FAIL, "can't tell if chunk is cacheable")
        if(cacheable) {
            /* Load the chunk into cache.  But if the whole chunk is written,
             * simply allocate space instead of load the chunk. */
            hbool_t entire_chunk = TRUE;       /* Whether whole chunk is selected */

            /* Compute # of bytes accessed in chunk */
            H5_CHECK_OVERFLOW(type_info->dst_type_size, /*From:*/ size_t, /*To:*/ uint32_t);
            dst_accessed_bytes = chunk_info->piece_points * (uint32_t)type_info->dst_type_size;

            /* Determine if we will access all the data in the chunk */
            if(dst_accessed_bytes != ctg_store.contig.dset_size ||
<<<<<<< HEAD
                    (chunk_info->piece_points * type_info->src_type_size) != ctg_store.contig.dset_size)
=======
                    (chunk_info->chunk_points * type_info->src_type_size) != ctg_store.contig.dset_size ||
		    fm->fsel_type == H5S_SEL_POINTS)
>>>>>>> afb85e30
                entire_chunk = FALSE;

            /* Set chunk's [scaled] coordinates */
            //io_info->dsets_info[0].store->chunk.scaled = chunk_info->scaled;
            dset_info->store->chunk.scaled = chunk_info->scaled;

            /* Lock the chunk into the cache */
            if(NULL == (chunk = H5D__chunk_lock(io_info, &udata, entire_chunk)))
                HGOTO_ERROR(H5E_IO, H5E_READERROR, FAIL, "unable to read raw data chunk")

            /* Set up the storage buffer information for this chunk */
            cpt_store.compact.buf = chunk;

            /* Point I/O info at main I/O info for this chunk */
            chk_io_info = &cpt_io_info;
        } /* end if */
        else {
            /* If the chunk hasn't been allocated on disk, do so now. */
            if(!H5F_addr_defined(udata.chunk_block.offset)) {
                /* Compose chunked index info struct */
                idx_info.f = dset_info->dset->oloc.file;
                idx_info.dxpl_id = io_info->dxpl_id;
                idx_info.pline = &(dset_info->dset->shared->dcpl_cache.pline);
                idx_info.layout = &(dset_info->dset->shared->layout.u.chunk);
                idx_info.storage = &(dset_info->dset->shared->layout.storage.u.chunk);

                /* Set up the size of chunk for user data */
                udata.chunk_block.length = dset_info->dset->shared->layout.u.chunk.size;

                /* Allocate the chunk */
		if(H5D__chunk_file_alloc(&idx_info, NULL, &udata.chunk_block, &need_insert) < 0)
		    HGOTO_ERROR(H5E_DATASET, H5E_CANTINSERT, FAIL, "unable to insert/resize chunk on chunk level")

                /* Make sure the address of the chunk is returned. */
                if(!H5F_addr_defined(udata.chunk_block.offset))
                    HGOTO_ERROR(H5E_DATASET, H5E_CANTGET, FAIL, "chunk address isn't defined")

                /* Cache the new chunk information */
                H5D__chunk_cinfo_cache_update(&dset_info->dset->shared->cache.chunk.last, &udata);
            } /* end if */

            /* Set up the storage address information for this chunk */
            ctg_store.contig.dset_addr = udata.chunk_block.offset;

            /* No chunk cached */
            chunk = NULL;

            /* Point I/O info at temporary I/O info for this chunk */
            chk_io_info = &ctg_io_info;
        } /* end else */

        HDassert(TRUE == H5P_isa_class(io_info->dxpl_id, H5P_DATASET_XFER));
        HDassert(TRUE == H5P_isa_class(ctg_io_info.dxpl_id, H5P_DATASET_XFER));
        HDassert(TRUE == H5P_isa_class(chk_io_info->dxpl_id, H5P_DATASET_XFER));

        /* Perform the actual write operation */
        if((io_info->io_ops.single_write)(chk_io_info, type_info,
                (hsize_t)chunk_info->piece_points, chunk_info->fspace, chunk_info->mspace) < 0)
            HGOTO_ERROR(H5E_DATASET, H5E_READERROR, FAIL, "chunked write failed")

	/* Release the cache lock on the chunk, or insert chunk into index. */
	if(chunk) {
	    if(H5D__chunk_unlock(io_info, &udata, TRUE, chunk, dst_accessed_bytes) < 0)
		HGOTO_ERROR(H5E_IO, H5E_READERROR, FAIL, "unable to unlock raw data chunk")
	} /* end if */
	else {
            if(need_insert && dset_info->dset->shared->layout.storage.u.chunk.ops->insert)
                if((dset_info->dset->shared->layout.storage.u.chunk.ops->insert)(&idx_info, &udata) < 0)
                    HGOTO_ERROR(H5E_DATASET, H5E_CANTINSERT, FAIL, "unable to insert chunk addr into index")
	} /* end else */

        /* Advance to next chunk in list */
        chunk_node = H5D_CHUNK_GET_NEXT_NODE(dset_info, chunk_node);
    } /* end while */

done:
    FUNC_LEAVE_NOAPI(ret_value)
} /* H5D__chunk_write() */



/*-------------------------------------------------------------------------
 * Function:	H5D__chunk_flush
 *
 * Purpose:	Writes all dirty chunks to disk and optionally preempts them
 *		from the cache.
 *
 * Return:	Non-negative on success/Negative on failure
 *
 * Programmer:	Robb Matzke
 *              Thursday, May 21, 1998
 *
 *-------------------------------------------------------------------------
 */
static herr_t
H5D__chunk_flush(H5D_t *dset, hid_t dxpl_id)
{
    H5D_dxpl_cache_t _dxpl_cache;       /* Data transfer property cache buffer */
    H5D_dxpl_cache_t *dxpl_cache = &_dxpl_cache;   /* Data transfer property cache */
    H5D_rdcc_t *rdcc = &(dset->shared->cache.chunk);
    H5D_rdcc_ent_t	*ent, *next;
    unsigned		nerrors = 0;    /* Count of any errors encountered when flushing chunks */
    herr_t ret_value = SUCCEED;         /* Return value */

    FUNC_ENTER_STATIC

    /* Sanity check */
    HDassert(dset);

    /* Flush any data caught in sieve buffer */
    if(H5D__flush_sieve_buf(dset, dxpl_id) < 0)
        HGOTO_ERROR(H5E_DATASET, H5E_CANTFLUSH, FAIL, "unable to flush sieve buffer")

    /* Fill the DXPL cache values for later use */
    if(H5D__get_dxpl_cache(dxpl_id, &dxpl_cache) < 0)
        HGOTO_ERROR(H5E_DATASET, H5E_CANTGET, FAIL, "can't fill dxpl cache")

    /* Loop over all entries in the chunk cache */
    for(ent = rdcc->head; ent; ent = next) {
	next = ent->next;
        if(H5D__chunk_flush_entry(dset, dxpl_id, dxpl_cache, ent, FALSE) < 0)
            nerrors++;
    } /* end for */
    if(nerrors)
	HGOTO_ERROR(H5E_DATASET, H5E_CANTFLUSH, FAIL, "unable to flush one or more raw data chunks")

done:
    FUNC_LEAVE_NOAPI(ret_value)
} /* end H5D__chunk_flush() */

/*-------------------------------------------------------------------------
 * Function:	H5D__piece_io_term
 *
 * Purpose:	Destroy I/O operation information.
 *
 * Return:	Non-negative on success/Negative on failure
 *
 * Programmer:	Jonathan Kim  Nov, 2013
 *-------------------------------------------------------------------------
 */
herr_t
H5D__piece_io_term(H5D_io_info_t *io_info, H5D_dset_info_t *di)
{
    herr_t	ret_value = SUCCEED;	/*return value		*/

    FUNC_ENTER_STATIC

    /* Single element I/O vs. multiple element I/O cleanup */
    if(di->use_single) {
        /* Sanity checks */
        HDassert(di->dset_sel_pieces == NULL);
        HDassert(di->last_piece_info == NULL);
        HDassert(di->single_piece_info);
        HDassert(di->single_piece_info->fspace_shared);
        HDassert(di->single_piece_info->mspace_shared);

        /* Reset the selection for the single element I/O */
        H5S_select_all(di->single_space, TRUE);
    } /* end if */
    else {
        /* Release the nodes on the list of selected pieces, or the last (only)
         * piece if the skiplist is not available */
        if(di->dset_sel_pieces) {
            if(H5SL_free(di->dset_sel_pieces, H5D__free_piece_info, NULL) < 0)
                HGOTO_ERROR(H5E_DATASET, H5E_CANTFREE, FAIL, "can't free dataset skip list")
        } /* end if */
        else if(di->last_piece_info) {
            if(H5D__free_piece_info(di->last_piece_info, NULL, NULL) < 0)
                HGOTO_ERROR(H5E_DATASET, H5E_CANTFREE, FAIL, "can't free piece info")
            di->last_piece_info = NULL;
        } /* end if */
    } /* end else */

    /* Free the memory piece dataspace template */
    if(di->mchunk_tmpl)
        if(H5S_close(di->mchunk_tmpl) < 0)
            HGOTO_ERROR(H5E_DATASPACE, H5E_CANTRELEASE, FAIL, "can't release memory piece dataspace template")

done:
    FUNC_LEAVE_NOAPI(ret_value)
} /* end H5D__piece_io_term() */


/*-------------------------------------------------------------------------
 * Function:	H5D_chunk_idx_reset
 *
 * Purpose:	Reset index information
 *
 * Return:	Non-negative on success/Negative on failure
 *
 * Programmer:	Quincey Koziol
 *              Thursday, January 15, 2009
 *
 *-------------------------------------------------------------------------
 */
herr_t
H5D_chunk_idx_reset(H5O_storage_chunk_t *storage, hbool_t reset_addr)
{
    herr_t ret_value = SUCCEED;         /* Return value */

    FUNC_ENTER_NOAPI(FAIL)

    /* Sanity checks */
    HDassert(storage);
    HDassert(storage->ops);

    /* Reset index structures */
    if((storage->ops->reset)(storage, reset_addr) < 0)
	HGOTO_ERROR(H5E_DATASET, H5E_CANTFREE, FAIL, "unable to reset chunk index info")

done:
    FUNC_LEAVE_NOAPI(ret_value)
} /* end H5D_chunk_idx_reset() */


/*-------------------------------------------------------------------------
 * Function:	H5D__chunk_cinfo_cache_reset
 *
 * Purpose:	Reset the cached chunk info
 *
 * Return:	Non-negative on success/Negative on failure
 *
 * Programmer:	Quincey Koziol
 *              November 27, 2007
 *
 *-------------------------------------------------------------------------
 */
static herr_t
H5D__chunk_cinfo_cache_reset(H5D_chunk_cached_t *last)
{
    FUNC_ENTER_PACKAGE_NOERR

    /* Sanity check */
    HDassert(last);

    /* Indicate that the cached info is not valid */
    last->valid = FALSE;

    FUNC_LEAVE_NOAPI(SUCCEED)
} /* H5D__chunk_cinfo_cache_reset() */


/*-------------------------------------------------------------------------
 * Function:	H5D__chunk_cinfo_cache_update
 *
 * Purpose:	Update the cached chunk info
 *
 * Return:	Non-negative on success/Negative on failure
 *
 * Programmer:	Quincey Koziol
 *              November 27, 2007
 *
 *-------------------------------------------------------------------------
 */
static herr_t
H5D__chunk_cinfo_cache_update(H5D_chunk_cached_t *last, const H5D_chunk_ud_t *udata)
{
    FUNC_ENTER_STATIC_NOERR

    /* Sanity check */
    HDassert(last);
    HDassert(udata);
    HDassert(udata->common.layout);
    HDassert(udata->common.scaled);

    /* Stored the information to cache */
    HDmemcpy(last->scaled, udata->common.scaled, sizeof(hsize_t) * udata->common.layout->ndims);
    last->addr = udata->chunk_block.offset;
    H5_CHECKED_ASSIGN(last->nbytes, uint32_t, udata->chunk_block.length, hsize_t);
    last->filter_mask = udata->filter_mask;

    /* Indicate that the cached info is valid */
    last->valid = TRUE;

    FUNC_LEAVE_NOAPI(SUCCEED)
} /* H5D__chunk_cinfo_cache_update() */


/*-------------------------------------------------------------------------
 * Function:	H5D__chunk_cinfo_cache_found
 *
 * Purpose:	Look for chunk info in cache
 *
 * Return:	TRUE/FALSE/FAIL
 *
 * Programmer:	Quincey Koziol
 *              November 27, 2007
 *
 *-------------------------------------------------------------------------
 */
static hbool_t
H5D__chunk_cinfo_cache_found(const H5D_chunk_cached_t *last, H5D_chunk_ud_t *udata)
{
    hbool_t ret_value = FALSE;          /* Return value */

    FUNC_ENTER_STATIC_NOERR

    /* Sanity check */
    HDassert(last);
    HDassert(udata);
    HDassert(udata->common.layout);
    HDassert(udata->common.scaled);

    /* Check if the cached information is what is desired */
    if(last->valid) {
        unsigned    u;                      /* Local index variable */

        /* Check that the scaled offset is the same */
        for(u = 0; u < udata->common.layout->ndims; u++)
            if(last->scaled[u] != udata->common.scaled[u])
                HGOTO_DONE(FALSE)

        /* Retrieve the information from the cache */
        udata->chunk_block.offset = last->addr;
        udata->chunk_block.length = last->nbytes;
        udata->filter_mask = last->filter_mask;

        /* Indicate that the data was found */
        HGOTO_DONE(TRUE)
    } /* end if */

done:
    FUNC_LEAVE_NOAPI(ret_value)
} /* H5D__chunk_cinfo_cache_found() */


/*-------------------------------------------------------------------------
 * Function:	H5D__chunk_create
 *
 * Purpose:	Creates a new chunked storage index and initializes the
 *		layout information with information about the storage.  The
 *		layout info should be immediately written to the object header.
 *
 * Return:	Non-negative on success (with the layout information initialized
 *		and ready to write to an object header). Negative on failure.
 *
 * Programmer:	Quincey Koziol
 *		Thursday, May 22, 2008
 *
 *-------------------------------------------------------------------------
 */
herr_t
H5D__chunk_create(const H5D_t *dset /*in,out*/, hid_t dxpl_id)
{
    H5D_chk_idx_info_t idx_info;        /* Chunked index info */
    herr_t ret_value = SUCCEED;         /* Return value */

    FUNC_ENTER_PACKAGE

    /* Check args */
    HDassert(dset);
    HDassert(H5D_CHUNKED == dset->shared->layout.type);
    HDassert(dset->shared->layout.u.chunk.ndims > 0 && dset->shared->layout.u.chunk.ndims <= H5O_LAYOUT_NDIMS);
#ifndef NDEBUG
{
    unsigned u;                         /* Local index variable */

    for(u = 0; u < dset->shared->layout.u.chunk.ndims; u++)
	HDassert(dset->shared->layout.u.chunk.dim[u] > 0);
}
#endif

    /* Compose chunked index info struct */
    idx_info.f = dset->oloc.file;
    idx_info.dxpl_id = dxpl_id;
    idx_info.pline = &dset->shared->dcpl_cache.pline;
    idx_info.layout = &dset->shared->layout.u.chunk;
    idx_info.storage = &dset->shared->layout.storage.u.chunk;

    /* Create the index for the chunks */
    if((dset->shared->layout.storage.u.chunk.ops->create)(&idx_info) < 0)
	HGOTO_ERROR(H5E_DATASET, H5E_CANTINIT, FAIL, "can't create chunk index")

done:
    FUNC_LEAVE_NOAPI(ret_value)
} /* end H5D__chunk_create() */


/*-------------------------------------------------------------------------
 * Function:	H5D__chunk_hash_val
 *
 * Purpose:	To calculate an index based on the dataset's scaled coordinates and
 *		sizes of the faster dimensions.
 *
 * Return:	Hash value index
 *
 * Programmer:	Vailin Choi; Nov 2014
 *
 *-------------------------------------------------------------------------
 */
static unsigned
H5D__chunk_hash_val(const H5D_shared_t *shared, const hsize_t *scaled)
{
    hsize_t val;        /* Intermediate value */
    unsigned ndims = shared->ndims;      /* Rank of dataset */
    unsigned ret;       /* Value to return */

    FUNC_ENTER_STATIC_NOERR

    /* Sanity check */
    HDassert(shared);
    HDassert(scaled);

    /* If the fastest changing dimension doesn't have enough entropy, use
     *  other dimensions too
     */
    if(ndims > 1 && shared->cache.chunk.scaled_dims[ndims - 1] <= shared->cache.chunk.nslots) {
        unsigned u;          /* Local index variable */

        val = scaled[0];
        for(u = 1; u < ndims; u++) {
            val <<= shared->cache.chunk.scaled_encode_bits[u];
            val ^= scaled[u];
        } /* end for */
    } /* end if */
    else
        val = scaled[ndims - 1];

    /* Modulo value against the number of array slots */
    ret = (unsigned)(val % shared->cache.chunk.nslots);

    FUNC_LEAVE_NOAPI(ret)
} /* H5D__chunk_hash_val() */


/*-------------------------------------------------------------------------
 * Function:	H5D__chunk_lookup
 *
 * Purpose:	Loops up a chunk in cache and on disk, and retrieves
 *              information about that chunk.
 *
 * Return:	Non-negative on success/Negative on failure
 *
 * Programmer:	Albert Cheng
 *              June 27, 1998
 *
 *-------------------------------------------------------------------------
 */
herr_t
H5D__chunk_lookup(const H5D_t *dset, hid_t dxpl_id, const hsize_t *scaled,
    H5D_chunk_ud_t *udata)
{
    H5D_rdcc_ent_t  *ent = NULL;        /* Cache entry */
    hbool_t         found = FALSE;      /* In cache? */
    unsigned        u;                  /* Counter */
    herr_t	ret_value = SUCCEED;	/* Return value */

    FUNC_ENTER_PACKAGE

    HDassert(dset);
    HDassert(dset->shared->layout.u.chunk.ndims > 0);
    HDassert(scaled);
    HDassert(udata);

    /* Initialize the query information about the chunk we are looking for */
    udata->common.layout = &(dset->shared->layout.u.chunk);
    udata->common.storage = &(dset->shared->layout.storage.u.chunk);
    udata->common.scaled =  scaled;

    /* Reset information about the chunk we are looking for */
    udata->chunk_block.offset = HADDR_UNDEF;
    udata->chunk_block.length = 0;
    udata->filter_mask = 0;

    /* Check for chunk in cache */
    if(dset->shared->cache.chunk.nslots > 0) {
	udata->idx_hint = H5D__chunk_hash_val(dset->shared, scaled);
        ent = dset->shared->cache.chunk.slot[udata->idx_hint];

        if(ent)
            for(u = 0, found = TRUE; u < dset->shared->ndims; u++)
                if(scaled[u] != ent->scaled[u]) {
                    found = FALSE;
                    break;
                } /* end if */
    } /* end if */

    /* Find chunk addr */
    if(found) {
        udata->chunk_block.offset = ent->chunk_block.offset;
        udata->chunk_block.length = ent->chunk_block.length;;
    } /* end if */
    else {
        /* Invalidate idx_hint, to signal that the chunk is not in cache */
        udata->idx_hint = UINT_MAX;

        /* Check for cached information */
        if(!H5D__chunk_cinfo_cache_found(&dset->shared->cache.chunk.last, udata)) {
            H5D_chk_idx_info_t idx_info;        /* Chunked index info */

            /* Compose chunked index info struct */
            idx_info.f = dset->oloc.file;
            idx_info.dxpl_id = dxpl_id;
            idx_info.pline = &dset->shared->dcpl_cache.pline;
            idx_info.layout = &dset->shared->layout.u.chunk;
            idx_info.storage = &dset->shared->layout.storage.u.chunk;

            /* Go get the chunk information */
            if((dset->shared->layout.storage.u.chunk.ops->get_addr)(&idx_info, udata) < 0)
                HGOTO_ERROR(H5E_DATASET, H5E_CANTGET, FAIL, "can't query chunk address")

            /* Cache the information retrieved */
            H5D__chunk_cinfo_cache_update(&dset->shared->cache.chunk.last, udata);
        } /* end if */
    } /* end else */

done:
    FUNC_LEAVE_NOAPI(ret_value)
} /* H5D__chunk_lookup() */


/*-------------------------------------------------------------------------
 * Function:	H5D__chunk_flush_entry
 *
 * Purpose:	Writes a chunk to disk.  If RESET is non-zero then the
 *		entry is cleared -- it's slightly faster to flush a chunk if
 *		the RESET flag is turned on because it results in one fewer
 *		memory copy.
 *
 * Return:	Non-negative on success/Negative on failure
 *
 * Programmer:	Robb Matzke
 *              Thursday, May 21, 1998
 *
 *-------------------------------------------------------------------------
 */
static herr_t
H5D__chunk_flush_entry(const H5D_t *dset, hid_t dxpl_id, const H5D_dxpl_cache_t *dxpl_cache,
    H5D_rdcc_ent_t *ent, hbool_t reset)
{
    void	*buf = NULL;	        /* Temporary buffer		*/
    hbool_t	point_of_no_return = FALSE;
    herr_t	ret_value = SUCCEED;	/* Return value			*/

    FUNC_ENTER_STATIC_TAG(dxpl_id, dset->oloc.addr, FAIL)

    HDassert(dset);
    HDassert(dset->shared);
    HDassert(dxpl_cache);
    HDassert(ent);
    HDassert(!ent->locked);

    buf = ent->chunk;
    if(ent->dirty) {
	H5D_chk_idx_info_t idx_info;    /* Chunked index info */
        H5D_chunk_ud_t 	udata;		/* pass through B-tree		*/
        hbool_t must_alloc = FALSE;     /* Whether the chunk must be allocated */
        hbool_t need_insert = FALSE;    /* Whether the chunk needs to be inserted into the index */

        /* Set up user data for index callbacks */
        udata.common.layout = &dset->shared->layout.u.chunk;
        udata.common.storage = &dset->shared->layout.storage.u.chunk;
	udata.common.scaled = ent->scaled;
        udata.chunk_block.offset = ent->chunk_block.offset;
        udata.chunk_block.length = dset->shared->layout.u.chunk.size;
        udata.filter_mask = 0;

        /* Should the chunk be filtered before writing it to disk? */
        if(dset->shared->dcpl_cache.pline.nused) {
            size_t alloc = udata.chunk_block.length;        /* Bytes allocated for BUF	*/
            size_t nbytes;                      /* Chunk size (in bytes) */

            if(!reset) {
                /*
                 * Copy the chunk to a new buffer before running it through
                 * the pipeline because we'll want to save the original buffer
                 * for later.
                 */
                if(NULL == (buf = H5MM_malloc(alloc)))
                    HGOTO_ERROR(H5E_RESOURCE, H5E_NOSPACE, FAIL, "memory allocation failed for pipeline")
                HDmemcpy(buf, ent->chunk, alloc);
            } /* end if */
            else {
                /*
                 * If we are reseting and something goes wrong after this
                 * point then it's too late to recover because we may have
                 * destroyed the original data by calling H5Z_pipeline().
                 * The only safe option is to continue with the reset
                 * even if we can't write the data to disk.
                 */
                point_of_no_return = TRUE;
                ent->chunk = NULL;
            } /* end else */
            H5_CHECKED_ASSIGN(nbytes, size_t, udata.chunk_block.length, hsize_t);
            if(H5Z_pipeline(&(dset->shared->dcpl_cache.pline), 0, &(udata.filter_mask), dxpl_cache->err_detect,
                     dxpl_cache->filter_cb, &nbytes, &alloc, &buf) < 0)
                HGOTO_ERROR(H5E_PLINE, H5E_CANTFILTER, FAIL, "output pipeline failed")
#if H5_SIZEOF_SIZE_T > 4
            /* Check for the chunk expanding too much to encode in a 32-bit value */
            if(nbytes > ((size_t)0xffffffff))
                HGOTO_ERROR(H5E_DATASET, H5E_BADRANGE, FAIL, "chunk too large for 32-bit length")
#endif /* H5_SIZEOF_SIZE_T > 4 */
            H5_CHECKED_ASSIGN(udata.chunk_block.length, hsize_t, nbytes, size_t);

            /* Indicate that the chunk must be allocated */
            must_alloc = TRUE;
        } /* end if */
        else if(!H5F_addr_defined(udata.chunk_block.offset))
            /* Indicate that the chunk must be allocated */
            must_alloc = TRUE;

        /* Check if the chunk needs to be allocated (it also could exist already
         *      and the chunk alloc operation could resize it)
         */
        if(must_alloc) {
            /* Compose chunked index info struct */
            idx_info.f = dset->oloc.file;
            idx_info.dxpl_id = dxpl_id;
            idx_info.pline = &dset->shared->dcpl_cache.pline;
            idx_info.layout = &dset->shared->layout.u.chunk;
            idx_info.storage = &dset->shared->layout.storage.u.chunk;

            /* Create the chunk it if it doesn't exist, or reallocate the chunk
             *  if its size changed.
             */
	    if(H5D__chunk_file_alloc(&idx_info, &(ent->chunk_block), &udata.chunk_block, &need_insert) < 0)
		HGOTO_ERROR(H5E_DATASET, H5E_CANTINSERT, FAIL, "unable to insert/resize chunk on chunk level")

            /* Update the chunk entry's info, in case it was allocated or relocated */
            ent->chunk_block.offset = udata.chunk_block.offset;
            ent->chunk_block.length = udata.chunk_block.length;
        } /* end if */

        /* Write the data to the file */
        HDassert(H5F_addr_defined(udata.chunk_block.offset));
        H5_CHECK_OVERFLOW(udata.chunk_block.length, hsize_t, size_t);
        if(H5F_block_write(dset->oloc.file, H5FD_MEM_DRAW, udata.chunk_block.offset, (size_t)udata.chunk_block.length, dxpl_id, buf) < 0)
            HGOTO_ERROR(H5E_DATASET, H5E_WRITEERROR, FAIL, "unable to write raw data to file")

        /* Insert the chunk record into the index */
	if(need_insert && dset->shared->layout.storage.u.chunk.ops->insert)
            if((dset->shared->layout.storage.u.chunk.ops->insert)(&idx_info, &udata) < 0)
                HGOTO_ERROR(H5E_DATASET, H5E_CANTINSERT, FAIL, "unable to insert chunk addr into index")

        /* Cache the chunk's info, in case it's accessed again shortly */
        H5D__chunk_cinfo_cache_update(&dset->shared->cache.chunk.last, &udata);

        /* Mark cache entry as clean */
        ent->dirty = FALSE;

        /* Increment # of flushed entries */
        dset->shared->cache.chunk.stats.nflushes++;
    } /* end if */

    /* Reset, but do not free or removed from list */
    if(reset) {
        point_of_no_return = FALSE;
        if(buf == ent->chunk)
            buf = NULL;
        if(ent->chunk != NULL)
            ent->chunk = (uint8_t *)H5D__chunk_mem_xfree(ent->chunk, &(dset->shared->dcpl_cache.pline));
    } /* end if */

done:
    /* Free the temp buffer only if it's different than the entry chunk */
    if(buf != ent->chunk)
        H5MM_xfree(buf);

    /*
     * If we reached the point of no return then we have no choice but to
     * reset the entry.  This can only happen if RESET is true but the
     * output pipeline failed.  Do not free the entry or remove it from the
     * list.
     */
    if(ret_value < 0 && point_of_no_return)
        if(ent->chunk)
            ent->chunk = (uint8_t *)H5D__chunk_mem_xfree(ent->chunk, &(dset->shared->dcpl_cache.pline));

    FUNC_LEAVE_NOAPI_TAG(ret_value, FAIL)
} /* end H5D__chunk_flush_entry() */


/*-------------------------------------------------------------------------
 * Function:    H5D__chunk_cache_evict
 *
 * Purpose:     Preempts the specified entry from the cache, flushing it to
 *              disk if necessary.
 *
 * Return:      Non-negative on success/Negative on failure
 *
 * Programmer:  Robb Matzke
 *              Thursday, May 21, 1998
 *
 *-------------------------------------------------------------------------
 */
static herr_t
H5D__chunk_cache_evict(const H5D_t *dset, hid_t dxpl_id, const H5D_dxpl_cache_t *dxpl_cache,
    H5D_rdcc_ent_t *ent, hbool_t flush)
{
    H5D_rdcc_t *rdcc = &(dset->shared->cache.chunk);
    herr_t      ret_value = SUCCEED;       /* Return value */

    FUNC_ENTER_STATIC

    HDassert(dset);
    HDassert(dxpl_cache);
    HDassert(ent);
    HDassert(!ent->locked);
    HDassert(ent->idx < rdcc->nslots);

    if(flush) {
	/* Flush */
	if(H5D__chunk_flush_entry(dset, dxpl_id, dxpl_cache, ent, TRUE) < 0)
	    HDONE_ERROR(H5E_IO, H5E_WRITEERROR, FAIL, "cannot flush indexed storage buffer")
    } /* end if */
    else {
        /* Don't flush, just free chunk */
	if(ent->chunk != NULL)
	    ent->chunk = (uint8_t *)H5D__chunk_mem_xfree(ent->chunk, &(dset->shared->dcpl_cache.pline));
    } /* end else */

    /* Unlink from list */
    if(ent->prev)
	ent->prev->next = ent->next;
    else
	rdcc->head = ent->next;
    if(ent->next)
	ent->next->prev = ent->prev;
    else
	rdcc->tail = ent->prev;
    ent->prev = ent->next = NULL;

    /* Only clear hash table slot if chunk was not marked as deleted already */
    if(!ent->deleted)
        rdcc->slot[ent->idx] = NULL;

    /* Remove from cache */
    HDassert(rdcc->slot[ent->idx] != ent);
    ent->idx = UINT_MAX;
    rdcc->nbytes_used -= dset->shared->layout.u.chunk.size;
    --rdcc->nused;

    /* Free */
    ent = H5FL_FREE(H5D_rdcc_ent_t, ent);

    FUNC_LEAVE_NOAPI(ret_value)
} /* end H5D__chunk_cache_evict() */


/*-------------------------------------------------------------------------
 * Function:	H5D__chunk_cache_prune
 *
 * Purpose:	Prune the cache by preempting some things until the cache has
 *		room for something which is SIZE bytes.  Only unlocked
 *		entries are considered for preemption.
 *
 * Return:	Non-negative on success/Negative on failure
 *
 * Programmer:	Robb Matzke
 *              Thursday, May 21, 1998
 *
 *-------------------------------------------------------------------------
 */
static herr_t
H5D__chunk_cache_prune(const H5D_t *dset, hid_t dxpl_id,
    const H5D_dxpl_cache_t *dxpl_cache, size_t size)
{
    const H5D_rdcc_t	*rdcc = &(dset->shared->cache.chunk);
    size_t		total = rdcc->nbytes_max;
    const int		nmeth = 2;	/*number of methods		*/
    int		        w[1];		/*weighting as an interval	*/
    H5D_rdcc_ent_t	*p[2], *cur;	/*list pointers			*/
    H5D_rdcc_ent_t	*n[2];		/*list next pointers		*/
    int		nerrors = 0;            /* Accumulated error count during preemptions */
    herr_t      ret_value = SUCCEED;       /* Return value */

    FUNC_ENTER_STATIC

    /*
     * Preemption is accomplished by having multiple pointers (currently two)
     * slide down the list beginning at the head. Pointer p(N+1) will start
     * traversing the list when pointer pN reaches wN percent of the original
     * list.  In other words, preemption method N gets to consider entries in
     * approximate least recently used order w0 percent before method N+1
     * where 100% means tha method N will run to completion before method N+1
     * begins.  The pointers participating in the list traversal are each
     * given a chance at preemption before any of the pointers are advanced.
     */
    w[0] = (int)(rdcc->nused * rdcc->w0);
    p[0] = rdcc->head;
    p[1] = NULL;

    while((p[0] || p[1]) && (rdcc->nbytes_used + size) > total) {
        int i;          /* Local index variable */

	/* Introduce new pointers */
	for(i = 0; i < nmeth - 1; i++)
            if(0 == w[i])
                p[i + 1] = rdcc->head;

	/* Compute next value for each pointer */
	for(i = 0; i < nmeth; i++)
            n[i] = p[i] ? p[i]->next : NULL;

	/* Give each method a chance */
	for(i = 0; i < nmeth && (rdcc->nbytes_used + size) > total; i++) {
	    if(0 == i && p[0] && !p[0]->locked &&
                    ((0 == p[0]->rd_count && 0 == p[0]->wr_count) ||
                     (0 == p[0]->rd_count && dset->shared->layout.u.chunk.size == p[0]->wr_count) ||
                     (dset->shared->layout.u.chunk.size == p[0]->rd_count && 0 == p[0]->wr_count))) {
		/*
		 * Method 0: Preempt entries that have been completely written
		 * and/or completely read but not entries that are partially
		 * written or partially read.
		 */
		cur = p[0];
	    } else if(1 == i && p[1] && !p[1]->locked) {
		/*
		 * Method 1: Preempt the entry without regard to
		 * considerations other than being locked.  This is the last
		 * resort preemption.
		 */
		cur = p[1];
	    } else {
		/* Nothing to preempt at this point */
		cur = NULL;
	    }

	    if(cur) {
                int j;          /* Local index variable */

		for(j = 0; j < nmeth; j++) {
		    if(p[j] == cur)
                        p[j] = NULL;
		    if(n[j] == cur)
                        n[j] = cur->next;
		} /* end for */
		if(H5D__chunk_cache_evict(dset, dxpl_id, dxpl_cache, cur, TRUE) < 0)
                    nerrors++;
	    } /* end if */
	} /* end for */

	/* Advance pointers */
	for(i = 0; i < nmeth; i++)
            p[i] = n[i];
	for(i = 0; i < nmeth - 1; i++)
            w[i] -= 1;
    } /* end while */

    if(nerrors)
	HGOTO_ERROR(H5E_IO, H5E_CANTFLUSH, FAIL, "unable to preempt one or more raw data cache entry")

done:
    FUNC_LEAVE_NOAPI(ret_value)
} /* end H5D__chunk_cache_prune() */


/*-------------------------------------------------------------------------
 * Function:	H5D__chunk_lock
 *
 * Purpose:	Return a pointer to a dataset chunk.  The pointer points
 *		directly into the chunk cache and should not be freed
 *		by the caller but will be valid until it is unlocked.  The
 *		input value IDX_HINT is used to speed up cache lookups and
 *		it's output value should be given to H5D__chunk_unlock().
 *		IDX_HINT is ignored if it is out of range, and if it points
 *		to the wrong entry then we fall back to the normal search
 *		method.
 *
 *		If RELAX is non-zero and the chunk isn't in the cache then
 *		don't try to read it from the file, but just allocate an
 *		uninitialized buffer to hold the result.  This is intended
 *		for output functions that are about to overwrite the entire
 *		chunk.
 *
 * Return:	Success:	Ptr to a file chunk.
 *
 *		Failure:	NULL
 *
 * Programmer:	Robb Matzke
 *              Thursday, May 21, 1998
 *
 *-------------------------------------------------------------------------
 */
void *
H5D__chunk_lock(const H5D_io_info_t *io_info, H5D_chunk_ud_t *udata,
    hbool_t relax)
{
    const H5D_t         *dset = io_info->dsets_info[0].dset;  /* Local pointer to the dataset info */
    const H5O_pline_t   *pline = &(dset->shared->dcpl_cache.pline); /* I/O pipeline info - always equal to the pline passed to H5D__chunk_mem_alloc */
    const H5O_layout_t  *layout = &(dset->shared->layout); /* Dataset layout */
    const H5O_fill_t    *fill = &(dset->shared->dcpl_cache.fill); /* Fill value info */
    H5D_fill_buf_info_t fb_info;                /* Dataset's fill buffer info */
    hbool_t             fb_info_init = FALSE;   /* Whether the fill value buffer has been initialized */
    H5D_rdcc_t		*rdcc = &(dset->shared->cache.chunk); /*raw data chunk cache*/
    H5D_rdcc_ent_t	*ent;		        /*cache entry		*/
    size_t		chunk_size;		/*size of a chunk	*/
    void		*chunk = NULL;		/*the file chunk	*/
    void		*ret_value;	        /*return value		*/

    FUNC_ENTER_PACKAGE

    HDassert(io_info);
    HDassert(io_info->dxpl_cache);
    HDassert(io_info->dsets_info[0].store);
    HDassert(udata);
    HDassert(dset);
    HDassert(TRUE == H5P_isa_class(io_info->dxpl_id, H5P_DATASET_XFER));

    /* Get the chunk's size */
    HDassert(layout->u.chunk.size > 0);
    H5_CHECKED_ASSIGN(chunk_size, size_t, layout->u.chunk.size, uint32_t);

    /* Check if the chunk is in the cache */
    if(UINT_MAX != udata->idx_hint) {
        /* Sanity check */
        HDassert(udata->idx_hint < rdcc->nslots);
        HDassert(rdcc->slot[udata->idx_hint]);

        /* Get the entry */
        ent = rdcc->slot[udata->idx_hint];

#ifndef NDEBUG
{
        unsigned		u;			/*counters		*/

        /* Make sure this is the right chunk */
        for(u = 0; u < layout->u.chunk.ndims; u++)
            HDassert(io_info->dsets_info[0].store->chunk.scaled[u] == ent->scaled[u]);
}
#endif /* NDEBUG */

        /*
         * Already in the cache.  Count a hit.
         */
        rdcc->stats.nhits++;

        /*
         * If the chunk is not at the beginning of the cache; move it backward
         * by one slot.  This is how we implement the LRU preemption
         * algorithm.
         */
        if(ent->next) {
            if(ent->next->next)
                ent->next->next->prev = ent;
            else
                rdcc->tail = ent;
            ent->next->prev = ent->prev;
            if(ent->prev)
                ent->prev->next = ent->next;
            else
                rdcc->head = ent->next;
            ent->prev = ent->next;
            ent->next = ent->next->next;
            ent->prev->next = ent;
        } /* end if */
    } /* end if */
    else {
        haddr_t             chunk_addr;         /* Address of chunk on disk */
        hsize_t             chunk_alloc;        /* Length of chunk on disk */

        /* Save the chunk info so the cache stays consistent */
        chunk_addr = udata->chunk_block.offset;
        chunk_alloc = udata->chunk_block.length;

        if(relax) {
            /*
             * Not in the cache, but we're about to overwrite the whole thing
             * anyway, so just allocate a buffer for it but don't initialize that
             * buffer with the file contents. Count this as a hit instead of a
             * miss because we saved ourselves lots of work.
             */
            rdcc->stats.nhits++;

            if(NULL == (chunk = H5D__chunk_mem_alloc(chunk_size, pline)))
                HGOTO_ERROR(H5E_RESOURCE, H5E_NOSPACE, NULL, "memory allocation failed for raw data chunk")

            /* In the case that some dataset functions look through this data,
             * clear it to all 0s. */
            HDmemset(chunk, 0, chunk_size);
        } /* end if */
        else {
            /*
             * Not in the cache.  Count this as a miss if it's in the file
             *      or an init if it isn't.
             */

            /* Check if the chunk exists on disk */
            if(H5F_addr_defined(chunk_addr)) {
                size_t my_chunk_alloc = chunk_alloc;	/* Allocated buffer size */
                size_t buf_alloc = chunk_alloc;	        /* [Re-]allocated buffer size */

                /* Chunk size on disk isn't [likely] the same size as the final chunk
                 * size in memory, so allocate memory big enough. */
                if(NULL == (chunk = H5D__chunk_mem_alloc(my_chunk_alloc, pline)))
                    HGOTO_ERROR(H5E_RESOURCE, H5E_NOSPACE, NULL, "memory allocation failed for raw data chunk")
                if(H5F_block_read(dset->oloc.file, H5FD_MEM_DRAW, chunk_addr, my_chunk_alloc, io_info->dxpl_id, chunk) < 0)
                    HGOTO_ERROR(H5E_IO, H5E_READERROR, NULL, "unable to read raw data chunk")

                if(pline->nused)
                    if(H5Z_pipeline(pline, H5Z_FLAG_REVERSE, &(udata->filter_mask), io_info->dxpl_cache->err_detect,
                            io_info->dxpl_cache->filter_cb, &my_chunk_alloc, &buf_alloc, &chunk) < 0)
                        HGOTO_ERROR(H5E_PLINE, H5E_CANTFILTER, NULL, "data pipeline read failed")

                /* Increment # of cache misses */
                rdcc->stats.nmisses++;
            } /* end if */
            else {
                H5D_fill_value_t	fill_status;

                /* Sanity check */
                HDassert(fill->alloc_time != H5D_ALLOC_TIME_EARLY);

                /* Chunk size on disk isn't [likely] the same size as the final chunk
                 * size in memory, so allocate memory big enough. */
                if(NULL == (chunk = H5D__chunk_mem_alloc(chunk_size, pline)))
                    HGOTO_ERROR(H5E_RESOURCE, H5E_NOSPACE, NULL, "memory allocation failed for raw data chunk")

                if(H5P_is_fill_value_defined(fill, &fill_status) < 0)
                    HGOTO_ERROR(H5E_PLIST, H5E_CANTGET, NULL, "can't tell if fill value defined")

                if(fill->fill_time == H5D_FILL_TIME_ALLOC ||
                        (fill->fill_time == H5D_FILL_TIME_IFSET &&
                         (fill_status == H5D_FILL_VALUE_USER_DEFINED ||
                          fill_status == H5D_FILL_VALUE_DEFAULT))) {
                    /*
                     * The chunk doesn't exist in the file.  Replicate the fill
                     * value throughout the chunk, if the fill value is defined.
                     */

                    /* Initialize the fill value buffer */
                    /* (use the compact dataset storage buffer as the fill value buffer) */
                    if(H5D__fill_init(&fb_info, chunk, NULL, NULL, NULL, NULL,
                            &dset->shared->dcpl_cache.fill, dset->shared->type,
                            dset->shared->type_id, (size_t)0, chunk_size, io_info->dxpl_id) < 0)
                        HGOTO_ERROR(H5E_DATASET, H5E_CANTINIT, NULL, "can't initialize fill buffer info")
                    fb_info_init = TRUE;

                    /* Check for VL datatype & non-default fill value */
                    if(fb_info.has_vlen_fill_type)
                        /* Fill the buffer with VL datatype fill values */
                        if(H5D__fill_refill_vl(&fb_info, fb_info.elmts_per_buf, io_info->dxpl_id) < 0)
                            HGOTO_ERROR(H5E_DATASET, H5E_CANTCONVERT, NULL, "can't refill fill value buffer")
                } /* end if */
                else
                    HDmemset(chunk, 0, chunk_size);

                /* Increment # of creations */
                rdcc->stats.ninits++;
            } /* end else */
        } /* end else */

        /* See if the chunk can be cached */
        if(rdcc->nslots > 0 && chunk_size <= rdcc->nbytes_max) {
            /* Calculate the index */
            udata->idx_hint = H5D__chunk_hash_val(dset->shared, udata->common.scaled);

            /* Add the chunk to the cache only if the slot is not already locked */
            ent = rdcc->slot[udata->idx_hint];
            if(!ent || !ent->locked) {
                /* Preempt enough things from the cache to make room */
                if(ent) {
                    if(H5D__chunk_cache_evict(io_info->dsets_info[0].dset, io_info->dxpl_id, io_info->dxpl_cache, ent, TRUE) < 0)
                        HGOTO_ERROR(H5E_IO, H5E_CANTINIT, NULL, "unable to preempt chunk from cache")
                } /* end if */
                if(H5D__chunk_cache_prune(io_info->dsets_info[0].dset, io_info->dxpl_id, io_info->dxpl_cache, chunk_size) < 0)
                    HGOTO_ERROR(H5E_IO, H5E_CANTINIT, NULL, "unable to preempt chunk(s) from cache")

                /* Create a new entry */
                if(NULL == (ent = H5FL_CALLOC(H5D_rdcc_ent_t)))
                    HGOTO_ERROR(H5E_DATASET, H5E_CANTALLOC, NULL, "can't allocate raw data chunk entry")

                /* Initialize the new entry */
                ent->chunk_block.offset = chunk_addr;
                ent->chunk_block.length = chunk_alloc;
                HDmemcpy(ent->scaled, udata->common.scaled, sizeof(hsize_t) * layout->u.chunk.ndims);
                H5_CHECKED_ASSIGN(ent->rd_count, uint32_t, chunk_size, size_t);
                H5_CHECKED_ASSIGN(ent->wr_count, uint32_t, chunk_size, size_t);
                ent->chunk = (uint8_t *)chunk;

                /* Add it to the cache */
                HDassert(NULL == rdcc->slot[udata->idx_hint]);
                rdcc->slot[udata->idx_hint] = ent;
                ent->idx = udata->idx_hint;
                rdcc->nbytes_used += chunk_size;
                rdcc->nused++;

                /* Add it to the linked list */
                if(rdcc->tail) {
                    rdcc->tail->next = ent;
                    ent->prev = rdcc->tail;
                    rdcc->tail = ent;
                } /* end if */
                else
                    rdcc->head = rdcc->tail = ent;
            } /* end if */
            else
                /* We did not add the chunk to cache */
                ent = NULL;
        } /* end else */
        else /* No cache set up, or chunk is too large: chunk is uncacheable */
            ent = NULL;
    } /* end else */

    /* Lock the chunk into the cache */
    if(ent) {
        HDassert(!ent->locked);
        ent->locked = TRUE;
        chunk = ent->chunk;
    } /* end if */
    else
        /*
         * The chunk cannot be placed in cache so we don't cache it. This is the
         * reason all those arguments have to be repeated for the unlock
         * function.
         */
        udata->idx_hint = UINT_MAX;

    /* Set return value */
    ret_value = chunk;

done:
    /* Release the fill buffer info, if it's been initialized */
    if(fb_info_init && H5D__fill_term(&fb_info) < 0)
        HDONE_ERROR(H5E_DATASET, H5E_CANTFREE, NULL, "Can't release fill buffer info")

    /* Release the chunk allocated, on error */
    if(!ret_value)
        if(chunk)
            chunk = H5D__chunk_mem_xfree(chunk, pline);

    FUNC_LEAVE_NOAPI(ret_value)
} /* end H5D__chunk_lock() */


/*-------------------------------------------------------------------------
 * Function:	H5D__chunk_unlock
 *
 * Purpose:	Unlocks a previously locked chunk. The LAYOUT, COMP, and
 *		OFFSET arguments should be the same as for H5D__chunk_lock().
 *		The DIRTY argument should be set to non-zero if the chunk has
 *		been modified since it was locked. The IDX_HINT argument is
 *		the returned index hint from the lock operation and BUF is
 *		the return value from the lock.
 *
 *		The NACCESSED argument should be the number of bytes accessed
 *		for reading or writing (depending on the value of DIRTY).
 *		It's only purpose is to provide additional information to the
 *		preemption policy.
 *
 * Return:	Non-negative on success/Negative on failure
 *
 * Programmer:	Robb Matzke
 *              Thursday, May 21, 1998
 *
 *-------------------------------------------------------------------------
 */
herr_t
H5D__chunk_unlock(const H5D_io_info_t *io_info,
    const H5D_chunk_ud_t *udata, hbool_t dirty, void *chunk, uint32_t naccessed)
{
    const H5O_layout_t *layout = &(io_info->dsets_info[0].dset->shared->layout); /* Dataset layout */
    const H5D_rdcc_t	*rdcc = &(io_info->dsets_info[0].dset->shared->cache.chunk);
    herr_t              ret_value = SUCCEED;      /* Return value */

    FUNC_ENTER_PACKAGE

    HDassert(io_info);
    HDassert(udata);

    if(UINT_MAX == udata->idx_hint) {
        /*
         * It's not in the cache, probably because it's too big.  If it's
         * dirty then flush it to disk.  In any case, free the chunk.
         * Note: we have to copy the layout and filter messages so we
         *	 don't discard the `const' qualifier.
         */
        if(dirty) {
            H5D_rdcc_ent_t fake_ent;         /* "fake" chunk cache entry */

            HDmemset(&fake_ent, 0, sizeof(fake_ent));
            fake_ent.dirty = TRUE;
	    HDmemcpy(fake_ent.scaled, udata->common.scaled, sizeof(hsize_t) * layout->u.chunk.ndims);
            HDassert(layout->u.chunk.size > 0);
            fake_ent.chunk_block.offset = udata->chunk_block.offset;
            fake_ent.chunk_block.length = udata->chunk_block.length;
            fake_ent.chunk = (uint8_t *)chunk;

            if(H5D__chunk_flush_entry(io_info->dsets_info[0].dset, io_info->dxpl_id, io_info->dxpl_cache, &fake_ent, TRUE) < 0)
                HGOTO_ERROR(H5E_IO, H5E_WRITEERROR, FAIL, "cannot flush indexed storage buffer")
        } /* end if */
        else {
            if(chunk)
                chunk = H5D__chunk_mem_xfree(chunk, &(io_info->dsets_info[0].dset->shared->dcpl_cache.pline));
        } /* end else */
    } /* end if */
    else {
        H5D_rdcc_ent_t	*ent;   /* Chunk's entry in the cache */

        /* Sanity check */
	HDassert(udata->idx_hint < rdcc->nslots);
	HDassert(rdcc->slot[udata->idx_hint]);
	HDassert(rdcc->slot[udata->idx_hint]->chunk == chunk);

        /*
         * It's in the cache so unlock it.
         */
        ent = rdcc->slot[udata->idx_hint];
        HDassert(ent->locked);
        if(dirty) {
            ent->dirty = TRUE;
            ent->wr_count -= MIN(ent->wr_count, naccessed);
        } /* end if */
        else
            ent->rd_count -= MIN(ent->rd_count, naccessed);
        ent->locked = FALSE;
    } /* end else */

done:
    FUNC_LEAVE_NOAPI(ret_value)
} /* end H5D__chunk_unlock() */


/*-------------------------------------------------------------------------
 * Function:	H5D__chunk_allocated_cb
 *
 * Purpose:	Simply counts the number of chunks for a dataset.
 *
 * Return:	Success:	Non-negative
 *		Failure:	Negative
 *
 * Programmer:	Robb Matzke
 *              Wednesday, April 21, 1999
 *
 *-------------------------------------------------------------------------
 */
/* ARGSUSED */
static int
H5D__chunk_allocated_cb(const H5D_chunk_rec_t *chunk_rec, void *_udata)
{
    hsize_t *nbytes = (hsize_t *)_udata;

    FUNC_ENTER_STATIC_NOERR

    *(hsize_t *)nbytes += chunk_rec->nbytes;

    FUNC_LEAVE_NOAPI(H5_ITER_CONT)
} /* H5D__chunk_allocated_cb() */


/*-------------------------------------------------------------------------
 * Function:	H5D__chunk_allocated
 *
 * Purpose:	Return the number of bytes allocated in the file for storage
 *		of raw data in the chunked dataset
 *
 * Return:	Success:	Number of bytes stored in all chunks.
 *		Failure:	0
 *
 * Programmer:	Quincey Koziol
 *              Tuesday, May 20, 2008
 *
 *-------------------------------------------------------------------------
 */
herr_t
H5D__chunk_allocated(H5D_t *dset, hid_t dxpl_id, hsize_t *nbytes)
{
    H5D_chk_idx_info_t idx_info;        /* Chunked index info */
    const H5D_rdcc_t   *rdcc = &(dset->shared->cache.chunk);	/* Raw data chunk cache */
    H5D_rdcc_ent_t     *ent;            /* Cache entry  */
    H5D_dxpl_cache_t _dxpl_cache;       /* Data transfer property cache buffer */
    H5D_dxpl_cache_t *dxpl_cache = &_dxpl_cache;   /* Data transfer property cache */
    hsize_t chunk_bytes = 0;            /* Number of bytes allocated for chunks */
    herr_t ret_value = SUCCEED;         /* Return value */

    FUNC_ENTER_PACKAGE

    HDassert(dset);
    HDassert(dset->shared);

    /* Fill the DXPL cache values for later use */
    if(H5D__get_dxpl_cache(dxpl_id, &dxpl_cache) < 0)
        HGOTO_ERROR(H5E_DATASET, H5E_CANTGET, FAIL, "can't fill dxpl cache")

    /* Search for cached chunks that haven't been written out */
    for(ent = rdcc->head; ent; ent = ent->next) {
        /* Flush the chunk out to disk, to make certain the size is correct later */
        if(H5D__chunk_flush_entry(dset, dxpl_id, dxpl_cache, ent, FALSE) < 0)
            HGOTO_ERROR(H5E_IO, H5E_WRITEERROR, FAIL, "cannot flush indexed storage buffer")
    } /* end for */

    /* Compose chunked index info struct */
    idx_info.f = dset->oloc.file;
    idx_info.dxpl_id = dxpl_id;
    idx_info.pline = &dset->shared->dcpl_cache.pline;
    idx_info.layout = &dset->shared->layout.u.chunk;
    idx_info.storage = &dset->shared->layout.storage.u.chunk;

    /* Iterate over the chunks */
    if((dset->shared->layout.storage.u.chunk.ops->iterate)(&idx_info, H5D__chunk_allocated_cb, &chunk_bytes) < 0)
        HGOTO_ERROR(H5E_DATASET, H5E_CANTGET, FAIL, "unable to retrieve allocated chunk information from index")

    /* Set number of bytes for caller */
    *nbytes = chunk_bytes;

done:
    FUNC_LEAVE_NOAPI(ret_value)
} /* end H5D__chunk_allocated() */


/*-------------------------------------------------------------------------
 * Function:	H5D__chunk_allocate
 *
 * Purpose:	Allocate file space for all chunks that are not allocated yet.
 *		Return SUCCEED if all needed allocation succeed, otherwise
 *		FAIL.
 *
 * Return:	Non-negative on success/Negative on failure
 *
 * Programmer:	Albert Cheng
 *		June 26, 1998
 *
 *-------------------------------------------------------------------------
 */
herr_t
H5D__chunk_allocate(const H5D_t *dset, hid_t dxpl_id, hbool_t full_overwrite,
    hsize_t old_dim[])
{
    H5D_chk_idx_info_t idx_info;        /* Chunked index info */
    const H5D_chunk_ops_t *ops = dset->shared->layout.storage.u.chunk.ops;      /* Chunk operations */
    hsize_t     min_unalloc[H5O_LAYOUT_NDIMS]; /* First chunk in each dimension that is unallocated (in scaled coordinates) */
    hsize_t     max_unalloc[H5O_LAYOUT_NDIMS]; /* Last chunk in each dimension that is unallocated (in scaled coordinates) */
    hsize_t	scaled[H5O_LAYOUT_NDIMS]; /* Offset of current chunk (in scaled coordinates) */
    size_t	orig_chunk_size; /* Original size of chunk in bytes */
    size_t      chunk_size;      /* Actual size of chunk in bytes, possibly filtered */
    unsigned    filter_mask = 0; /* Filter mask for chunks that have them */
    const H5O_layout_t *layout = &(dset->shared->layout);       /* Dataset layout */
    const H5O_pline_t *pline = &(dset->shared->dcpl_cache.pline);    /* I/O pipeline info */
    const H5O_fill_t *fill = &(dset->shared->dcpl_cache.fill);    /* Fill value info */
    H5D_fill_value_t fill_status; /* The fill value status */
    hbool_t     should_fill = FALSE; /* Whether fill values should be written */
    H5D_dxpl_cache_t _dxpl_cache;       /* Data transfer property cache buffer */
    H5D_dxpl_cache_t *dxpl_cache = &_dxpl_cache;   /* Data transfer property cache */
#ifdef H5_HAVE_PARALLEL
    hbool_t     blocks_written = FALSE; /* Flag to indicate that chunk was actually written */
    hbool_t     using_mpi = FALSE;    /* Flag to indicate that the file is being accessed with an MPI-capable file driver */
    H5D_chunk_coll_info_t chunk_info; /* chunk address information for doing I/O */
#endif /* H5_HAVE_PARALLEL */
    hbool_t	carry;          /* Flag to indicate that chunk increment carrys to higher dimension (sorta) */
    unsigned    space_ndims;    /* Dataset's space rank */
    const hsize_t *space_dim;   /* Dataset's dataspace dimensions */
    const uint32_t *chunk_dim = layout->u.chunk.dim; /* Convenience pointer to chunk dimensions */
    unsigned    op_dim;                 /* Current operating dimension */
    H5D_fill_buf_info_t fb_info;        /* Dataset's fill buffer info */
    hbool_t     fb_info_init = FALSE;   /* Whether the fill value buffer has been initialized */
    herr_t	ret_value = SUCCEED;	/* Return value */

    FUNC_ENTER_PACKAGE_TAG(dxpl_id, dset->oloc.addr, FAIL)

    /* Check args */
    HDassert(dset && H5D_CHUNKED == layout->type);
    HDassert(layout->u.chunk.ndims > 0 && layout->u.chunk.ndims <= H5O_LAYOUT_NDIMS);
    HDassert(TRUE == H5P_isa_class(dxpl_id, H5P_DATASET_XFER));

    /* Retrieve the dataset dimensions */
    space_dim = dset->shared->curr_dims;
    space_ndims = dset->shared->ndims;

    /* The last dimension in scaled chunk coordinates is always 0 */
    scaled[space_ndims] = (hsize_t)0;

    /* Check if any space dimensions are 0, if so we do not have to do anything
     */
    for(op_dim = 0; op_dim < (unsigned)space_ndims; op_dim++)
        if(space_dim[op_dim] == 0) {
            /* Reset any cached chunk info for this dataset */
            H5D__chunk_cinfo_cache_reset(&dset->shared->cache.chunk.last);
            HGOTO_DONE(SUCCEED)
        } /* end if */

#ifdef H5_HAVE_PARALLEL
    /* Retrieve MPI parameters */
    if(H5F_HAS_FEATURE(dset->oloc.file, H5FD_FEAT_HAS_MPI)) {
        /* Set the MPI-capable file driver flag */
        using_mpi = TRUE;

        /* init chunk info stuff for collective I/O */
        chunk_info.num_io = 0;
        chunk_info.addr = NULL;
    } /* end if */
#endif  /* H5_HAVE_PARALLEL */

    /* Fill the DXPL cache values for later use */
    if(H5D__get_dxpl_cache(dxpl_id, &dxpl_cache) < 0)
        HGOTO_ERROR(H5E_DATASET, H5E_CANTGET, FAIL, "can't fill dxpl cache")

    /* Get original chunk size */
    H5_CHECKED_ASSIGN(orig_chunk_size, size_t, layout->u.chunk.size, uint32_t);

    /* Check the dataset's fill-value status */
    if(H5P_is_fill_value_defined(fill, &fill_status) < 0)
        HGOTO_ERROR(H5E_PLIST, H5E_CANTGET, FAIL, "can't tell if fill value defined")

    /* If we are filling the dataset on allocation or "if set" and
     * the fill value _is_ set, _and_ we are not overwriting the new blocks,
     * or if there are any pipeline filters defined,
     * set the "should fill" flag
     */
    if((!full_overwrite && (fill->fill_time == H5D_FILL_TIME_ALLOC ||
            (fill->fill_time == H5D_FILL_TIME_IFSET &&
             (fill_status == H5D_FILL_VALUE_USER_DEFINED ||
              fill_status == H5D_FILL_VALUE_DEFAULT))))
            || pline->nused > 0)
        should_fill = TRUE;

    /* Check if fill values should be written to chunks */
    if(should_fill) {
        /* Initialize the fill value buffer */
        /* (delay allocating fill buffer for VL datatypes until refilling) */
        /* (casting away const OK - QAK) */
        if(H5D__fill_init(&fb_info, NULL, (H5MM_allocate_t)H5D__chunk_mem_alloc,
                (void *)pline, (H5MM_free_t)H5D__chunk_mem_xfree, (void *)pline,
                &dset->shared->dcpl_cache.fill, dset->shared->type,
                dset->shared->type_id, (size_t)0, orig_chunk_size, dxpl_id) < 0)
            HGOTO_ERROR(H5E_DATASET, H5E_CANTINIT, FAIL, "can't initialize fill buffer info")
        fb_info_init = TRUE;

        /* Check if there are filters which need to be applied to the chunk */
        /* (only do this in advance when the chunk info can be re-used (i.e.
         *      it doesn't contain any non-default VL datatype fill values)
         */
        if(!fb_info.has_vlen_fill_type && pline->nused > 0) {
            size_t buf_size = orig_chunk_size;

            /* Push the chunk through the filters */
            if(H5Z_pipeline(pline, 0, &filter_mask, dxpl_cache->err_detect, dxpl_cache->filter_cb, &orig_chunk_size, &buf_size, &fb_info.fill_buf) < 0)
                HGOTO_ERROR(H5E_PLINE, H5E_WRITEERROR, FAIL, "output pipeline failed")
#if H5_SIZEOF_SIZE_T > 4
            /* Check for the chunk expanding too much to encode in a 32-bit value */
            if(orig_chunk_size > ((size_t)0xffffffff))
                HGOTO_ERROR(H5E_DATASET, H5E_BADRANGE, FAIL, "chunk too large for 32-bit length")
#endif /* H5_SIZEOF_SIZE_T > 4 */
        } /* end if */
    } /* end if */

    /* Compose chunked index info struct */
    idx_info.f = dset->oloc.file;
    idx_info.dxpl_id = dxpl_id;
    idx_info.pline = &dset->shared->dcpl_cache.pline;
    idx_info.layout = &dset->shared->layout.u.chunk;
    idx_info.storage = &dset->shared->layout.storage.u.chunk;

    /* Calculate the minimum and maximum chunk offsets in each dimension.  Note
     * that we assume here that all elements of space_dim are > 0.  This is
     * checked at the top of this function. */
    for(op_dim = 0; op_dim < (unsigned)space_ndims; op_dim++) {
        min_unalloc[op_dim] = (old_dim[op_dim] + chunk_dim[op_dim] - 1) / chunk_dim[op_dim];
        max_unalloc[op_dim] = (space_dim[op_dim] - 1) / chunk_dim[op_dim];
    } /* end for */

    /* Loop over all chunks */
    /* The algorithm is:
     *  For each dimension:
     *   -Allocate all chunks in the new dataspace that are beyond the original
     *    dataspace in the operating dimension, except those that have already
     *    been allocated.
     *
     * This is accomplished mainly using the min_unalloc and max_unalloc arrays.
     * min_unalloc represents the lowest offset in each dimension of chunks that
     * have not been allocated (whether or not they need to be).  max_unalloc
     * represents the highest offset in each dimension of chunks in the new
     * dataset that have not been allocated by this routine (they may have been
     * allocated previously).
     *
     * Every time the algorithm finishes allocating chunks allocated beyond a
     * certain dimension, max_unalloc is updated in order to avoid allocating
     * those chunks again.
     *
     * Note that min_unalloc & max_unalloc are in scaled coordinates.
     *
     */
    for(op_dim = 0; op_dim < space_ndims; op_dim++) {
        H5D_chunk_ud_t udata;   /* User data for querying chunk info */
        int i;                  /* Local index variable */

        /* Check if allocation along this dimension is really necessary */
        if(min_unalloc[op_dim] > max_unalloc[op_dim])
            continue;
        else {
            /* Reset the chunk offset indices */
            HDmemset(scaled, 0, (space_ndims * sizeof(scaled[0])));
            scaled[op_dim] = min_unalloc[op_dim];

            carry = FALSE;
        } /* end else */

        while(!carry) {
            hbool_t need_insert = FALSE;    /* Whether the chunk needs to be inserted into the index */

            /* Reset size of chunk in bytes, in case filtered size changes */
            chunk_size = orig_chunk_size;

#ifndef NDEBUG
            /* None of the chunks should be allocated */
            {
                /* Look up this chunk */
                if(H5D__chunk_lookup(dset, dxpl_id, scaled, &udata) < 0)
                    HGOTO_ERROR(H5E_DATASET, H5E_CANTGET, FAIL, "error looking up chunk address")

                HDassert(!H5F_addr_defined(udata.chunk_block.offset));
            } /* end block */

            /* Make sure the chunk is really in the dataset and outside the
             * original dimensions */
            {
                unsigned u;             /* Local index variable */
                hbool_t outside_orig = FALSE;

                for(u = 0; u < space_ndims; u++) {
                    HDassert((scaled[u] * chunk_dim[u]) < space_dim[u]);
                    if((scaled[u] * chunk_dim[u]) >= old_dim[u])
                        outside_orig = TRUE;
                } /* end for */
                HDassert(outside_orig);
            } /* end block */
#endif /* NDEBUG */

            /* Check for VL datatype & non-default fill value */
            if(fb_info_init && fb_info.has_vlen_fill_type) {
                /* Sanity check */
                HDassert(should_fill);
#ifdef H5_HAVE_PARALLEL
                HDassert(!using_mpi);   /* Can't write VL datatypes in parallel currently */
#endif

                /* Check to make sure the buffer is large enough.  It is
                 * possible (though ill-advised) for the filter to shrink the
                 * buffer. */
                if(fb_info.fill_buf_size < orig_chunk_size) {
                    if(NULL == (fb_info.fill_buf = H5D__chunk_mem_realloc(fb_info.fill_buf, orig_chunk_size, pline)))
                        HGOTO_ERROR(H5E_RESOURCE, H5E_NOSPACE, FAIL, "memory reallocation failed for raw data chunk")
                    fb_info.fill_buf_size = orig_chunk_size;
                } /* end if */

                /* Fill the buffer with VL datatype fill values */
                if(H5D__fill_refill_vl(&fb_info, fb_info.elmts_per_buf, dxpl_id) < 0)
                    HGOTO_ERROR(H5E_DATASET, H5E_CANTCONVERT, FAIL, "can't refill fill value buffer")

                /* Check if there are filters which need to be applied to the chunk */
                if(pline->nused > 0) {
                    size_t nbytes = orig_chunk_size;

                    /* Push the chunk through the filters */
                    if(H5Z_pipeline(pline, 0, &filter_mask, dxpl_cache->err_detect, dxpl_cache->filter_cb, &nbytes, &fb_info.fill_buf_size, &fb_info.fill_buf) < 0)
                        HGOTO_ERROR(H5E_PLINE, H5E_WRITEERROR, FAIL, "output pipeline failed")

#if H5_SIZEOF_SIZE_T > 4
                    /* Check for the chunk expanding too much to encode in a 32-bit value */
                    if(nbytes > ((size_t)0xffffffff))
                        HGOTO_ERROR(H5E_DATASET, H5E_BADRANGE, FAIL, "chunk too large for 32-bit length")
#endif /* H5_SIZEOF_SIZE_T > 4 */

                    /* Keep the number of bytes the chunk turned in to */
                    chunk_size = nbytes;
                } /* end if */
            } /* end if */

            /* Initialize the chunk information */
            udata.common.layout = &layout->u.chunk;
            udata.common.storage = &layout->storage.u.chunk;
            udata.common.scaled = scaled;
            udata.chunk_block.offset = HADDR_UNDEF;
            H5_CHECKED_ASSIGN(udata.chunk_block.length, uint32_t, chunk_size, size_t);
            udata.filter_mask = filter_mask;

            /* Allocate the chunk (with all processes) */
	    if(H5D__chunk_file_alloc(&idx_info, NULL, &udata.chunk_block, &need_insert) < 0)
		HGOTO_ERROR(H5E_DATASET, H5E_CANTINSERT, FAIL, "unable to insert/resize chunk on chunk level")
            HDassert(H5F_addr_defined(udata.chunk_block.offset));

            /* Check if fill values should be written to chunks */
            if(should_fill) {
                /* Sanity check */
                HDassert(fb_info_init);
                HDassert(udata.chunk_block.length == chunk_size);

#ifdef H5_HAVE_PARALLEL
                /* Check if this file is accessed with an MPI-capable file driver */
                if(using_mpi) {
                    /* collect all chunk addresses to be written to
                       write collectively at the end */
                    /* allocate/resize address array if no more space left */
                    if(0 == chunk_info.num_io % 1024)
                        if(NULL == (chunk_info.addr = (haddr_t *)HDrealloc(chunk_info.addr, (chunk_info.num_io + 1024) * sizeof(haddr_t))))
                            HGOTO_ERROR(H5E_DATASET, H5E_CANTALLOC, FAIL, "memory allocation failed for chunk addresses")

                    /* Store the chunk's address for later */
                    chunk_info.addr[chunk_info.num_io] = udata.chunk_block.offset;
                    chunk_info.num_io++;

                    /* Indicate that blocks will be written */
                    blocks_written = TRUE;
                } /* end if */
                else {
#endif /* H5_HAVE_PARALLEL */
                    if(H5F_block_write(dset->oloc.file, H5FD_MEM_DRAW, udata.chunk_block.offset, chunk_size, dxpl_id, fb_info.fill_buf) < 0)
                        HGOTO_ERROR(H5E_IO, H5E_WRITEERROR, FAIL, "unable to write raw data to file")
#ifdef H5_HAVE_PARALLEL
                } /* end else */
#endif /* H5_HAVE_PARALLEL */
            } /* end if */

            /* Insert the chunk record into the index */
            /* (Note that this isn't safe, from a SWMR perspective, unlike
             *  serial operation. -QAK
             */
	    if(need_insert && ops->insert)
                if((ops->insert)(&idx_info, &udata) < 0)
                    HGOTO_ERROR(H5E_DATASET, H5E_CANTINSERT, FAIL, "unable to insert chunk addr into index")

            /* Increment indices and adjust the edge chunk state */
            carry = TRUE;
            for(i = ((int)space_ndims - 1); i >= 0; --i) {
                scaled[i]++;
                if(scaled[i] > max_unalloc[i]) {
                    if((unsigned)i == op_dim)
                        scaled[i] = min_unalloc[i];
                    else
                        scaled[i] = 0;
		} /* end if */
                else {
                    carry = FALSE;
                    break;
                } /* end else */
            } /* end for */
        } /* end while(!carry) */

        /* Adjust max_unalloc so we don't allocate the same chunk twice.  Also
         * check if this dimension started from 0 (and hence allocated all of
         * the chunks. */
        if(min_unalloc[op_dim] == 0)
            break;
        else
            max_unalloc[op_dim] = min_unalloc[op_dim] - 1;
    } /* end for(op_dim=0...) */

#ifdef H5_HAVE_PARALLEL
    /* do final collective I/O */
    if(using_mpi && blocks_written)
        if(H5D__chunk_collective_fill(dset, dxpl_id, &chunk_info, chunk_size, fb_info.fill_buf) < 0)
            HGOTO_ERROR(H5E_IO, H5E_WRITEERROR, FAIL, "unable to write raw data to file")
#endif /* H5_HAVE_PARALLEL */

    /* Reset any cached chunk info for this dataset */
    H5D__chunk_cinfo_cache_reset(&dset->shared->cache.chunk.last);

done:
    /* Release the fill buffer info, if it's been initialized */
    if(fb_info_init && H5D__fill_term(&fb_info) < 0)
        HDONE_ERROR(H5E_DATASET, H5E_CANTFREE, FAIL, "Can't release fill buffer info")

#ifdef H5_HAVE_PARALLEL
    if(using_mpi && chunk_info.addr)
        HDfree(chunk_info.addr);
#endif

    FUNC_LEAVE_NOAPI_TAG(ret_value, FAIL)
} /* end H5D__chunk_allocate() */

#ifdef H5_HAVE_PARALLEL

/*-------------------------------------------------------------------------
 * Function:	H5D__chunk_collective_fill
 *
 * Purpose:     Use MPIO collective write to fill the chunks (if number of
 *              chunks to fill is greater than the number of MPI procs; 
 *              otherwise use independent I/O).
 *
 * Return:	Non-negative on success/Negative on failure
 *
 * Programmer:	Mohamad Chaarawi
 * 		July 30, 2014
 *
 *-------------------------------------------------------------------------
 */
static herr_t
H5D__chunk_collective_fill(const H5D_t *dset, hid_t dxpl_id,
    H5D_chunk_coll_info_t *chunk_info, size_t chunk_size, const void *fill_buf)
{
    MPI_Comm	mpi_comm = MPI_COMM_NULL;	/* MPI communicator for file */
    int         mpi_rank = (-1);    /* This process's rank  */
    int         mpi_size = (-1);    /* MPI Comm size  */
    int         mpi_code;           /* MPI return code */
    size_t      num_blocks;         /* Number of blocks between processes. */
    size_t      leftover_blocks;    /* Number of leftover blocks to handle */
    int         blocks, leftover, block_len; /* converted to int for MPI */
    MPI_Aint    *chunk_disp_array = NULL;
    int         *block_lens = NULL;
    MPI_Datatype mem_type, file_type;
    hid_t       data_dxpl_id = -1;  /* DXPL ID to use for raw data I/O operations */
    int         i;                  /* Local index variable */
    herr_t ret_value = SUCCEED;     /* Return value */

    FUNC_ENTER_STATIC

    /* Get the MPI communicator */
    if(MPI_COMM_NULL == (mpi_comm = H5F_mpi_get_comm(dset->oloc.file)))
        HGOTO_ERROR(H5E_INTERNAL, H5E_MPI, FAIL, "Can't retrieve MPI communicator")

    /* Get the MPI rank */
    if((mpi_rank = H5F_mpi_get_rank(dset->oloc.file)) < 0)
        HGOTO_ERROR(H5E_INTERNAL, H5E_MPI, FAIL, "Can't retrieve MPI rank")

    /* Get the MPI size */
    if((mpi_size = H5F_mpi_get_size(dset->oloc.file)) < 0)
        HGOTO_ERROR(H5E_INTERNAL, H5E_MPI, FAIL, "Can't retrieve MPI size")

    /* Get a copy of the DXPL, to modify */
    if((data_dxpl_id = H5P_copy_plist((H5P_genplist_t *)H5I_object(dxpl_id), TRUE)) < 0)
        HGOTO_ERROR(H5E_PLIST, H5E_CANTCOPY, FAIL, "can't copy property list")

    /* Distribute evenly the number of blocks between processes. */
    num_blocks = chunk_info->num_io / mpi_size; /* value should be the same on all procs */

    /* after evenly distributing the blocks between processes, are
       there any leftover blocks for each individual process
       (round-robin) */
    leftover_blocks = chunk_info->num_io % mpi_size;

    /* Cast values to types needed by MPI */
    H5_CHECKED_ASSIGN(blocks, int, num_blocks, size_t);
    H5_CHECKED_ASSIGN(leftover, int, leftover_blocks, size_t);
    H5_CHECKED_ASSIGN(block_len, int,  chunk_size, size_t);

    /* Allocate buffers */
    /* (MSC - should not need block_lens if MPI_type_create_hindexed_block is working) */
    if(NULL == (block_lens = (int *)H5MM_malloc((blocks + 1) * sizeof(int))))
        HGOTO_ERROR(H5E_DATASET, H5E_CANTALLOC, FAIL, "couldn't allocate chunk lengths buffer")
    if(NULL == (chunk_disp_array = (MPI_Aint *)H5MM_malloc((blocks + 1) * sizeof(MPI_Aint))))
        HGOTO_ERROR(H5E_DATASET, H5E_CANTALLOC, FAIL, "couldn't allocate chunk file displacement buffer")

    for(i = 0 ; i < blocks ; i++) {
        /* store the chunk address as an MPI_Aint */
        chunk_disp_array[i] = (MPI_Aint)(chunk_info->addr[i + mpi_rank*blocks]);

        /* MSC - should not need this if MPI_type_create_hindexed_block is working */
        block_lens[i] = block_len;

        /* make sure that the addresses in the datatype are
           monotonically non decreasing */
        if(i)
            HDassert(chunk_disp_array[i] > chunk_disp_array[i - 1]);
    } /* end if */

    /* calculate if there are any leftover blocks after evenly
       distributing. If there are, then round robin the distribution
       to processes 0 -> leftover. */
    if(leftover && leftover > mpi_rank) {
        chunk_disp_array[blocks] = (MPI_Aint)chunk_info->addr[blocks*mpi_size + mpi_rank];        
        block_lens[blocks] = block_len;
        blocks++;
    }

    /* MSC 
     * should use this if MPI_type_create_hindexed block is working 
     * mpi_code = MPI_Type_create_hindexed_block(blocks, block_len, chunk_disp_array, MPI_BYTE, &file_type);
     */
    mpi_code = MPI_Type_create_hindexed(blocks, block_lens, chunk_disp_array, MPI_BYTE, &file_type);
    if(mpi_code != MPI_SUCCESS)
        HMPI_GOTO_ERROR(FAIL, "MPI_Type_create_hindexed failed", mpi_code)
    if(MPI_SUCCESS != (mpi_code = MPI_Type_commit(&file_type)))
        HMPI_GOTO_ERROR(FAIL, "MPI_Type_commit failed", mpi_code)

    mpi_code = MPI_Type_create_hvector(blocks, block_len, 0, MPI_BYTE, &mem_type);
    if(mpi_code != MPI_SUCCESS)
        HMPI_GOTO_ERROR(FAIL, "MPI_Type_create_hvector failed", mpi_code)
    if(MPI_SUCCESS != (mpi_code = MPI_Type_commit(&mem_type)))
        HMPI_GOTO_ERROR(FAIL, "MPI_Type_commit failed", mpi_code)

    /* set MPI-IO VFD properties */
    {
        H5FD_mpio_xfer_t xfer_mode = H5FD_MPIO_COLLECTIVE;
        H5P_genplist_t  *plist;      /* Property list pointer */

        if(NULL == (plist = H5P_object_verify(data_dxpl_id, H5P_DATASET_XFER)))
            HGOTO_ERROR(H5E_PLIST, H5E_BADTYPE, FAIL, "not a dataset transfer list")

        /* Set buffer MPI type */
        if(H5P_set(plist, H5FD_MPI_XFER_MEM_MPI_TYPE_NAME, &mem_type) < 0)
            HGOTO_ERROR(H5E_PLIST, H5E_CANTSET, FAIL, "can't set MPI-I/O property")

        /* Set File MPI type */
        if(H5P_set(plist, H5FD_MPI_XFER_FILE_MPI_TYPE_NAME, &file_type) < 0)
            HGOTO_ERROR(H5E_PLIST, H5E_CANTSET, FAIL, "can't set MPI-I/O property")

        /* set transfer mode */
        if(H5P_set(plist, H5D_XFER_IO_XFER_MODE_NAME, &xfer_mode) < 0)
            HGOTO_ERROR(H5E_PLIST, H5E_CANTSET, FAIL, "can't set transfer mode")
    }

    /* low level write (collective) */
    if(H5F_block_write(dset->oloc.file, H5FD_MEM_DRAW, (haddr_t)0, (blocks) ? (size_t)1 : (size_t)0, data_dxpl_id, fill_buf) < 0)
        HGOTO_ERROR(H5E_IO, H5E_WRITEERROR, FAIL, "unable to write raw data to file")

    /* Barrier so processes don't race ahead */
    if(MPI_SUCCESS != (mpi_code = MPI_Barrier(mpi_comm)))
        HMPI_GOTO_ERROR(FAIL, "MPI_Barrier failed", mpi_code)

done:
    if(data_dxpl_id > 0 && H5I_dec_ref(data_dxpl_id) < 0)
        HDONE_ERROR(H5E_DATASET, H5E_CANTFREE, FAIL, "Can't free property list")

    /* free things */
    if(MPI_SUCCESS != (mpi_code = MPI_Type_free(&file_type)))
        HMPI_DONE_ERROR(FAIL, "MPI_Type_free failed", mpi_code)
    if(MPI_SUCCESS != (mpi_code = MPI_Type_free(&mem_type)))
        HMPI_DONE_ERROR(FAIL, "MPI_Type_free failed", mpi_code)
    H5MM_xfree(chunk_disp_array);
    H5MM_xfree(block_lens);

    FUNC_LEAVE_NOAPI(ret_value)
} /* end H5D__chunk_collective_fill() */
#endif /* H5_HAVE_PARALLEL */


/*-------------------------------------------------------------------------
 * Function:	H5D__chunk_prune_fill
 *
 * Purpose:	Write the fill value to the parts of the chunk that are no
 *              longer part of the dataspace
 *
 * Return:	Non-negative on success/Negative on failure
 *
 * Programmer:	Pedro Vicente, pvn@ncsa.uiuc.edu
 * 		March 26, 2002
 *
 *-------------------------------------------------------------------------
 */
static herr_t
H5D__chunk_prune_fill(H5D_chunk_it_ud1_t *udata)
{
    const H5D_io_info_t *io_info = udata->io_info; /* Local pointer to I/O info */
    const H5D_t *dset = io_info->dsets_info[0].dset;  /* Local pointer to the dataset info */
    const H5O_layout_t *layout = &(dset->shared->layout); /* Dataset's layout */
    unsigned    rank = udata->common.layout->ndims - 1; /* Dataset rank */
    const hsize_t *scaled = udata->common.scaled; /* Scaled chunk offset */
    H5S_sel_iter_t chunk_iter;          /* Memory selection iteration info */
    hssize_t    sel_nelmts;             /* Number of elements in selection */
    hsize_t     count[H5O_LAYOUT_NDIMS]; /* Element count of hyperslab */
    size_t      chunk_size;             /*size of a chunk       */
    void        *chunk;	                /* The file chunk  */
    H5D_chunk_ud_t chk_udata;           /* User data for locking chunk */
    uint32_t    bytes_accessed;         /* Bytes accessed in chunk */
    hbool_t     chunk_iter_init = FALSE; /* Whether the chunk iterator has been initialized */
    unsigned    u;                      /* Local index variable */
    herr_t      ret_value = SUCCEED;    /* Return value */

    FUNC_ENTER_STATIC

    /* Get the chunk's size */
    HDassert(layout->u.chunk.size > 0);
    H5_CHECKED_ASSIGN(chunk_size, size_t, layout->u.chunk.size, uint32_t);

    /* Get the info for the chunk in the file */
    if(H5D__chunk_lookup(dset, io_info->dxpl_id, scaled, &chk_udata) < 0)
        HGOTO_ERROR(H5E_DATASET, H5E_CANTGET, FAIL, "error looking up chunk address")

    /* If this chunk does not exist in cache or on disk, no need to do anything */
    if(!H5F_addr_defined(chk_udata.chunk_block.offset) && UINT_MAX == chk_udata.idx_hint)
        HGOTO_DONE(SUCCEED)

    /* Initialize the fill value buffer, if necessary */
    if(!udata->fb_info_init) {
        H5_CHECK_OVERFLOW(udata->elmts_per_chunk, uint32_t, size_t);
        if(H5D__fill_init(&udata->fb_info, NULL, NULL, NULL, NULL, NULL,
                &dset->shared->dcpl_cache.fill,
                dset->shared->type, dset->shared->type_id, (size_t)udata->elmts_per_chunk,
                chunk_size, io_info->dxpl_id) < 0)
            HGOTO_ERROR(H5E_DATASET, H5E_CANTINIT, FAIL, "can't initialize fill buffer info")
        udata->fb_info_init = TRUE;
    } /* end if */

    /* Compute the # of elements to leave with existing value, in each dimension */
    for(u = 0; u < rank; u++) {
        count[u] = MIN(layout->u.chunk.dim[u], (udata->space_dim[u] - (scaled[u] * layout->u.chunk.dim[u])));
        HDassert(count[u] > 0);
    } /* end for */

    /* Select all elements in chunk, to begin with */
    if(H5S_select_all(udata->chunk_space, TRUE) < 0)
        HGOTO_ERROR(H5E_DATASET, H5E_CANTSELECT, FAIL, "unable to select space")

    /* "Subtract out" the elements to keep */
    if(H5S_select_hyperslab(udata->chunk_space, H5S_SELECT_NOTB, udata->hyper_start, NULL, count, NULL) < 0)
        HGOTO_ERROR(H5E_DATASET, H5E_CANTSELECT, FAIL, "unable to select hyperslab")

    /* Lock the chunk into the cache, to get a pointer to the chunk buffer */
    if(NULL == (chunk = (void *)H5D__chunk_lock(io_info, &chk_udata, FALSE)))
        HGOTO_ERROR(H5E_DATASET, H5E_READERROR, FAIL, "unable to lock raw data chunk")


    /* Fill the selection in the memory buffer */
    /* Use the size of the elements in the chunk directly instead of */
    /* relying on the fill.size, which might be set to 0 if there is */
    /* no fill-value defined for the dataset -QAK */

    /* Get the number of elements in the selection */
    sel_nelmts = H5S_GET_SELECT_NPOINTS(udata->chunk_space);
    HDassert(sel_nelmts >= 0);
    H5_CHECK_OVERFLOW(sel_nelmts, hssize_t, size_t);

    /* Check for VL datatype & non-default fill value */
    if(udata->fb_info.has_vlen_fill_type)
        /* Re-fill the buffer to use for this I/O operation */
        if(H5D__fill_refill_vl(&udata->fb_info, (size_t)sel_nelmts, io_info->dxpl_id) < 0)
            HGOTO_ERROR(H5E_DATASET, H5E_CANTCONVERT, FAIL, "can't refill fill value buffer")

    /* Create a selection iterator for scattering the elements to memory buffer */
    if(H5S_select_iter_init(&chunk_iter, udata->chunk_space, layout->u.chunk.dim[rank]) < 0)
        HGOTO_ERROR(H5E_DATASET, H5E_CANTINIT, FAIL, "unable to initialize chunk selection information")
    chunk_iter_init = TRUE;

    /* Scatter the data into memory */
    if(H5D__scatter_mem(udata->fb_info.fill_buf, udata->chunk_space, &chunk_iter, (size_t)sel_nelmts, io_info->dxpl_cache, chunk/*out*/) < 0)
        HGOTO_ERROR(H5E_DATASET, H5E_WRITEERROR, FAIL, "scatter failed")


    /* The number of bytes accessed in the chunk */
    /* (i.e. the bytes replaced with fill values) */
    H5_CHECK_OVERFLOW(sel_nelmts, hssize_t, uint32_t);
    bytes_accessed = (uint32_t)sel_nelmts * layout->u.chunk.dim[rank];

    /* Release lock on chunk */
    if(H5D__chunk_unlock(io_info, &chk_udata, TRUE, chunk, bytes_accessed) < 0)
        HGOTO_ERROR(H5E_IO, H5E_WRITEERROR, FAIL, "unable to unlock raw data chunk")

done:
    /* Release the selection iterator */
    if(chunk_iter_init && H5S_SELECT_ITER_RELEASE(&chunk_iter) < 0)
        HDONE_ERROR(H5E_DATASET, H5E_CANTFREE, FAIL, "Can't release selection iterator")

    FUNC_LEAVE_NOAPI(ret_value)
} /* H5D__chunk_prune_fill */


/*-------------------------------------------------------------------------
 * Function:	H5D__chunk_prune_by_extent
 *
 * Purpose:	This function searches for chunks that are no longer necessary
 *              both in the raw data cache and in the chunk index.
 *
 * Return:	Non-negative on success/Negative on failure
 *
 * Programmer:	Pedro Vicente, pvn@ncsa.uiuc.edu
 * Algorithm:	Robb Matzke
 * 		March 27, 2002
 *
 * The algorithm is:
 *
 *  For chunks that are no longer necessary:
 *
 *  1. Search in the raw data cache for each chunk
 *  2. If found then preempt it from the cache
 *  3. Search in the B-tree for each chunk
 *  4. If found then remove it from the B-tree and deallocate file storage for the chunk
 *
 * This example shows a 2d dataset of 90x90 with a chunk size of 20x20.
 *
 *
 *     0         20        40        60        80    90   100
 *    0 +---------+---------+---------+---------+-----+...+
 *      |:::::X::::::::::::::         :         :     |   :
 *      |:::::::X::::::::::::         :         :     |   :   Key
 *      |::::::::::X:::::::::         :         :     |   :   --------
 *      |::::::::::::X:::::::         :         :     |   :  +-+ Dataset
 *    20+::::::::::::::::::::.........:.........:.....+...:  | | Extent
 *      |         :::::X:::::         :         :     |   :  +-+
 *      |         :::::::::::         :         :     |   :
 *      |         :::::::::::         :         :     |   :  ... Chunk
 *      |         :::::::X:::         :         :     |   :  : : Boundary
 *    40+.........:::::::::::.........:.........:.....+...:  :.:
 *      |         :         :         :         :     |   :
 *      |         :         :         :         :     |   :  ... Allocated
 *      |         :         :         :         :     |   :  ::: & Filled
 *      |         :         :         :         :     |   :  ::: Chunk
 *    60+.........:.........:.........:.........:.....+...:
 *      |         :         :::::::X:::         :     |   :   X  Element
 *      |         :         :::::::::::         :     |   :      Written
 *      |         :         :::::::::::         :     |   :
 *      |         :         :::::::::::         :     |   :
 *    80+.........:.........:::::::::::.........:.....+...:   O  Fill Val
 *      |         :         :         :::::::::::     |   :      Explicitly
 *      |         :         :         ::::::X::::     |   :      Written
 *    90+---------+---------+---------+---------+-----+   :
 *      :         :         :         :::::::::::         :
 *   100:.........:.........:.........:::::::::::.........:
 *
 *
 * We have 25 total chunks for this dataset, 5 of which have space
 * allocated in the file because they were written to one or more
 * elements. These five chunks (and only these five) also have entries in
 * the storage B-tree for this dataset.
 *
 * Now lets say we want to shrink the dataset down to 70x70:
 *
 *
 *      0         20        40        60   70   80    90   100
 *    0 +---------+---------+---------+----+----+-----+...+
 *      |:::::X::::::::::::::         :    |    :     |   :
 *      |:::::::X::::::::::::         :    |    :     |   :    Key
 *      |::::::::::X:::::::::         :    |    :     |   :    --------
 *      |::::::::::::X:::::::         :    |    :     |   :   +-+ Dataset
 *    20+::::::::::::::::::::.........:....+....:.....|...:   | | Extent
 *      |         :::::X:::::         :    |    :     |   :   +-+
 *      |         :::::::::::         :    |    :     |   :
 *      |         :::::::::::         :    |    :     |   :   ... Chunk
 *      |         :::::::X:::         :    |    :     |   :   : : Boundary
 *    40+.........:::::::::::.........:....+....:.....|...:   :.:
 *      |         :         :         :    |    :     |   :
 *      |         :         :         :    |    :     |   :   ... Allocated
 *      |         :         :         :    |    :     |   :   ::: & Filled
 *      |         :         :         :    |    :     |   :   ::: Chunk
 *    60+.........:.........:.........:....+....:.....|...:
 *      |         :         :::::::X:::    |    :     |   :    X  Element
 *      |         :         :::::::::::    |    :     |   :       Written
 *      +---------+---------+---------+----+    :     |   :
 *      |         :         :::::::::::         :     |   :
 *    80+.........:.........:::::::::X:.........:.....|...:    O  Fill Val
 *      |         :         :         :::::::::::     |   :       Explicitly
 *      |         :         :         ::::::X::::     |   :       Written
 *    90+---------+---------+---------+---------+-----+   :
 *      :         :         :         :::::::::::         :
 *   100:.........:.........:.........:::::::::::.........:
 *
 *
 * That means that the nine chunks along the bottom and right side should
 * no longer exist. Of those nine chunks, (0,80), (20,80), (40,80),
 * (60,80), (80,80), (80,60), (80,40), (80,20), and (80,0), one is actually allocated
 * that needs to be released.
 * To release the chunks, we traverse the B-tree to obtain a list of unused
 * allocated chunks, and then call H5B_remove() for each chunk.
 *
 *-------------------------------------------------------------------------
 */
herr_t
H5D__chunk_prune_by_extent(H5D_t *dset, hid_t dxpl_id, const hsize_t *old_dim)
{
    hsize_t                 min_mod_chunk_off[H5O_LAYOUT_NDIMS]; /* Scaled offset of first chunk to modify in each dimension */
    hsize_t                 max_mod_chunk_off[H5O_LAYOUT_NDIMS]; /* Scaled offset of last chunk to modify in each dimension */
    hssize_t                max_fill_chunk_off[H5O_LAYOUT_NDIMS]; /* Scaled offset of last chunk that might be filled in each dimension */
    hbool_t                 fill_dim[H5O_LAYOUT_NDIMS]; /* Whether the plane of edge chunks in this dimension needs to be filled */
    H5D_chk_idx_info_t      idx_info;           /* Chunked index info */
    H5D_io_info_t           chk_io_info;        /* Chunked I/O info object */
    H5D_dset_info_t         chk_dset_info;      /* Chunked I/O dset info object */
    H5D_storage_t           chk_store;          /* Chunk storage information */
    H5D_dxpl_cache_t        _dxpl_cache;        /* Data transfer property cache buffer */
    H5D_dxpl_cache_t       *dxpl_cache = &_dxpl_cache;   /* Data transfer property cache */
    const H5O_layout_t     *layout = &(dset->shared->layout);   /* Dataset's layout */
    const H5D_rdcc_t       *rdcc = &(dset->shared->cache.chunk);	/*raw data chunk cache */
    unsigned                space_ndims;        /* Dataset's space rank */
    const hsize_t          *space_dim;          /* Current dataspace dimensions */
    unsigned                op_dim;             /* Current operating dimension */
    hbool_t                 shrunk_dim[H5O_LAYOUT_NDIMS]; /* Dimensions which have shrunk */
    H5D_chunk_it_ud1_t      udata;      /* Chunk index iterator user data */
    hbool_t                 udata_init = FALSE; /* Whether the chunk index iterator user data has been initialized */
    H5D_chunk_common_ud_t   idx_udata;          /* User data for index removal routine */
    H5S_t                  *chunk_space = NULL;         /* Dataspace for a chunk */
    hsize_t                 chunk_dim[H5O_LAYOUT_NDIMS];   /* Chunk dimensions */
    hsize_t                 scaled[H5O_LAYOUT_NDIMS];   /* Scaled offset of current chunk */
    hsize_t                 hyper_start[H5O_LAYOUT_NDIMS];  /* Starting location of hyperslab */
    uint32_t                elmts_per_chunk;    /* Elements in chunk */
    unsigned                u;	                /* Local index variable */
    herr_t                  ret_value = SUCCEED;       /* Return value */

    FUNC_ENTER_PACKAGE

    /* Check args */
    HDassert(dset && H5D_CHUNKED == layout->type);
    HDassert(layout->u.chunk.ndims > 0 && layout->u.chunk.ndims <= H5O_LAYOUT_NDIMS);
    HDassert(dxpl_cache);

    /* Fill the DXPL cache values for later use */
    if(H5D__get_dxpl_cache(dxpl_id, &dxpl_cache) < 0)
        HGOTO_ERROR(H5E_DATASET, H5E_CANTGET, FAIL, "can't fill dxpl cache")

    /* Go get the rank & dimensions (including the element size) */
    space_dim = dset->shared->curr_dims;
    space_ndims = dset->shared->ndims;

    /* The last dimension in scaled is always 0 */
    scaled[space_ndims] = (hsize_t)0;

    /* Check if any old dimensions are 0, if so we do not have to do anything */
    for(op_dim = 0; op_dim < (unsigned)space_ndims; op_dim++)
        if(old_dim[op_dim] == 0) {
            /* Reset any cached chunk info for this dataset */
            H5D__chunk_cinfo_cache_reset(&dset->shared->cache.chunk.last);
            HGOTO_DONE(SUCCEED)
        } /* end if */

    /* Round up to the next integer # of chunks, to accomodate partial chunks */
    /* Use current dims because the indices have already been updated! -NAF */
    /* (also compute the number of elements per chunk) */
    /* (also copy the chunk dimensions into 'hsize_t' array for creating dataspace) */
    /* (also compute the dimensions which have been shrunk) */
    elmts_per_chunk = 1;
    for(u = 0; u < space_ndims; u++) {
        elmts_per_chunk *= layout->u.chunk.dim[u];
	chunk_dim[u] = layout->u.chunk.dim[u];
	shrunk_dim[u] = (space_dim[u] < old_dim[u]);
    } /* end for */

    /* Create a dataspace for a chunk & set the extent */
    if(NULL == (chunk_space = H5S_create_simple(space_ndims, chunk_dim, NULL)))
	HGOTO_ERROR(H5E_DATASPACE, H5E_CANTCREATE, FAIL, "can't create simple dataspace")

    /* Reset hyperslab start array */
    /* (hyperslabs will always start from origin) */
    HDmemset(hyper_start, 0, sizeof(hyper_start));

    /* Set up chunked I/O info object, for operations on chunks (in callback)
     * Note that we only need to set scaled once, as the array's address
     * will never change. */
    chk_store.chunk.scaled = scaled;
    chk_io_info.dxpl_cache = dxpl_cache;
    chk_io_info.dxpl_id = dxpl_id;
    chk_io_info.op_type = H5D_IO_OP_READ;
    chk_dset_info.dset = dset;
    chk_dset_info.store = &chk_store;
    chk_dset_info.u.rbuf = NULL;
    chk_io_info.dsets_info = &chk_dset_info;

    /* Compose chunked index info struct */
    idx_info.f = dset->oloc.file;
    idx_info.dxpl_id = dxpl_id;
    idx_info.pline = &dset->shared->dcpl_cache.pline;
    idx_info.layout = &dset->shared->layout.u.chunk;
    idx_info.storage = &dset->shared->layout.storage.u.chunk;

    /* Initialize the user data for the iteration */
    HDmemset(&udata, 0, sizeof udata);
    udata.common.layout = &layout->u.chunk;
    udata.common.storage = &layout->storage.u.chunk;
    udata.common.scaled = scaled;
    udata.io_info = &chk_io_info;
    udata.idx_info = &idx_info;
    udata.space_dim = space_dim;
    udata.shrunk_dim = shrunk_dim;
    udata.elmts_per_chunk = elmts_per_chunk;
    udata.chunk_space = chunk_space;
    udata.hyper_start = hyper_start;
    udata_init = TRUE;

    /* Initialize user data for removal */
    idx_udata.layout = &layout->u.chunk;
    idx_udata.storage = &layout->storage.u.chunk;

    /*
     * Determine the chunks which need to be filled or removed
     */
    HDmemset(min_mod_chunk_off, 0, sizeof(min_mod_chunk_off));
    HDmemset(max_mod_chunk_off, 0, sizeof(max_mod_chunk_off));
    for(op_dim = 0; op_dim < (unsigned)space_ndims; op_dim++) {
        /* Calculate the largest offset of chunks that might need to be
         * modified in this dimension */
        max_mod_chunk_off[op_dim] = (old_dim[op_dim] - 1) / chunk_dim[op_dim];

        /* Calculate the largest offset of chunks that might need to be
         * filled in this dimension */
        if(0 == space_dim[op_dim])
            max_fill_chunk_off[op_dim] = -1;
        else
            max_fill_chunk_off[op_dim] = (hssize_t)(((MIN(space_dim[op_dim], old_dim[op_dim]) - 1)
                    / chunk_dim[op_dim]));

        if(shrunk_dim[op_dim]) {
            /* Calculate the smallest offset of chunks that might need to be
             * modified in this dimension.  Note that this array contains
             * garbage for all dimensions which are not shrunk.  These locations
             * must not be read from! */
            min_mod_chunk_off[op_dim] = space_dim[op_dim] / chunk_dim[op_dim];

            /* Determine if we need to fill chunks in this dimension */
            if((hssize_t)min_mod_chunk_off[op_dim] == max_fill_chunk_off[op_dim])
                fill_dim[op_dim] = TRUE;
            else
                fill_dim[op_dim] = FALSE;
        } /* end if */
        else
            fill_dim[op_dim] = FALSE;
    } /* end for */

    /* Main loop: fill or remove chunks */
    for(op_dim = 0; op_dim < (unsigned)space_ndims; op_dim++) {
        hbool_t dims_outside_fill[H5O_LAYOUT_NDIMS]; /* Dimensions in chunk offset outside fill dimensions */
        int ndims_outside_fill;         /* Number of dimensions in chunk offset outside fill dimensions */
        hbool_t carry;                  /* Flag to indicate that chunk increment carrys to higher dimension (sorta) */

        /* Check if modification along this dimension is really necessary */
        if(!shrunk_dim[op_dim])
            continue;
        else {
            HDassert(max_mod_chunk_off[op_dim] >= min_mod_chunk_off[op_dim]);

            /* Reset the chunk offset indices */
            HDmemset(scaled, 0, (space_ndims * sizeof(scaled[0])));
            scaled[op_dim] = min_mod_chunk_off[op_dim];

            /* Initialize "dims_outside_fill" array */
            ndims_outside_fill = 0;
            for(u = 0; u < space_ndims; u++)
                if((hssize_t)scaled[u] > max_fill_chunk_off[u]) {
                    dims_outside_fill[u] = TRUE;
                    ndims_outside_fill++;
                } /* end if */
                else
                    dims_outside_fill[u] = FALSE;
        } /* end if */

        carry = FALSE;
        while(!carry) {
            int i;	                        /* Local index variable */

            if(0 == ndims_outside_fill) {
                HDassert(fill_dim[op_dim]);
                HDassert(scaled[op_dim] == min_mod_chunk_off[op_dim]);

                /* Fill the unused parts of the chunk */
                if(H5D__chunk_prune_fill(&udata) < 0)
                    HGOTO_ERROR(H5E_DATASET, H5E_WRITEERROR, FAIL, "unable to write fill value")
            } /* end if */
            else {
                H5D_chunk_ud_t          chk_udata;          /* User data for getting chunk info */

#ifndef NDEBUG
                /* Make sure this chunk is really outside the new dimensions */
                {
                    hbool_t outside_dim = FALSE;

                    for(u = 0; u < space_ndims; u++)
                        if((scaled[u] * chunk_dim[u]) >= space_dim[u]) {
                            outside_dim = TRUE;
                            break;
                        } /* end if */
                    HDassert(outside_dim);
                } /* end block */
#endif /* NDEBUG */

                /* Check if the chunk exists in cache or on disk */
                if(H5D__chunk_lookup(dset, dxpl_id, scaled, &chk_udata) < 0)
                    HGOTO_ERROR(H5E_DATASET, H5E_CANTGET, FAIL, "error looking up chunk")

                /* Evict the entry from the cache if present, but do not flush
                 * it to disk */
                if(UINT_MAX != chk_udata.idx_hint)
                    if(H5D__chunk_cache_evict(dset, dxpl_id, dxpl_cache, rdcc->slot[chk_udata.idx_hint], FALSE) < 0)
                        HGOTO_ERROR(H5E_DATASET, H5E_CANTREMOVE, FAIL, "unable to evict chunk")

                /* Remove the chunk from disk, if present */
                if(H5F_addr_defined(chk_udata.chunk_block.offset)) {
                    /* Update the offset in idx_udata */
		    idx_udata.scaled = scaled;

                    /* Remove the chunk from disk */
                    if((layout->storage.u.chunk.ops->remove)(&idx_info, &idx_udata) < 0)
                        HGOTO_ERROR(H5E_DATASET, H5E_CANTDELETE, FAIL, "unable to remove chunk entry from index")
                } /* end if */
            } /* end else */

            /* Increment indices */
            carry = TRUE;
            for(i = (int)(space_ndims - 1); i >= 0; --i) {
                scaled[i]++;
                if(scaled[i] > max_mod_chunk_off[i]) {
                    /* Left maximum dimensions, "wrap around" and check if this
                     * dimension is no longer outside the fill dimension */
                    if((unsigned)i == op_dim) {
                        scaled[i] = min_mod_chunk_off[i];
                        if(dims_outside_fill[i] && fill_dim[i]) {
                            dims_outside_fill[i] = FALSE;
                            ndims_outside_fill--;
                        } /* end if */
                    } /* end if */
                    else {
                        scaled[i] = 0;
                        if(dims_outside_fill[i] && max_fill_chunk_off[i] >= 0) {
                            dims_outside_fill[i] = FALSE;
                            ndims_outside_fill--;
                        } /* end if */
                    } /* end else */
                } /* end if */
                else {
                    /* Check if we just went outside the fill dimension */
                    if(!dims_outside_fill[i] && (hssize_t)scaled[i] > max_fill_chunk_off[i]) {
                        dims_outside_fill[i] = TRUE;
                        ndims_outside_fill++;
                    } /* end if */

                    /* We found the next chunk, so leave the loop */
                    carry = FALSE;
                    break;
                } /* end else */
            } /* end for */
        } /* end while(!carry) */

        /* Adjust max_mod_chunk_off so we don't modify the same chunk twice.
         * Also check if this dimension started from 0 (and hence removed all
         * of the chunks). */
        if(min_mod_chunk_off[op_dim] == 0)
            break;
        else
            max_mod_chunk_off[op_dim] = min_mod_chunk_off[op_dim] - 1;
    } /* end for(op_dim=0...) */

    /* Reset any cached chunk info for this dataset */
    H5D__chunk_cinfo_cache_reset(&dset->shared->cache.chunk.last);

done:
    /* Release resources */
    if(chunk_space && H5S_close(chunk_space) < 0)
        HDONE_ERROR(H5E_DATASET, H5E_CLOSEERROR, FAIL, "unable to release dataspace")
    if(udata_init)
        if(udata.fb_info_init && H5D__fill_term(&udata.fb_info) < 0)
            HDONE_ERROR(H5E_DATASET, H5E_CANTFREE, FAIL, "Can't release fill buffer info")

    FUNC_LEAVE_NOAPI(ret_value)
} /* end H5D__chunk_prune_by_extent() */

#ifdef H5_HAVE_PARALLEL

/*-------------------------------------------------------------------------
 * Function:	H5D__chunk_addrmap_cb
 *
 * Purpose:     Callback when obtaining the chunk addresses for all existing chunks
 *
 * Return:	Success:	Non-negative
 *		Failure:	Negative
 *
 * Programmer:	Kent Yang
 *              Tuesday, November 15, 2005
 *
 *-------------------------------------------------------------------------
 */
static int
H5D__chunk_addrmap_cb(const H5D_chunk_rec_t *chunk_rec, void *_udata)
{
    H5D_chunk_it_ud2_t	*udata = (H5D_chunk_it_ud2_t *)_udata;  /* User data for callback */
    unsigned       rank = udata->common.layout->ndims - 1;    /* # of dimensions of dataset */
    hsize_t        chunk_index;
    int            ret_value = H5_ITER_CONT;     /* Return value */

    FUNC_ENTER_STATIC

    /* Compute the index for this chunk */
    chunk_index = H5VM_array_offset_pre(rank, udata->common.layout->down_chunks, chunk_rec->scaled);

    /* Set it in the userdata to return */
    udata->chunk_addr[chunk_index] = chunk_rec->chunk_addr;

done:
    FUNC_LEAVE_NOAPI(ret_value)
} /* H5D__chunk_addrmap_cb() */


/*-------------------------------------------------------------------------
 * Function:	H5D__chunk_addrmap
 *
 * Purpose:     Obtain the chunk addresses for all existing chunks
 *
 * Return:	Success:	Non-negative on succeed.
 *		Failure:	negative value
 *
 * Programmer:  Kent Yang
 *              November 15, 2005
 *
 *-------------------------------------------------------------------------
 */
herr_t
H5D__chunk_addrmap(const H5D_io_info_t *io_info, haddr_t chunk_addr[])
{
    H5D_chk_idx_info_t idx_info;        /* Chunked index info */
    const H5D_t *dset = io_info->dsets_info[0].dset;  /* Local pointer to dataset info */
    H5D_chunk_it_ud2_t udata;          	/* User data for iteration callback */
    herr_t ret_value = SUCCEED;         /* Return value */

    FUNC_ENTER_PACKAGE

    HDassert(dset);
    HDassert(dset->shared);
    HDassert(chunk_addr);

    /* Set up user data for B-tree callback */
    HDmemset(&udata, 0, sizeof(udata));
    udata.common.layout = &dset->shared->layout.u.chunk;
    udata.common.storage = &dset->shared->layout.storage.u.chunk;
    udata.chunk_addr = chunk_addr;

    /* Compose chunked index info struct */
    idx_info.f = dset->oloc.file;
    idx_info.dxpl_id = io_info->dxpl_id;
    idx_info.pline = &dset->shared->dcpl_cache.pline;
    idx_info.layout = &dset->shared->layout.u.chunk;
    idx_info.storage = &dset->shared->layout.storage.u.chunk;

    /* Iterate over chunks to build mapping of chunk addresses */
    if((dset->shared->layout.storage.u.chunk.ops->iterate)(&idx_info, H5D__chunk_addrmap_cb, &udata) < 0)
        HGOTO_ERROR(H5E_DATASET, H5E_CANTGET, FAIL, "unable to iterate over chunk index to build address map")

done:
    FUNC_LEAVE_NOAPI(ret_value)
} /* end H5D__chunk_addrmap() */
#endif /* H5_HAVE_PARALLEL */


/*-------------------------------------------------------------------------
 * Function:	H5D__chunk_delete
 *
 * Purpose:	Delete raw data storage for entire dataset (i.e. all chunks)
 *
 * Return:	Success:	Non-negative
 *		Failure:	negative
 *
 * Programmer:	Quincey Koziol
 *              Thursday, March 20, 2003
 *
 *-------------------------------------------------------------------------
 */
herr_t
H5D__chunk_delete(H5F_t *f, hid_t dxpl_id, H5O_t *oh, H5O_storage_t *storage)
{
    H5D_chk_idx_info_t idx_info;        /* Chunked index info */
    H5O_layout_t layout;                /* Dataset layout  message */
    hbool_t layout_read = FALSE;        /* Whether the layout message was read from the file */
    H5O_pline_t pline;                  /* I/O pipeline message */
    hbool_t pline_read = FALSE;         /* Whether the I/O pipeline message was read from the file */
    htri_t	exists;                 /* Flag if header message of interest exists */
    herr_t      ret_value = SUCCEED;    /* Return value */

    FUNC_ENTER_PACKAGE

    /* Sanity check */
    HDassert(f);
    HDassert(oh);
    HDassert(storage);

    /* Check for I/O pipeline message */
    if((exists = H5O_msg_exists_oh(oh, H5O_PLINE_ID)) < 0)
        HGOTO_ERROR(H5E_DATASET, H5E_CANTINIT, FAIL, "unable to check for object header message")
    else if(exists) {
        if(NULL == H5O_msg_read_oh(f, dxpl_id, oh, H5O_PLINE_ID, &pline))
            HGOTO_ERROR(H5E_DATASET, H5E_CANTGET, FAIL, "can't get I/O pipeline message")
        pline_read = TRUE;
    } /* end else if */
    else
        HDmemset(&pline, 0, sizeof(pline));

    /* Retrieve dataset layout message */
    if((exists = H5O_msg_exists_oh(oh, H5O_LAYOUT_ID)) < 0)
        HGOTO_ERROR(H5E_DATASET, H5E_CANTINIT, FAIL, "unable to check for object header message")
    else if(exists) {
        if(NULL == H5O_msg_read_oh(f, dxpl_id, oh, H5O_LAYOUT_ID, &layout))
            HGOTO_ERROR(H5E_DATASET, H5E_CANTGET, FAIL, "can't get layout message")
        layout_read = TRUE;
    } /* end else if */
    else
        HGOTO_ERROR(H5E_DATASET, H5E_NOTFOUND, FAIL, "can't find layout message")

    /* Compose chunked index info struct */
    idx_info.f = f;
    idx_info.dxpl_id = dxpl_id;
    idx_info.pline = &pline;
    idx_info.layout = &layout.u.chunk;
    idx_info.storage = &storage->u.chunk;

    /* Delete the chunked storage information in the file */
    if((storage->u.chunk.ops->idx_delete)(&idx_info) < 0)
        HGOTO_ERROR(H5E_DATASET, H5E_CANTDELETE, FAIL, "unable to delete chunk index")

done:
    /* Clean up any messages read in */
    if(pline_read)
        if(H5O_msg_reset(H5O_PLINE_ID, &pline) < 0)
            HDONE_ERROR(H5E_DATASET, H5E_CANTRESET, FAIL, "unable to reset I/O pipeline message")
    if(layout_read)
        if(H5O_msg_reset(H5O_LAYOUT_ID, &layout) < 0)
            HDONE_ERROR(H5E_DATASET, H5E_CANTRESET, FAIL, "unable to reset layout message")

    FUNC_LEAVE_NOAPI(ret_value)
} /* end H5D__chunk_delete() */


/*-------------------------------------------------------------------------
 * Function:	H5D__chunk_update_cache
 *
 * Purpose:	Update any cached chunks index values after the dataspace
 *              size has changed
 *
 * Return:	Success:	Non-negative
 *		Failure:	negative
 *
 * Programmer:	Quincey Koziol
 *              Saturday, May 29, 2004
 *
 *-------------------------------------------------------------------------
 */
herr_t
H5D__chunk_update_cache(H5D_t *dset, hid_t dxpl_id)
{
    H5D_rdcc_t         *rdcc = &(dset->shared->cache.chunk);	/*raw data chunk cache */
    H5D_rdcc_ent_t     *ent, *next;	/*cache entry  */
    H5D_dxpl_cache_t _dxpl_cache;       /* Data transfer property cache buffer */
    H5D_dxpl_cache_t *dxpl_cache = &_dxpl_cache;   /* Data transfer property cache */
    herr_t              ret_value = SUCCEED;      /* Return value */

    FUNC_ENTER_PACKAGE

    /* Check args */
    HDassert(dset && H5D_CHUNKED == dset->shared->layout.type);
    HDassert(dset->shared->layout.u.chunk.ndims > 0 && dset->shared->layout.u.chunk.ndims <= H5O_LAYOUT_NDIMS);

    /* Check the rank */
    HDassert((dset->shared->layout.u.chunk.ndims - 1) > 1);

    /* Fill the DXPL cache values for later use */
    if(H5D__get_dxpl_cache(dxpl_id, &dxpl_cache) < 0)
        HGOTO_ERROR(H5E_DATASET, H5E_CANTGET, FAIL, "can't fill dxpl cache")

    /* Recompute the index for each cached chunk that is in a dataset */
    for(ent = rdcc->head; ent; ent = next) {
        unsigned	    old_idx;	/* Previous index number	*/

        /* Get the pointer to the next cache entry */
        next = ent->next;

        /* Compute the index for the chunk entry */
        old_idx = ent->idx;   /* Save for later */
        ent->idx = H5D__chunk_hash_val(dset->shared, ent->scaled);

        if(old_idx != ent->idx) {
            H5D_rdcc_ent_t     *old_ent;	/* Old cache entry  */

            /* Check if there is already a chunk at this chunk's new location */
            old_ent = rdcc->slot[ent->idx];
            if(old_ent != NULL) {
                HDassert(old_ent->locked == FALSE);
                HDassert(old_ent->deleted == FALSE);

                /* Mark the old entry as deleted, but do not evict (yet).
                 * Make sure we do not make any calls to the index
                 * until all chunks have updated indices! */
                old_ent->deleted = TRUE;
            } /* end if */

            /* Insert this chunk into correct location in hash table */
            rdcc->slot[ent->idx] = ent;

            /* If this chunk was previously marked as deleted and therefore
             * not in the hash table, reset the deleted flag.
             * Otherwise clear the old hash table slot. */
            if(ent->deleted)
                ent->deleted = FALSE;
            else
                rdcc->slot[old_idx] = NULL;
        } /* end if */
    } /* end for */

    /* Evict chunks that are still marked as deleted */
    for(ent = rdcc->head; ent; ent = next) {
        /* Get the pointer to the next cache entry */
        next = ent->next;

        /* Remove the old entry from the cache */
        if(ent->deleted)
            if(H5D__chunk_cache_evict(dset, dxpl_id, dxpl_cache, ent, TRUE) < 0)
                HGOTO_ERROR(H5E_IO, H5E_CANTFLUSH, FAIL, "unable to flush one or more raw data chunks")
    } /* end for */

done:
    FUNC_LEAVE_NOAPI(ret_value)
} /* end H5D__chunk_update_cache() */


/*-------------------------------------------------------------------------
 * Function:    H5D__chunk_copy_cb
 *
 * Purpose:     Copy chunked raw data from source file and insert to the
 *              index in the destination file
 *
 * Return:      Non-negative on success/Negative on failure
 *
 * Programmer:  Peter Cao
 *              August 20, 2005
 *
 *-------------------------------------------------------------------------
 */
static int
H5D__chunk_copy_cb(const H5D_chunk_rec_t *chunk_rec, void *_udata)
{
    H5D_chunk_it_ud3_t      *udata = (H5D_chunk_it_ud3_t *)_udata;       /* User data for callback */
    H5D_chunk_ud_t          udata_dst;                  /* User data about new destination chunk */
    hbool_t                 is_vlen = FALSE;            /* Whether datatype is variable-length */
    hbool_t                 fix_ref = FALSE;            /* Whether to fix up references in the dest. file */
    hbool_t                 need_insert = FALSE;    /* Whether the chunk needs to be inserted into the index */

    /* General information about chunk copy */
    void                    *bkg = udata->bkg;          /* Background buffer for datatype conversion */
    void                    *buf = udata->buf;          /* Chunk buffer for I/O & datatype conversions */
    size_t                  buf_size = udata->buf_size; /* Size of chunk buffer */
    const H5O_pline_t       *pline = udata->pline;      /* I/O pipeline for applying filters */

    /* needed for commpressed variable length data */
    hbool_t                 has_filters = FALSE;        /* Whether chunk has filters */
    size_t                  nbytes;                     /* Size of chunk in file (in bytes) */
    H5Z_cb_t                cb_struct;                  /* Filter failure callback struct */

    int                     ret_value = H5_ITER_CONT;   /* Return value */

    FUNC_ENTER_STATIC

    /* Get 'size_t' local value for number of bytes in chunk */
    H5_CHECKED_ASSIGN(nbytes, size_t, chunk_rec->nbytes, uint32_t);

    /* Check parameter for type conversion */
    if(udata->do_convert) {
        if(H5T_detect_class(udata->dt_src, H5T_VLEN, FALSE) > 0)
            is_vlen = TRUE;
        else if((H5T_get_class(udata->dt_src, FALSE) == H5T_REFERENCE) && (udata->file_src != udata->idx_info_dst->f))
            fix_ref = TRUE;
        else
            HGOTO_ERROR(H5E_DATASET, H5E_CANTCOPY, H5_ITER_ERROR, "unable to copy dataset elements")
    } /* end if */

    /* Check for filtered chunks */
    if(pline && pline->nused) {
        has_filters = TRUE;
        cb_struct.func = NULL; /* no callback function when failed */
    } /* end if */

    /* Resize the buf if it is too small to hold the data */
    if(nbytes > buf_size) {
        void *new_buf;          /* New buffer for data */

        /* Re-allocate memory for copying the chunk */
        if(NULL == (new_buf = H5MM_realloc(udata->buf, nbytes)))
            HGOTO_ERROR(H5E_RESOURCE, H5E_NOSPACE, H5_ITER_ERROR, "memory allocation failed for raw data chunk")
        udata->buf = new_buf;
        if(udata->bkg) {
            if(NULL == (new_buf = H5MM_realloc(udata->bkg, nbytes)))
                HGOTO_ERROR(H5E_RESOURCE, H5E_NOSPACE, H5_ITER_ERROR, "memory allocation failed for raw data chunk")
            udata->bkg = new_buf;
            if(!udata->cpy_info->expand_ref)
                HDmemset((uint8_t *)udata->bkg + buf_size, 0, (size_t)(nbytes - buf_size));

            bkg = udata->bkg;
        } /* end if */

        buf = udata->buf;
        udata->buf_size = buf_size = nbytes;
    } /* end if */

    /* read chunk data from the source file */
    if(H5F_block_read(udata->file_src, H5FD_MEM_DRAW, chunk_rec->chunk_addr, nbytes, udata->idx_info_dst->dxpl_id, buf) < 0)
        HGOTO_ERROR(H5E_IO, H5E_READERROR, H5_ITER_ERROR, "unable to read raw data chunk")

    /* Need to uncompress variable-length & reference data elements */
    if(has_filters && (is_vlen || fix_ref)) {
        unsigned filter_mask = chunk_rec->filter_mask;

        if(H5Z_pipeline(pline, H5Z_FLAG_REVERSE, &filter_mask, H5Z_NO_EDC, cb_struct, &nbytes, &buf_size, &buf) < 0)
            HGOTO_ERROR(H5E_PLINE, H5E_CANTFILTER, H5_ITER_ERROR, "data pipeline read failed")
    } /* end if */

    /* Perform datatype conversion, if necessary */
    if(is_vlen) {
        H5T_path_t              *tpath_src_mem = udata->tpath_src_mem;
        H5T_path_t              *tpath_mem_dst = udata->tpath_mem_dst;
        H5S_t                   *buf_space = udata->buf_space;
        hid_t                   tid_src = udata->tid_src;
        hid_t                   tid_dst = udata->tid_dst;
        hid_t                   tid_mem = udata->tid_mem;
        void                    *reclaim_buf = udata->reclaim_buf;
        size_t                  reclaim_buf_size = udata->reclaim_buf_size;

        /* Convert from source file to memory */
        H5_CHECK_OVERFLOW(udata->nelmts, uint32_t, size_t);
        if(H5T_convert(tpath_src_mem, tid_src, tid_mem, (size_t)udata->nelmts, (size_t)0, (size_t)0, buf, bkg, udata->idx_info_dst->dxpl_id) < 0)
            HGOTO_ERROR(H5E_DATATYPE, H5E_CANTINIT, H5_ITER_ERROR, "datatype conversion failed")

        /* Copy into another buffer, to reclaim memory later */
        HDmemcpy(reclaim_buf, buf, reclaim_buf_size);

        /* Set background buffer to all zeros */
        HDmemset(bkg, 0, buf_size);

        /* Convert from memory to destination file */
        if(H5T_convert(tpath_mem_dst, tid_mem, tid_dst, udata->nelmts, (size_t)0, (size_t)0, buf, bkg, udata->idx_info_dst->dxpl_id) < 0)
            HGOTO_ERROR(H5E_DATATYPE, H5E_CANTINIT, H5_ITER_ERROR, "datatype conversion failed")

        /* Reclaim space from variable length data */
        if(H5D_vlen_reclaim(tid_mem, buf_space, H5P_DATASET_XFER_DEFAULT, reclaim_buf) < 0)
            HGOTO_ERROR(H5E_DATASET, H5E_BADITER, H5_ITER_ERROR, "unable to reclaim variable-length data")
    } /* end if */
    else if(fix_ref) {
        /* Check for expanding references */
        /* (background buffer has already been zeroed out, if not expanding) */
        if(udata->cpy_info->expand_ref) {
            size_t ref_count;

            /* Determine # of reference elements to copy */
            ref_count = nbytes / H5T_get_size(udata->dt_src);

            /* Copy the reference elements */
            if(H5O_copy_expand_ref(udata->file_src, buf, udata->idx_info_dst->dxpl_id, udata->idx_info_dst->f, bkg, ref_count, H5T_get_ref_type(udata->dt_src), udata->cpy_info) < 0)
                HGOTO_ERROR(H5E_DATASET, H5E_CANTCOPY, H5_ITER_ERROR, "unable to copy reference attribute")
        } /* end if */

        /* After fix ref, copy the new reference elements to the buffer to write out */
        HDmemcpy(buf, bkg, buf_size);
    } /* end if */

    /* Set up destination chunk callback information for insertion */
    udata_dst.common.layout = udata->idx_info_dst->layout;
    udata_dst.common.storage = udata->idx_info_dst->storage;
    udata_dst.common.scaled = chunk_rec->scaled;
    udata_dst.chunk_block.offset = HADDR_UNDEF;
    udata_dst.chunk_block.length = chunk_rec->nbytes;
    udata_dst.filter_mask = chunk_rec->filter_mask;

    /* Need to compress variable-length & reference data elements before writing to file */
    if(has_filters && (is_vlen || fix_ref)) {
        if(H5Z_pipeline(pline, 0, &(udata_dst.filter_mask), H5Z_NO_EDC, cb_struct, &nbytes, &buf_size, &buf) < 0)
            HGOTO_ERROR(H5E_PLINE, H5E_CANTFILTER, H5_ITER_ERROR, "output pipeline failed")
#if H5_SIZEOF_SIZE_T > 4
        /* Check for the chunk expanding too much to encode in a 32-bit value */
        if(nbytes > ((size_t)0xffffffff))
            HGOTO_ERROR(H5E_DATASET, H5E_BADRANGE, H5_ITER_ERROR, "chunk too large for 32-bit length")
#endif /* H5_SIZEOF_SIZE_T > 4 */
        H5_CHECKED_ASSIGN(udata_dst.chunk_block.length, uint32_t, nbytes, size_t);
	udata->buf = buf;
	udata->buf_size = buf_size;
    } /* end if */

    /* Allocate chunk in the file */
    if(H5D__chunk_file_alloc(udata->idx_info_dst, NULL, &udata_dst.chunk_block, &need_insert) < 0)
        HGOTO_ERROR(H5E_DATASET, H5E_CANTINSERT, FAIL, "unable to insert/resize chunk on chunk level")

    /* Write chunk data to destination file */
    HDassert(H5F_addr_defined(udata_dst.chunk_block.offset));
    if(H5F_block_write(udata->idx_info_dst->f, H5FD_MEM_DRAW, udata_dst.chunk_block.offset, nbytes, udata->idx_info_dst->dxpl_id, buf) < 0)
        HGOTO_ERROR(H5E_DATASET, H5E_WRITEERROR, H5_ITER_ERROR, "unable to write raw data to file")

    /* Set metadata tag in dxpl_id */
    H5_BEGIN_TAG(udata->idx_info_dst->dxpl_id, H5AC__COPIED_TAG, H5_ITER_ERROR);

    /* Insert chunk record into index */
    if(need_insert && udata->idx_info_dst->storage->ops->insert)
        if((udata->idx_info_dst->storage->ops->insert)(udata->idx_info_dst, &udata_dst) < 0)
            HGOTO_ERROR_TAG(H5E_DATASET, H5E_CANTINSERT, H5_ITER_ERROR, "unable to insert chunk addr into index")

    /* Reset metadata tag in dxpl_id */
    H5_END_TAG(H5_ITER_ERROR);

done:
    FUNC_LEAVE_NOAPI(ret_value)
} /* end H5D__chunk_copy_cb() */


/*-------------------------------------------------------------------------
 * Function:	H5D__chunk_copy
 *
 * Purpose:	Copy chunked storage from SRC file to DST file.
 *
 * Return:	Success:	Non-negative
 *		Failure:	negative
 *
 * Programmer:  Peter Cao
 *	        August 20, 2005
 *
 *-------------------------------------------------------------------------
 */
herr_t
H5D__chunk_copy(H5F_t *f_src, H5O_storage_chunk_t *storage_src,
    H5O_layout_chunk_t *layout_src, H5F_t *f_dst, H5O_storage_chunk_t *storage_dst,
    const H5S_extent_t *ds_extent_src, const H5T_t *dt_src,
    const H5O_pline_t *pline_src, H5O_copy_t *cpy_info, hid_t dxpl_id)
{
    H5D_chunk_it_ud3_t udata;           /* User data for iteration callback */
    H5D_chk_idx_info_t idx_info_dst;    /* Dest. chunked index info */
    H5D_chk_idx_info_t idx_info_src;    /* Source chunked index info */
    H5O_pline_t _pline;                 /* Temporary pipeline info */
    const H5O_pline_t *pline;           /* Pointer to pipeline info to use */
    H5T_path_t  *tpath_src_mem = NULL, *tpath_mem_dst = NULL;   /* Datatype conversion paths */
    hid_t       tid_src = -1;           /* Datatype ID for source datatype */
    hid_t       tid_dst = -1;           /* Datatype ID for destination datatype */
    hid_t       tid_mem = -1;           /* Datatype ID for memory datatype */
    size_t      buf_size;               /* Size of copy buffer */
    size_t      reclaim_buf_size;       /* Size of reclaim buffer */
    void       *buf = NULL;             /* Buffer for copying data */
    void       *bkg = NULL;             /* Buffer for background during type conversion */
    void       *reclaim_buf = NULL;     /* Buffer for reclaiming data */
    H5S_t      *buf_space = NULL;       /* Dataspace describing buffer */
    hid_t       sid_buf = -1;           /* ID for buffer dataspace */
    uint32_t    nelmts = 0;             /* Number of elements in buffer */
    hbool_t     do_convert = FALSE;     /* Indicate that type conversions should be performed */
    hbool_t     copy_setup_done = FALSE;        /* Indicate that 'copy setup' is done */
    herr_t      ret_value = SUCCEED;    /* Return value */

    FUNC_ENTER_PACKAGE

    /* Check args */
    HDassert(f_src);
    HDassert(storage_src);
    HDassert(layout_src);
    HDassert(f_dst);
    HDassert(storage_dst);
    HDassert(ds_extent_src);
    HDassert(dt_src);

    /* Initialize the temporary pipeline info */
    if(NULL == pline_src) {
        HDmemset(&_pline, 0, sizeof(_pline));
        pline = &_pline;
    } /* end if */
    else
        pline = pline_src;

    /* Layout is not created in the destination file, reset index address */
    if(H5D_chunk_idx_reset(storage_dst, TRUE) < 0)
        HGOTO_ERROR(H5E_DATASET, H5E_CANTINIT, FAIL, "unable to reset chunked storage index in dest")

    /* Initialize layout information */
    {
        hsize_t     curr_dims[H5O_LAYOUT_NDIMS];    /* Curr. size of dataset dimensions */
        int         sndims;                 /* Rank of dataspace */
        unsigned    ndims;                  /* Rank of dataspace */

        /* Get the dim info for dataset */
        if((sndims = H5S_extent_get_dims(ds_extent_src, curr_dims, NULL)) < 0)
            HGOTO_ERROR(H5E_DATASET, H5E_CANTGET, FAIL, "can't get dataspace dimensions")
        H5_CHECKED_ASSIGN(ndims, unsigned, sndims, int);

        /* Set the source layout chunk information */
        if(H5D__chunk_set_info_real(layout_src, ndims, curr_dims) < 0)
            HGOTO_ERROR(H5E_DATASET, H5E_CANTSET, FAIL, "can't set layout's chunk info")
    } /* end block */

    /* Compose source & dest chunked index info structs */
    idx_info_src.f = f_src;
    idx_info_src.dxpl_id = dxpl_id;
    idx_info_src.pline = pline;
    idx_info_src.layout = layout_src;
    idx_info_src.storage = storage_src;

    idx_info_dst.f = f_dst;
    idx_info_dst.dxpl_id = dxpl_id;
    idx_info_dst.pline = pline;     /* Use same I/O filter pipeline for dest. */
    idx_info_dst.layout = layout_src /* Use same layout for dest. */;
    idx_info_dst.storage = storage_dst;

    /* Call the index-specific "copy setup" routine */
    if((storage_src->ops->copy_setup)(&idx_info_src, &idx_info_dst) < 0)
        HGOTO_ERROR(H5E_DATASET, H5E_CANTINIT, FAIL, "unable to set up index-specific chunk copying information")
    copy_setup_done = TRUE;

    /* Create datatype ID for src datatype */
    if((tid_src = H5I_register(H5I_DATATYPE, dt_src, FALSE)) < 0)
        HGOTO_ERROR(H5E_DATATYPE, H5E_CANTREGISTER, FAIL, "unable to register source file datatype")

    /* If there's a VLEN source datatype, set up type conversion information */
    if(H5T_detect_class(dt_src, H5T_VLEN, FALSE) > 0) {
        H5T_t *dt_dst;              /* Destination datatype */
        H5T_t *dt_mem;              /* Memory datatype */
        size_t mem_dt_size;         /* Memory datatype size */
        size_t tmp_dt_size;         /* Temp. datatype size */
        size_t max_dt_size;         /* Max atatype size */
        hsize_t buf_dim;            /* Dimension for buffer */
        unsigned u;

        /* create a memory copy of the variable-length datatype */
        if(NULL == (dt_mem = H5T_copy(dt_src, H5T_COPY_TRANSIENT)))
            HGOTO_ERROR(H5E_DATATYPE, H5E_CANTINIT, FAIL, "unable to copy")
        if((tid_mem = H5I_register(H5I_DATATYPE, dt_mem, FALSE)) < 0) {
            (void)H5T_close(dt_mem);
            HGOTO_ERROR(H5E_DATATYPE, H5E_CANTREGISTER, FAIL, "unable to register memory datatype")
        } /* end if */

        /* create variable-length datatype at the destinaton file */
        if(NULL == (dt_dst = H5T_copy(dt_src, H5T_COPY_TRANSIENT)))
            HGOTO_ERROR(H5E_DATATYPE, H5E_CANTINIT, FAIL, "unable to copy")
        if(H5T_set_loc(dt_dst, f_dst, H5T_LOC_DISK) < 0) {
            (void)H5T_close(dt_dst);
            HGOTO_ERROR(H5E_DATATYPE, H5E_CANTINIT, FAIL, "cannot mark datatype on disk")
        } /* end if */
        if((tid_dst = H5I_register(H5I_DATATYPE, dt_dst, FALSE)) < 0) {
            (void)H5T_close(dt_dst);
            HGOTO_ERROR(H5E_DATATYPE, H5E_CANTREGISTER, FAIL, "unable to register destination file datatype")
        } /* end if */

        /* Set up the conversion functions */
        if(NULL == (tpath_src_mem = H5T_path_find(dt_src, dt_mem, NULL, NULL, dxpl_id, FALSE)))
            HGOTO_ERROR(H5E_DATATYPE, H5E_CANTINIT, FAIL, "unable to convert between src and mem datatypes")
        if(NULL == (tpath_mem_dst = H5T_path_find(dt_mem, dt_dst, NULL, NULL, dxpl_id, FALSE)))
            HGOTO_ERROR(H5E_DATATYPE, H5E_CANTINIT, FAIL, "unable to convert between mem and dst datatypes")

        /* Determine largest datatype size */
        if(0 == (max_dt_size = H5T_get_size(dt_src)))
            HGOTO_ERROR(H5E_DATATYPE, H5E_CANTINIT, FAIL, "unable to determine datatype size")
        if(0 == (mem_dt_size = H5T_get_size(dt_mem)))
            HGOTO_ERROR(H5E_DATATYPE, H5E_CANTINIT, FAIL, "unable to determine datatype size")
        max_dt_size = MAX(max_dt_size, mem_dt_size);
        if(0 == (tmp_dt_size = H5T_get_size(dt_dst)))
            HGOTO_ERROR(H5E_DATATYPE, H5E_CANTINIT, FAIL, "unable to determine datatype size")
        max_dt_size = MAX(max_dt_size, tmp_dt_size);

        /* Compute the number of elements per chunk */
        nelmts = 1;
        for(u = 0;  u < (layout_src->ndims - 1); u++)
            nelmts *= layout_src->dim[u];

        /* Create the space and set the initial extent */
        buf_dim = nelmts;
        if(NULL == (buf_space = H5S_create_simple((unsigned)1, &buf_dim, NULL)))
            HGOTO_ERROR(H5E_DATASPACE, H5E_CANTCREATE, FAIL, "can't create simple dataspace")

        /* Atomize */
        if((sid_buf = H5I_register(H5I_DATASPACE, buf_space, FALSE)) < 0) {
            (void)H5S_close(buf_space);
            HGOTO_ERROR(H5E_ATOM, H5E_CANTREGISTER, FAIL, "unable to register dataspace ID")
        } /* end if */

        /* Set initial buffer sizes */
        buf_size = nelmts * max_dt_size;
        reclaim_buf_size = nelmts * mem_dt_size;

        /* Allocate memory for reclaim buf */
        if(NULL == (reclaim_buf = H5MM_malloc(reclaim_buf_size)))
            HGOTO_ERROR(H5E_RESOURCE, H5E_NOSPACE, FAIL, "memory allocation failed for raw data chunk")

        /* Indicate that type conversion should be performed */
        do_convert = TRUE;
    } /* end if */
    else {
        if(H5T_get_class(dt_src, FALSE) == H5T_REFERENCE) {
            /* Indicate that type conversion should be performed */
            do_convert = TRUE;
        } /* end if */

        H5_CHECKED_ASSIGN(buf_size, size_t, layout_src->size, uint32_t);
        reclaim_buf_size = 0;
    } /* end else */

    /* Set up conversion buffer, if appropriate */
    if(do_convert) {
        /* Allocate background memory for converting the chunk */
        if(NULL == (bkg = H5MM_malloc(buf_size)))
            HGOTO_ERROR(H5E_RESOURCE, H5E_NOSPACE, FAIL, "memory allocation failed for raw data chunk")

        /* Check for reference datatype and no expanding references & clear background buffer */
        if(!cpy_info->expand_ref &&
                ((H5T_get_class(dt_src, FALSE) == H5T_REFERENCE) && (f_src != f_dst)))
            /* Reset value to zero */
            HDmemset(bkg, 0, buf_size);
    } /* end if */

    /* Allocate memory for copying the chunk */
    if(NULL == (buf = H5MM_malloc(buf_size)))
        HGOTO_ERROR(H5E_RESOURCE, H5E_NOSPACE, FAIL, "memory allocation failed for raw data chunk")

    /* Initialize the callback structure for the source */
    HDmemset(&udata, 0, sizeof udata);
    udata.common.layout = layout_src;
    udata.common.storage = storage_src;
    udata.file_src = f_src;
    udata.idx_info_dst = &idx_info_dst;
    udata.buf = buf;
    udata.bkg = bkg;
    udata.buf_size = buf_size;
    udata.tid_src = tid_src;
    udata.tid_mem = tid_mem;
    udata.tid_dst = tid_dst;
    udata.dt_src = dt_src;
    udata.do_convert = do_convert;
    udata.tpath_src_mem = tpath_src_mem;
    udata.tpath_mem_dst = tpath_mem_dst;
    udata.reclaim_buf = reclaim_buf;
    udata.reclaim_buf_size = reclaim_buf_size;
    udata.buf_space = buf_space;
    udata.nelmts = nelmts;
    udata.pline = pline;
    udata.cpy_info = cpy_info;

    /* Iterate over chunks to copy data */
    if((storage_src->ops->iterate)(&idx_info_src, H5D__chunk_copy_cb, &udata) < 0)
        HGOTO_ERROR(H5E_DATASET, H5E_BADITER, FAIL, "unable to iterate over chunk index to copy data")

    /* I/O buffers may have been re-allocated */
    buf = udata.buf;
    bkg = udata.bkg;

done:
    if(sid_buf > 0 && H5I_dec_ref(sid_buf) < 0)
        HDONE_ERROR(H5E_DATASET, H5E_CANTFREE, FAIL, "can't decrement temporary dataspace ID")
    if(tid_src > 0 && H5I_dec_ref(tid_src) < 0)
        HDONE_ERROR(H5E_DATASET, H5E_CANTFREE, FAIL, "Can't decrement temporary datatype ID")
    if(tid_dst > 0 && H5I_dec_ref(tid_dst) < 0)
        HDONE_ERROR(H5E_DATASET, H5E_CANTFREE, FAIL, "Can't decrement temporary datatype ID")
    if(tid_mem > 0 && H5I_dec_ref(tid_mem) < 0)
        HDONE_ERROR(H5E_DATASET, H5E_CANTFREE, FAIL, "Can't decrement temporary datatype ID")
    if(buf)
        H5MM_xfree(buf);
    if(bkg)
        H5MM_xfree(bkg);
    if(reclaim_buf)
        H5MM_xfree(reclaim_buf);

    /* Clean up any index information */
    if(copy_setup_done)
        if(storage_src->ops->copy_shutdown && (storage_src->ops->copy_shutdown)(storage_src, storage_dst, dxpl_id) < 0)
            HDONE_ERROR(H5E_DATASET, H5E_CANTRELEASE, FAIL, "unable to shut down index copying info")

    FUNC_LEAVE_NOAPI(ret_value)
} /* end H5D__chunk_copy() */


/*-------------------------------------------------------------------------
 * Function:    H5D__chunk_bh_info
 *
 * Purpose:     Retrieve the amount of index storage for chunked dataset
 *
 * Return:      Success:        Non-negative
 *              Failure:        negative
 *
 * Programmer:  Vailin Choi
 *              June 8, 2007
 *
 *-------------------------------------------------------------------------
 */
herr_t
H5D__chunk_bh_info(H5F_t *f, hid_t dxpl_id, H5O_layout_t *layout,
    const H5O_pline_t *pline, hsize_t *index_size)
{
    H5D_chk_idx_info_t idx_info;        /* Chunked index info */
    herr_t ret_value = SUCCEED;         /* Return value */

    FUNC_ENTER_PACKAGE

    /* Check args */
    HDassert(f);
    HDassert(layout);
    HDassert(pline);
    HDassert(index_size);

    /* Compose chunked index info struct */
    idx_info.f = f;
    idx_info.dxpl_id = dxpl_id;
    idx_info.pline = pline;
    idx_info.layout = &layout->u.chunk;
    idx_info.storage = &layout->storage.u.chunk;

    /* Get size of index structure */
    if((layout->storage.u.chunk.ops->size)(&idx_info, index_size) < 0)
	HGOTO_ERROR(H5E_DATASET, H5E_CANTGET, FAIL, "unable to retrieve chunk index info")

done:
    FUNC_LEAVE_NOAPI(ret_value)
} /* end H5D__chunk_bh_info() */


/*-------------------------------------------------------------------------
 * Function:	H5D__chunk_dump_index_cb
 *
 * Purpose:	If the UDATA.STREAM member is non-null then debugging
 *              information is written to that stream.
 *
 * Return:	Success:	Non-negative
 *
 *		Failure:	Negative
 *
 * Programmer:	Robb Matzke
 *              Wednesday, April 21, 1999
 *
 *-------------------------------------------------------------------------
 */
/* ARGSUSED */
static int
H5D__chunk_dump_index_cb(const H5D_chunk_rec_t *chunk_rec, void *_udata)
{
    H5D_chunk_it_ud4_t	*udata = (H5D_chunk_it_ud4_t *)_udata;  /* User data from caller */

    FUNC_ENTER_STATIC_NOERR

    if(udata->stream) {
        unsigned u;     /* Local index variable */

        /* Print header if not already displayed */
        if(!udata->header_displayed) {
            HDfprintf(udata->stream, "           Flags    Bytes     Address          Logical Offset\n");
            HDfprintf(udata->stream, "        ========== ======== ========== ==============================\n");

            /* Set flag that the headers has been printed */
            udata->header_displayed = TRUE;
        } /* end if */

        /* Print information about this chunk */
        HDfprintf(udata->stream,     "        0x%08x %8Zu %10a [", chunk_rec->filter_mask, chunk_rec->nbytes, chunk_rec->chunk_addr);
        for(u = 0; u < udata->ndims; u++)
            HDfprintf(udata->stream, "%s%Hu", (u ? ", " : ""), (chunk_rec->scaled[u] * udata->chunk_dim[u]));
        HDfputs("]\n", udata->stream);
    } /* end if */

    FUNC_LEAVE_NOAPI(H5_ITER_CONT)
} /* H5D__chunk_dump_index_cb() */


/*-------------------------------------------------------------------------
 * Function:	H5D__chunk_dump_index
 *
 * Purpose:	Prints information about the storage index to the specified
 *		stream.
 *
 * Return:	Success:	Non-negative
 *		Failure:	negative
 *
 * Programmer:	Robb Matzke
 *              Wednesday, April 28, 1999
 *
 *-------------------------------------------------------------------------
 */
herr_t
H5D__chunk_dump_index(H5D_t *dset, hid_t dxpl_id, FILE *stream)
{
    herr_t ret_value = SUCCEED;       /* Return value */

    FUNC_ENTER_PACKAGE

    /* Sanity check */
    HDassert(dset);

    /* Only display info if stream is defined */
    if(stream) {
        H5D_chk_idx_info_t idx_info;    /* Chunked index info */
        H5D_chunk_it_ud4_t udata;       /* User data for callback */

        /* Display info for index */
        if((dset->shared->layout.storage.u.chunk.ops->dump)(&dset->shared->layout.storage.u.chunk, stream) < 0)
            HGOTO_ERROR(H5E_DATASET, H5E_UNSUPPORTED, FAIL, "unable to dump chunk index info")

        /* Compose chunked index info struct */
        idx_info.f = dset->oloc.file;
        idx_info.dxpl_id = dxpl_id;
        idx_info.pline = &dset->shared->dcpl_cache.pline;
        idx_info.layout = &dset->shared->layout.u.chunk;
        idx_info.storage = &dset->shared->layout.storage.u.chunk;

        /* Set up user data for callback */
        udata.stream = stream;
        udata.header_displayed = FALSE;
        udata.ndims = dset->shared->layout.u.chunk.ndims;
        udata.chunk_dim = dset->shared->layout.u.chunk.dim;

        /* Iterate over index and dump chunk info */
        if((dset->shared->layout.storage.u.chunk.ops->iterate)(&idx_info, H5D__chunk_dump_index_cb, &udata) < 0)
            HGOTO_ERROR(H5E_DATASET, H5E_BADITER, FAIL, "unable to iterate over chunk index to dump chunk info")
    } /* end if */

done:
    FUNC_LEAVE_NOAPI(ret_value)
} /* end H5D__chunk_dump_index() */


/*-------------------------------------------------------------------------
 * Function:	H5D__chunk_dest
 *
 * Purpose:	Destroy the entire chunk cache by flushing dirty entries,
 *		preempting all entries, and freeing the cache itself.
 *
 * Return:	Non-negative on success/Negative on failure
 *
 * Programmer:	Robb Matzke
 *              Thursday, May 21, 1998
 *
 *-------------------------------------------------------------------------
 */
herr_t
H5D__chunk_dest(H5F_t *f, hid_t dxpl_id, H5D_t *dset)
{
    H5D_chk_idx_info_t idx_info;        /* Chunked index info */
    H5D_dxpl_cache_t _dxpl_cache;       /* Data transfer property cache buffer */
    H5D_dxpl_cache_t *dxpl_cache = &_dxpl_cache;   /* Data transfer property cache */
    H5D_rdcc_t	*rdcc = &(dset->shared->cache.chunk);   /* Dataset's chunk cache */
    H5D_rdcc_ent_t	*ent = NULL, *next = NULL;      /* Pointer to current & next cache entries */
    int		nerrors = 0;            /* Accumulated count of errors */
    herr_t      ret_value = SUCCEED;       /* Return value */

    FUNC_ENTER_PACKAGE_TAG(dxpl_id, dset->oloc.addr, FAIL)

    HDassert(f);
    HDassert(dset);

    /* Fill the DXPL cache values for later use */
    if(H5D__get_dxpl_cache(dxpl_id, &dxpl_cache) < 0)
        HGOTO_ERROR(H5E_DATASET, H5E_CANTGET, FAIL, "can't fill dxpl cache")

    /* Flush all the cached chunks */
    for(ent = rdcc->head; ent; ent = next) {
	next = ent->next;
	if(H5D__chunk_cache_evict(dset, dxpl_id, dxpl_cache, ent, TRUE) < 0)
	    nerrors++;
    } /* end for */
    
    /* Continue even if there are failures. */
    if(nerrors)
	HDONE_ERROR(H5E_IO, H5E_CANTFLUSH, FAIL, "unable to flush one or more raw data chunks")

    /* Release cache structures */
    if(rdcc->slot)
        rdcc->slot = H5FL_SEQ_FREE(H5D_rdcc_ent_ptr_t, rdcc->slot);
    HDmemset(rdcc, 0, sizeof(H5D_rdcc_t));

    /* Compose chunked index info struct */
    idx_info.f = f;
    idx_info.dxpl_id = dxpl_id;
    idx_info.pline = &dset->shared->dcpl_cache.pline;
    idx_info.layout = &dset->shared->layout.u.chunk;
    idx_info.storage = &dset->shared->layout.storage.u.chunk;

    /* Free any index structures */
    if(dset->shared->layout.storage.u.chunk.ops->dest &&
            (dset->shared->layout.storage.u.chunk.ops->dest)(&idx_info) < 0)
	HGOTO_ERROR(H5E_DATASET, H5E_CANTFREE, FAIL, "unable to release chunk index info")

done:
    FUNC_LEAVE_NOAPI_TAG(ret_value, FAIL)
} /* end H5D__chunk_dest() */

#ifdef H5D_CHUNK_DEBUG

/*-------------------------------------------------------------------------
 * Function:	H5D__chunk_stats
 *
 * Purpose:	Print raw data cache statistics to the debug stream.  If
 *		HEADERS is non-zero then print table column headers,
 *		otherwise assume that the H5AC layer has already printed them.
 *
 * Return:	Non-negative on success/Negative on failure
 *
 * Programmer:	Robb Matzke
 *              Thursday, May 21, 1998
 *
 *-------------------------------------------------------------------------
 */
herr_t
H5D__chunk_stats(const H5D_t *dset, hbool_t headers)
{
    H5D_rdcc_t	*rdcc = &(dset->shared->cache.chunk);
    double	miss_rate;
    char	ascii[32];
    herr_t      ret_value=SUCCEED;       /* Return value */

    FUNC_ENTER_PACKAGE_NOERR

    if (!H5DEBUG(AC))
        HGOTO_DONE(SUCCEED)

    if (headers) {
        fprintf(H5DEBUG(AC), "H5D: raw data cache statistics\n");
        fprintf(H5DEBUG(AC), "   %-18s %8s %8s %8s %8s+%-8s\n",
            "Layer", "Hits", "Misses", "MissRate", "Inits", "Flushes");
        fprintf(H5DEBUG(AC), "   %-18s %8s %8s %8s %8s-%-8s\n",
            "-----", "----", "------", "--------", "-----", "-------");
    }

#ifdef H5AC_DEBUG
    if (H5DEBUG(AC)) headers = TRUE;
#endif

    if (headers) {
        if (rdcc->nhits>0 || rdcc->nmisses>0) {
            miss_rate = 100.0 * rdcc->nmisses /
                    (rdcc->nhits + rdcc->nmisses);
        } else {
            miss_rate = 0.0;
        }
        if (miss_rate > 100) {
            sprintf(ascii, "%7d%%", (int) (miss_rate + 0.5));
        } else {
            sprintf(ascii, "%7.2f%%", miss_rate);
        }

        fprintf(H5DEBUG(AC), "   %-18s %8u %8u %7s %8d+%-9ld\n",
            "raw data chunks", rdcc->nhits, rdcc->nmisses, ascii,
            rdcc->ninits, (long)(rdcc->nflushes)-(long)(rdcc->ninits));
    }

done:
    FUNC_LEAVE_NOAPI(ret_value)
} /* end H5D__chunk_stats() */
#endif /* H5D_CHUNK_DEBUG */


/*-------------------------------------------------------------------------
 * Function:	H5D__nonexistent_readvv_cb
 *
 * Purpose:	Callback operation for performing fill value I/O operation
 *              on memory buffer.
 *
 * Note:	This algorithm is pretty inefficient about initializing and
 *              terminating the fill buffer info structure and it would be
 *              faster to refactor this into a "real" initialization routine,
 *              and a "vectorized fill" routine. -QAK
 *
 * Return:	Non-negative on success/Negative on failure
 *
 * Programmer:	Quincey Koziol
 *		30 Sep 2010
 *
 *-------------------------------------------------------------------------
 */
static herr_t
H5D__nonexistent_readvv_cb(hsize_t H5_ATTR_UNUSED dst_off, hsize_t src_off, size_t len,
    void *_udata)
{
    H5D_chunk_readvv_ud_t *udata = (H5D_chunk_readvv_ud_t *)_udata; /* User data for H5VM_opvv() operator */
    H5D_fill_buf_info_t fb_info;    /* Dataset's fill buffer info */
    hbool_t fb_info_init = FALSE;   /* Whether the fill value buffer has been initialized */
    herr_t ret_value = SUCCEED;     /* Return value */

    FUNC_ENTER_STATIC

    /* Initialize the fill value buffer */
    if(H5D__fill_init(&fb_info, (udata->rbuf + src_off), NULL, NULL, NULL, NULL,
            &udata->dset->shared->dcpl_cache.fill, udata->dset->shared->type,
            udata->dset->shared->type_id, (size_t)0, len, udata->dxpl_id) < 0)
        HGOTO_ERROR(H5E_DATASET, H5E_CANTINIT, FAIL, "can't initialize fill buffer info")
    fb_info_init = TRUE;

    /* Check for VL datatype & fill the buffer with VL datatype fill values */
    if(fb_info.has_vlen_fill_type && H5D__fill_refill_vl(&fb_info, fb_info.elmts_per_buf, udata->dxpl_id) < 0)
        HGOTO_ERROR(H5E_DATASET, H5E_CANTCONVERT, FAIL, "can't refill fill value buffer")

done:
    /* Release the fill buffer info, if it's been initialized */
    if(fb_info_init && H5D__fill_term(&fb_info) < 0)
        HDONE_ERROR(H5E_DATASET, H5E_CANTFREE, FAIL, "Can't release fill buffer info")

    FUNC_LEAVE_NOAPI(ret_value)
} /* H5D__nonexistent_readvv_cb() */


/*-------------------------------------------------------------------------
 * Function:	H5D__nonexistent_readvv
 *
 * Purpose:	When the chunk doesn't exist on disk and the chunk is bigger
 *              than the cache size, performs fill value I/O operation on
 *              memory buffer, advancing through two I/O vectors, until one
 *              runs out.
 *
 * Note:	This algorithm is pretty inefficient about initializing and
 *              terminating the fill buffer info structure and it would be
 *              faster to refactor this into a "real" initialization routine,
 *              and a "vectorized fill" routine. -QAK
 *
 * Return:	Non-negative on success/Negative on failure
 *
 * Programmer:	Raymond Lu
 *		6 Feb 2009
 *
 *-------------------------------------------------------------------------
 */
static ssize_t
H5D__nonexistent_readvv(const H5D_io_info_t *io_info,
    size_t chunk_max_nseq, size_t *chunk_curr_seq, size_t chunk_len_arr[], hsize_t chunk_off_arr[],
    size_t mem_max_nseq, size_t *mem_curr_seq, size_t mem_len_arr[], hsize_t mem_off_arr[])
{
    H5D_chunk_readvv_ud_t udata;        /* User data for H5VM_opvv() operator */
    ssize_t ret_value;                  /* Return value */

    FUNC_ENTER_STATIC

    /* Check args */
    HDassert(io_info);
    HDassert(chunk_curr_seq);
    HDassert(chunk_len_arr);
    HDassert(chunk_off_arr);
    HDassert(mem_curr_seq);
    HDassert(mem_len_arr);
    HDassert(mem_off_arr);

    /* Set up user data for H5VM_opvv() */
    udata.rbuf = (unsigned char *)io_info->dsets_info[0].u.rbuf;
    udata.dset = io_info->dsets_info[0].dset;
    udata.dxpl_id = io_info->dxpl_id;

    /* Call generic sequence operation routine */
    if((ret_value = H5VM_opvv(chunk_max_nseq, chunk_curr_seq, chunk_len_arr, chunk_off_arr,
            mem_max_nseq, mem_curr_seq, mem_len_arr, mem_off_arr,
            H5D__nonexistent_readvv_cb, &udata)) < 0)
        HGOTO_ERROR(H5E_DATASET, H5E_CANTOPERATE, FAIL, "can't perform vectorized fill value init")

done:
    FUNC_LEAVE_NOAPI(ret_value)
} /* H5D__nonexistent_readvv() */


/*-------------------------------------------------------------------------
 * Function:    H5D__chunk_file_alloc()
 *
 * Purpose:     Chunk allocation:  
 *		  Create the chunk if it doesn't exist, or reallocate the
 *                chunk if its size changed.
 *		  The coding is moved and modified from each index structure.
 *
 * Return:      Non-negative on success/Negative on failure
 *
 * Programmer:  Vailin Choi; June 2014
 *
 *-------------------------------------------------------------------------
 */
static herr_t
H5D__chunk_file_alloc(const H5D_chk_idx_info_t *idx_info, const H5F_block_t *old_chunk,
    H5F_block_t *new_chunk, hbool_t *need_insert)
{
    hbool_t alloc_chunk = FALSE;	/* Whether to allocate chunk */
    herr_t ret_value = SUCCEED;   	/* Return value         */

    FUNC_ENTER_STATIC

    /* Sanity check */
    HDassert(idx_info);
    HDassert(idx_info->f);
    HDassert(idx_info->pline);
    HDassert(idx_info->layout);
    HDassert(idx_info->storage);
    HDassert(H5F_addr_defined(idx_info->storage->idx_addr));
    HDassert(new_chunk);
    HDassert(need_insert);

    /* Check for filters on chunks */
    if(idx_info->pline->nused > 0) {
        /* Sanity/error checking block */
        {
            unsigned allow_chunk_size_len;          /* Allowed size of encoded chunk size */
            unsigned new_chunk_size_len;            /* Size of encoded chunk size */

            /* Compute the size required for encoding the size of a chunk, allowing
             * for an extra byte, in case the filter makes the chunk larger.
             */
            allow_chunk_size_len = 1 + ((H5VM_log2_gen((uint64_t)(idx_info->layout->size)) + 8) / 8);
            if(allow_chunk_size_len > 8)
                allow_chunk_size_len = 8;

            /* Compute encoded size of chunk */
            new_chunk_size_len = (H5VM_log2_gen((uint64_t)(new_chunk->length)) + 8) / 8;
            if(new_chunk_size_len > 8)
                HGOTO_ERROR(H5E_DATASET, H5E_BADRANGE, FAIL, "encoded chunk size is more than 8 bytes?!?")

            /* Check if the chunk became too large to be encoded */
            if(new_chunk_size_len > allow_chunk_size_len)
                HGOTO_ERROR(H5E_DATASET, H5E_BADRANGE, FAIL, "chunk size can't be encoded")
        } /* end block */

	if(old_chunk && H5F_addr_defined(old_chunk->offset)) {
	    /* Sanity check */
            HDassert(!H5F_addr_defined(new_chunk->offset) || H5F_addr_eq(new_chunk->offset, old_chunk->offset));

            /* Check for chunk being same size */
	    if(new_chunk->length != old_chunk->length) {
		/* Release previous chunk */
		if(H5MF_xfree(idx_info->f, H5FD_MEM_DRAW, idx_info->dxpl_id, old_chunk->offset, old_chunk->length) < 0)
		    HGOTO_ERROR(H5E_DATASET, H5E_CANTFREE, FAIL, "unable to free chunk")
		alloc_chunk = TRUE;
	    } /* end if */
            else {
		/* Don't need to reallocate chunk, but send its address back up */
                if(!H5F_addr_defined(new_chunk->offset))
                    new_chunk->offset = old_chunk->offset;
	    } /* end else */
	} /* end if */
        else {
            HDassert(!H5F_addr_defined(new_chunk->offset));
	    alloc_chunk = TRUE;
        } /* end else */
    } /* end if */
    else {
	HDassert(!H5F_addr_defined(new_chunk->offset));
	HDassert(new_chunk->length == idx_info->layout->size);
	alloc_chunk = TRUE;
    }  /* end else */

    /* Actually allocate space for the chunk in the file */
    if(alloc_chunk) {
	switch(idx_info->storage->idx_type) {
	    case H5D_CHUNK_IDX_BTREE:
                HDassert(new_chunk->length > 0);
		H5_CHECK_OVERFLOW(new_chunk->length, /*From: */uint32_t, /*To: */hsize_t);
		new_chunk->offset = H5MF_alloc(idx_info->f, H5FD_MEM_DRAW, idx_info->dxpl_id, (hsize_t)new_chunk->length);
		if(!H5F_addr_defined(new_chunk->offset))
		    HGOTO_ERROR(H5E_DATASET, H5E_CANTALLOC, FAIL, "file allocation failed")
		*need_insert = TRUE;
		break;

	    case H5D_CHUNK_IDX_NTYPES:
	    default:
		HDassert(0 && "This should never be executed!");
		break;
	} /* end switch */
    } /* end if */

    HDassert(H5F_addr_defined(new_chunk->offset));

done: 
    FUNC_LEAVE_NOAPI(ret_value)
} /* H5D__chunk_file_alloc() */
<|MERGE_RESOLUTION|>--- conflicted
+++ resolved
@@ -820,13 +820,13 @@
         dinfo->use_single = FALSE;
 
         /* Get type of selection on disk & in memory */
-        if((fm->fsel_type = H5S_GET_SELECT_TYPE(file_space)) < H5S_SEL_NONE)
+        if((dinfo->fsel_type = H5S_GET_SELECT_TYPE(file_space)) < H5S_SEL_NONE)
             HGOTO_ERROR(H5E_DATASET, H5E_BADSELECT, FAIL, "unable to get type of selection")
         if((dinfo->msel_type = H5S_GET_SELECT_TYPE(mem_space)) < H5S_SEL_NONE)
             HGOTO_ERROR(H5E_DATASET, H5E_BADSELECT, FAIL, "unable to get type of selection")
 
         /* If the selection is NONE or POINTS, set the flag to FALSE */
-        if(fm->fsel_type == H5S_SEL_POINTS || fm->fsel_type == H5S_SEL_NONE)
+        if(dinfo->fsel_type == H5S_SEL_POINTS || dinfo->fsel_type == H5S_SEL_NONE)
             sel_hyper_flag = FALSE;
         else
             sel_hyper_flag = TRUE;
@@ -2057,12 +2057,8 @@
 
             /* Determine if we will access all the data in the chunk */
             if(dst_accessed_bytes != ctg_store.contig.dset_size ||
-<<<<<<< HEAD
-                    (chunk_info->piece_points * type_info->src_type_size) != ctg_store.contig.dset_size)
-=======
-                    (chunk_info->chunk_points * type_info->src_type_size) != ctg_store.contig.dset_size ||
-		    fm->fsel_type == H5S_SEL_POINTS)
->>>>>>> afb85e30
+               (chunk_info->piece_points * type_info->src_type_size) != ctg_store.contig.dset_size ||
+               dset_info->fsel_type == H5S_SEL_POINTS)
                 entire_chunk = FALSE;
 
             /* Set chunk's [scaled] coordinates */
