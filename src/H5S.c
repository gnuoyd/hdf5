--- conflicted
+++ resolved
@@ -92,26 +92,15 @@
     H5I_DATASPACE,              /* ID class value */
     0,                          /* Class flags */
     2,                          /* # of reserved IDs for class */
-<<<<<<< HEAD
     (H5I_free_t)H5S__close_cb   /* Callback routine for closing objects of this class */
-=======
-    (H5I_free_t)H5S_close       /* Callback routine for closing objects of this class */
->>>>>>> b480d0a3
 }};
 
 /* Dataspace selection iterator ID class */
 static const H5I_class_t H5I_SPACE_SEL_ITER_CLS[1] = {{
-<<<<<<< HEAD
-    H5I_SPACE_SEL_ITER,         /* ID class value */
-    0,                          /* Class flags */
-    0,                          /* # of reserved IDs for class */
-    (H5I_free_t)H5S__sel_iter_close_cb    /* Callback routine for closing objects of this class */
-=======
     H5I_SPACE_SEL_ITER,                 /* ID class value */
     0,                                  /* Class flags */
     0,                                  /* # of reserved IDs for class */
-    (H5I_free_t)H5S_sel_iter_close      /* Callback routine for closing objects of this class */
->>>>>>> b480d0a3
+    (H5I_free_t)H5S__sel_iter_close_cb  /* Callback routine for closing objects of this class */
 }};
 
 
@@ -277,13 +266,10 @@
     if(H5S_close(space) < 0)
         HGOTO_ERROR(H5E_DATASPACE, H5E_CLOSEERROR, FAIL, "unable to close dataspace");
 
-<<<<<<< HEAD
 done:
     FUNC_LEAVE_NOAPI(ret_value)
 } /* end H5S__close_cb() */
 
-=======
->>>>>>> b480d0a3
  
 /*--------------------------------------------------------------------------
