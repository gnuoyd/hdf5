--- conflicted
+++ resolved
@@ -55,19 +55,16 @@
 
 /* Utility functions */
 H5_DLL herr_t H5VL_init(void);
-<<<<<<< HEAD
-H5_DLL hid_t H5VL_register_id(H5I_type_t type, void *object, H5VL_t *vol_plugin, hbool_t app_ref);
-H5_DLL herr_t H5VL_free_object(H5VL_object_t *obj);
-H5_DLL hid_t H5VL_register(const void *cls, hbool_t app_ref, hid_t vipl_id);
-H5_DLL hid_t H5VL_object_register(void *obj, H5I_type_t obj_type, hid_t plugin_id, hbool_t app_ref);
-H5_DLL hid_t H5VL_wrap_register(H5I_type_t type, void *obj, hbool_t app_ref);
+H5_DLL int H5VL_cmp_plugin_cls(const H5VL_class_t *cls1, const H5VL_class_t *cls);
+H5_DLL int H5VL_copy_plugin_info(const H5VL_class_t *plugin, void **dst_info,
+    const void *src_info);
+H5_DLL int H5VL_cmp_plugin_info(const H5VL_class_t *plugin, const void *info1,
+    const void *info2);
+H5_DLL herr_t H5VL_free_plugin_info(const H5VL_class_t *plugin, void *info);
+
+/* Functions that deal with VOL plugins */
+H5_DLL hid_t H5VL_register_plugin(const void *cls, hbool_t app_ref, hid_t vipl_id);
 H5_DLL ssize_t H5VL_get_plugin_name(hid_t id, char *name/*out*/, size_t size);
-H5_DLL H5VL_object_t *H5VL_get_object(hid_t id);
-=======
-
-/* Functions that deal with VOL drivers */
-H5_DLL hid_t H5VL_register_driver(const void *cls, size_t size, hbool_t app_ref);
-H5_DLL ssize_t H5VL_get_driver_name(hid_t id, char *name/*out*/, size_t size);
 
 /* NOTE:    The object and ID functions below deal in VOL objects (i.e.;
  *          H5VL_object_t). Similar non-VOL calls exist in H5Iprivate.h. Use
@@ -80,18 +77,12 @@
  */
 
 /* Functions that manipulate VOL objects */
->>>>>>> 47f30b47
 H5_DLL void *H5VL_object(hid_t id);
-H5_DLL void *H5VL_object_data(const H5VL_object_t *vol_obj);
 H5_DLL void *H5VL_object_verify(hid_t id, H5I_type_t obj_type);
-<<<<<<< HEAD
-H5_DLL void *H5VL_plugin_object(H5VL_object_t *obj);
-H5_DLL int H5VL_cmp_plugin_cls(const H5VL_class_t *cls1, const H5VL_class_t *cls);
-H5_DLL int H5VL_copy_plugin_info(const H5VL_class_t *plugin, void **dst_info,
-    const void *src_info);
-H5_DLL int H5VL_cmp_plugin_info(const H5VL_class_t *plugin, const void *info1,
-    const void *info2);
-H5_DLL herr_t H5VL_free_plugin_info(const H5VL_class_t *plugin, void *info);
+H5_DLL H5VL_object_t *H5VL_vol_object(hid_t id);
+H5_DLL herr_t H5VL_free_object(H5VL_object_t *obj);
+
+/* Functions that wrap / unwrap VOL objects */
 H5_DLL herr_t H5VL_get_wrap_ctx(const H5VL_class_t *plugin, void *obj,
     void **wrap_ctx);
 H5_DLL herr_t H5VL_free_wrap_ctx(const H5VL_class_t *plugin, void *wrap_ctx);
@@ -100,19 +91,15 @@
 H5_DLL void * H5VL_wrap_object(const H5VL_class_t *plugin, void *wrap_ctx,
     void *obj);
 
+/* ID registration functions */
+H5_DLL hid_t H5VL_register(H5I_type_t type, const void *object, H5VL_t *vol_plugin, hbool_t app_ref);
+H5_DLL hid_t H5VL_wrap_register(H5I_type_t type, void *obj, hbool_t app_ref);
+H5_DLL hid_t H5VL_register_using_vol_id(H5I_type_t type, const void *obj, hid_t driver_id, hbool_t app_ref);
+H5_DLL herr_t H5VL_register_using_existing_id(H5I_type_t type, void *object, H5VL_t *vol_driver, hbool_t app_ref, hid_t existing_id);
+
 /******************************
  * VOL plugin callback wrappers
  *****************************/
-=======
-H5_DLL void *H5VL_driver_data(H5VL_object_t *obj);
-H5_DLL H5VL_object_t *H5VL_vol_object(hid_t id);
-H5_DLL herr_t H5VL_free_object(H5VL_object_t *obj);
-
-/* ID registration functions */
-H5_DLL hid_t H5VL_register(H5I_type_t type, const void *object, H5VL_t *vol_driver, hbool_t app_ref);
-H5_DLL hid_t H5VL_register_using_vol_id(H5I_type_t type, const void *obj, hid_t driver_id, hbool_t app_ref);
-H5_DLL herr_t H5VL_register_using_existing_id(H5I_type_t type, void *object, H5VL_t *vol_driver, hbool_t app_ref, hid_t existing_id);
->>>>>>> 47f30b47
 
 /* Attribute functions */
 H5_DLL void *H5VL_attr_create(void *obj, H5VL_loc_params_t loc_params, const H5VL_class_t *cls, const char *attr_name, hid_t acpl_id, hid_t aapl_id, hid_t dxpl_id, void **req);
