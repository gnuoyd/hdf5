/* * * * * * * * * * * * * * * * * * * * * * * * * * * * * * * * * * * * * * *
 * Copyright by The HDF Group.                                               *
 * Copyright by the Board of Trustees of the University of Illinois.         *
 * All rights reserved.                                                      *
 *                                                                           *
 * This file is part of HDF5.  The full HDF5 copyright notice, including     *
 * terms governing use, modification, and redistribution, is contained in    *
 * the COPYING file, which can be found at the root of the source code       *
 * distribution tree, or in https://support.hdfgroup.org/ftp/HDF5/releases.  *
 * If you do not have access to either file, you may request a copy from     *
 * help@hdfgroup.org.                                                        *
 * * * * * * * * * * * * * * * * * * * * * * * * * * * * * * * * * * * * * * */

/*-------------------------------------------------------------------------
 *
 * Created:	H5Gint.c
 *		April 5 2007
 *		Quincey Koziol <koziol@hdfgroup.org>
 *
 * Purpose:	General use, "internal" routines for groups.
 *
 *-------------------------------------------------------------------------
 */

/****************/
/* Module Setup */
/****************/

#include "H5Gmodule.h"          /* This source code file is part of the H5G module */


/***********/
/* Headers */
/***********/
#include "H5private.h"          /* Generic Functions                        */
#include "H5Eprivate.h"         /* Error handling                           */
#include "H5FOprivate.h"        /* File objects                             */
#include "H5Gpkg.h"             /* Groups                                   */
#include "H5Iprivate.h"         /* IDs                                      */
#include "H5Lprivate.h"         /* Links                                    */
#include "H5MMprivate.h"        /* Memory management                        */
#include "H5VLnative_private.h" /* Native VOL driver                        */


/****************/
/* Local Macros */
/****************/


/******************/
/* Local Typedefs */
/******************/

/* User data for path traversal routine for "insertion file" routine */
typedef struct {
    H5G_loc_t *loc;         /* Pointer to the location for insertion */
} H5G_trav_ins_t;

/* User data for application-style iteration over links in a group */
typedef struct {
    hid_t       gid;            /* The group ID for the application callback */
    H5G_link_iterate_t lnk_op;  /* Application callback */
    void *op_data;              /* Application's op data */
} H5G_iter_appcall_ud_t;

/* User data for recursive traversal over links from a group */
typedef struct {
    hid_t       gid;            /* The group ID for the starting group */
    H5G_loc_t	*curr_loc;      /* Location of starting group */
    H5_index_t  idx_type;       /* Index to use */
    H5_iter_order_t order;      /* Iteration order within index */
    H5SL_t     *visited;        /* Skip list for tracking visited nodes */
    char       *path;           /* Path name of the link */
    size_t      curr_path_len;  /* Current length of the path in the buffer */
    size_t      path_buf_size;  /* Size of path buffer */
    H5L_iterate_t op;           /* Application callback */
    void       *op_data;        /* Application's op data */
} H5G_iter_visit_ud_t;


/********************/
/* Package Typedefs */
/********************/


/********************/
/* Local Prototypes */
/********************/

static herr_t H5G__open_oid(H5G_t *grp);


/*********************/
/* Package Variables */
/*********************/

/* Declare a free list to manage the H5G_t struct */
H5FL_DEFINE(H5G_t);
H5FL_DEFINE(H5G_shared_t);

/* Declare the free list to manage H5_obj_t's */
H5FL_DEFINE(H5_obj_t);


/*****************************/
/* Library Private Variables */
/*****************************/


/*******************/
/* Local Variables */
/*******************/



/*-------------------------------------------------------------------------
 * Function:	H5G__create_named
 *
 * Purpose:	Internal routine to create a new "named" group.
 *
 * Return:	Success:	Non-NULL, pointer to new group object.
 *
 *		Failure:	NULL
 *
 * Programmer:  Quincey Koziol
 *	        April 5, 2007
 *
 *-------------------------------------------------------------------------
 */
H5G_t *
H5G__create_named(const H5G_loc_t *loc, const char *name, hid_t lcpl_id,
    hid_t gcpl_id)
{
    H5O_obj_create_t ocrt_info;         /* Information for object creation */
    H5G_obj_create_t gcrt_info;         /* Information for group creation */
    H5G_t *ret_value = NULL;            /* Return value */

    FUNC_ENTER_PACKAGE

    /* Check arguments */
    HDassert(loc);
    HDassert(name && *name);
    HDassert(lcpl_id != H5P_DEFAULT);
    HDassert(gcpl_id != H5P_DEFAULT);

    /* Set up group creation info */
    gcrt_info.gcpl_id = gcpl_id;
    gcrt_info.cache_type = H5G_NOTHING_CACHED;
    HDmemset(&gcrt_info.cache, 0, sizeof(gcrt_info.cache));

    /* Set up object creation information */
    ocrt_info.obj_type = H5O_TYPE_GROUP;
    ocrt_info.crt_info = &gcrt_info;
    ocrt_info.new_obj = NULL;

    /* Create the new group and link it to its parent group */
    if(H5L_link_object(loc, name, &ocrt_info, lcpl_id) < 0)
        HGOTO_ERROR(H5E_SYM, H5E_CANTINIT, NULL, "unable to create and link to group")
    HDassert(ocrt_info.new_obj);

    /* Set the return value */
    ret_value = (H5G_t *)ocrt_info.new_obj;

done:
    FUNC_LEAVE_NOAPI(ret_value)
} /* end H5G__create_named() */


/*-------------------------------------------------------------------------
<<<<<<< HEAD
 * Function:    H5G__create_anon
 *
 * Purpose:     Internal routine to create a new anonymous group.
 *
 * Note:        This routine is needed so that there's a non-API routine for
 *              creating groups that can set up VOL / SWMR info
 *              (which need a DXPL).
 *
 * Return:      Success:    Non-NULL, pointer to new group object.
 *              Failure:    NULL
 *
 * Programmer:	Quincey Koziol
 *		December 17, 2017
 *
 *-------------------------------------------------------------------------
 */
H5G_t *
H5G__create_anon(H5F_t *file, H5G_obj_create_t *gcrt_info)
{
    H5G_t       *ret_value = NULL;      /* Return value */

    FUNC_ENTER_PACKAGE

    /* Check arguments */
    HDassert(file);
    HDassert(gcrt_info);

    /* Create the new group & get its ID */
    if(NULL == (ret_value = H5G__create(file, gcrt_info)))
        HGOTO_ERROR(H5E_SYM, H5E_CANTCREATE, NULL, "unable to create group")

done:
    FUNC_LEAVE_NOAPI(ret_value)
} /* end H5G__create_anon() */


/*-------------------------------------------------------------------------
=======
>>>>>>> 2f605eaa
 * Function:	H5G__create
 *
 * Purpose:	Creates a new empty group with the specified name. The name
 *		is either an absolute name or is relative to LOC.
 *
 * Return:	Success:	A handle for the group.	 The group is opened
 *				and should eventually be close by calling
 *				H5G_close().
 *
 *		Failure:	NULL
 *
 * Programmer:	Robb Matzke
 *		matzke@llnl.gov
 *		Aug 11 1997
 *
 *-------------------------------------------------------------------------
 */
H5G_t *
H5G__create(H5F_t *file, H5G_obj_create_t *gcrt_info)
{
    H5G_t	*grp = NULL;	/*new group			*/
    unsigned    oloc_init = 0;  /* Flag to indicate that the group object location was created successfully */
    H5G_t *ret_value = NULL;    /* Return value */

    FUNC_ENTER_PACKAGE

    /* check args */
    HDassert(file);
    HDassert(gcrt_info->gcpl_id != H5P_DEFAULT);

    /* create an open group */
    if(NULL == (grp = H5FL_CALLOC(H5G_t)))
        HGOTO_ERROR(H5E_RESOURCE, H5E_NOSPACE, NULL, "memory allocation failed")
    if(NULL == (grp->shared = H5FL_CALLOC(H5G_shared_t)))
        HGOTO_ERROR(H5E_RESOURCE, H5E_NOSPACE, NULL, "memory allocation failed")

    /* Create the group object header */
    if(H5G__obj_create(file, gcrt_info, &(grp->oloc)/*out*/) < 0)
        HGOTO_ERROR(H5E_SYM, H5E_CANTINIT, NULL, "unable to create group object header")
    oloc_init = 1;    /* Indicate that the object location information is valid */

    /* Add group to list of open objects in file */
    if(H5FO_top_incr(grp->oloc.file, grp->oloc.addr) < 0)
        HGOTO_ERROR(H5E_SYM, H5E_CANTINC, NULL, "can't incr object ref. count")
    if(H5FO_insert(grp->oloc.file, grp->oloc.addr, grp->shared, TRUE) < 0)
        HGOTO_ERROR(H5E_SYM, H5E_CANTINSERT, NULL, "can't insert group into list of open objects")

    /* Set the count of times the object is opened */
    grp->shared->fo_count = 1;

    /* Set return value */
    ret_value = grp;

done:
    if(ret_value == NULL) {
        /* Check if we need to release the file-oriented symbol table info */
        if(oloc_init) {
            if(H5O_dec_rc_by_loc(&(grp->oloc)) < 0)
                HDONE_ERROR(H5E_SYM, H5E_CANTDEC, NULL, "unable to decrement refcount on newly created object")
            if(H5O_close(&(grp->oloc), NULL) < 0)
                HDONE_ERROR(H5E_SYM, H5E_CLOSEERROR, NULL, "unable to release object header")
            if(H5O_delete(file, grp->oloc.addr) < 0)
                HDONE_ERROR(H5E_SYM, H5E_CANTDELETE, NULL, "unable to delete object header")
        } /* end if */
        if(grp != NULL) {
            if(grp->shared != NULL)
                grp->shared = H5FL_FREE(H5G_shared_t, grp->shared);
            grp = H5FL_FREE(H5G_t, grp);
        } /* end if */
    } /* end if */

    FUNC_LEAVE_NOAPI(ret_value)
} /* end H5G__create() */


/*-------------------------------------------------------------------------
 * Function:	H5G__open_name
 *
 * Purpose:	Opens an existing group by name.
 *
 * Return:	Success:	Ptr to a new group.
 *		Failure:	NULL
 *
 * Programmer:	Quincey Koziol
 *		Monday, August	27, 2007
 *
 *-------------------------------------------------------------------------
 */
H5G_t *
H5G__open_name(const H5G_loc_t *loc, const char *name)
{
    H5G_t      *grp = NULL;             /* Group to open */
    H5G_loc_t   grp_loc;                /* Location used to open group */
    H5G_name_t  grp_path;            	/* Opened object group hier. path */
    H5O_loc_t   grp_oloc;            	/* Opened object object location */
    hbool_t     loc_found = FALSE;      /* Location at 'name' found */
    H5O_type_t  obj_type;               /* Type of object at location */
    H5G_t *ret_value = NULL;            /* Return value */

    FUNC_ENTER_PACKAGE

    /* Check args */
    HDassert(loc);
    HDassert(name);

    /* Set up opened group location to fill in */
    grp_loc.oloc = &grp_oloc;
    grp_loc.path = &grp_path;
    H5G_loc_reset(&grp_loc);

    /* Find the group object */
    if(H5G_loc_find(loc, name, &grp_loc/*out*/) < 0)
        HGOTO_ERROR(H5E_SYM, H5E_NOTFOUND, NULL, "group not found")
    loc_found = TRUE;

    /* Check that the object found is the correct type */
    if(H5O_obj_type(&grp_oloc, &obj_type) < 0)
        HGOTO_ERROR(H5E_SYM, H5E_CANTGET, NULL, "can't get object type")
    if(obj_type != H5O_TYPE_GROUP)
        HGOTO_ERROR(H5E_SYM, H5E_BADTYPE, NULL, "not a group")

    /* Open the group */
    if(NULL == (grp = H5G_open(&grp_loc)))
        HGOTO_ERROR(H5E_SYM, H5E_CANTOPENOBJ, NULL, "unable to open group")

    /* Set return value */
    ret_value = grp;

done:
    if(!ret_value)
        if(loc_found && H5G_loc_free(&grp_loc) < 0)
            HDONE_ERROR(H5E_SYM, H5E_CANTRELEASE, NULL, "can't free location")

    FUNC_LEAVE_NOAPI(ret_value)
} /* end H5G__open_name() */


/*-------------------------------------------------------------------------
 * Function:	H5G_open
 *
 * Purpose:	Opens an existing group.  The group should eventually be
 *		closed by calling H5G_close().
 *
 * Return:	Success:	Ptr to a new group.
 *
 *		Failure:	NULL
 *
 * Programmer:	Robb Matzke
 *		Monday, January	 5, 1998
 *
 *-------------------------------------------------------------------------
 */
H5G_t *
H5G_open(const H5G_loc_t *loc)
{
    H5G_t           *grp = NULL;        /* Group opened */
    H5G_shared_t    *shared_fo;         /* Shared group object */
    H5G_t *ret_value = NULL;            /* Return value */

    FUNC_ENTER_NOAPI(NULL)

    /* Check args */
    HDassert(loc);

    /* Allocate the group structure */
    if(NULL == (grp = H5FL_CALLOC(H5G_t)))
        HGOTO_ERROR(H5E_RESOURCE, H5E_NOSPACE, NULL, "can't allocate space for group")

    /* Shallow copy (take ownership) of the group location object */
    if(H5O_loc_copy(&(grp->oloc), loc->oloc, H5_COPY_SHALLOW) < 0)
        HGOTO_ERROR(H5E_SYM, H5E_CANTCOPY, NULL, "can't copy object location")
    if(H5G_name_copy(&(grp->path), loc->path, H5_COPY_SHALLOW) < 0)
        HGOTO_ERROR(H5E_SYM, H5E_CANTCOPY, NULL, "can't copy path")

    /* Check if group was already open */
    if((shared_fo = (H5G_shared_t *)H5FO_opened(grp->oloc.file, grp->oloc.addr)) == NULL) {

        /* Clear any errors from H5FO_opened() */
        H5E_clear_stack(NULL);

        /* Open the group object */
        if(H5G__open_oid(grp) < 0)
            HGOTO_ERROR(H5E_SYM, H5E_NOTFOUND, NULL, "not found")

        /* Add group to list of open objects in file */
        if(H5FO_insert(grp->oloc.file, grp->oloc.addr, grp->shared, FALSE) < 0) {
            grp->shared = H5FL_FREE(H5G_shared_t, grp->shared);
            HGOTO_ERROR(H5E_SYM, H5E_CANTINSERT, NULL, "can't insert group into list of open objects")
        } /* end if */

        /* Increment object count for the object in the top file */
        if(H5FO_top_incr(grp->oloc.file, grp->oloc.addr) < 0)
            HGOTO_ERROR(H5E_SYM, H5E_CANTINC, NULL, "can't increment object count")

        /* Set open object count */
        grp->shared->fo_count = 1;
    } /* end if */
    else {
        /* Point to shared group info */
        grp->shared = shared_fo;

        /* Increment shared reference count */
        shared_fo->fo_count++;

        /* Check if the object has been opened through the top file yet */
        if(H5FO_top_count(grp->oloc.file, grp->oloc.addr) == 0) {
            /* Open the object through this top file */
            if(H5O_open(&(grp->oloc)) < 0)
                HGOTO_ERROR(H5E_SYM, H5E_CANTOPENOBJ, NULL, "unable to open object header")
        } /* end if */

        /* Increment object count for the object in the top file */
        if(H5FO_top_incr(grp->oloc.file, grp->oloc.addr) < 0)
            HGOTO_ERROR(H5E_SYM, H5E_CANTINC, NULL, "can't increment object count")
    } /* end else */

    /* Set return value */
    ret_value = grp;

done:
    if(!ret_value && grp) {
        H5O_loc_free(&(grp->oloc));
        H5G_name_free(&(grp->path));
        grp = H5FL_FREE(H5G_t, grp);
    } /* end if */

    FUNC_LEAVE_NOAPI(ret_value)
} /* end H5G_open() */


/*-------------------------------------------------------------------------
 * Function:	H5G__open_oid
 *
 * Purpose:	Opens an existing group.  The group should eventually be
 *		closed by calling H5G_close().
 *
 * Return:	Success:	Ptr to a new group.
 *
 *		Failure:	NULL
 *
 * Programmer:	Quincey Koziol
 *	    Wednesday, March	17, 1999
 *
 *-------------------------------------------------------------------------
 */
static herr_t
H5G__open_oid(H5G_t *grp)
{
    hbool_t             obj_opened = FALSE;
    herr_t		ret_value = SUCCEED;

    FUNC_ENTER_STATIC

    /* Check args */
    HDassert(grp);

    /* Allocate the shared information for the group */
    if(NULL == (grp->shared = H5FL_CALLOC(H5G_shared_t)))
        HGOTO_ERROR(H5E_RESOURCE, H5E_NOSPACE, FAIL, "memory allocation failed")

    /* Grab the object header */
    if(H5O_open(&(grp->oloc)) < 0)
        HGOTO_ERROR(H5E_SYM, H5E_CANTOPENOBJ, FAIL, "unable to open group")
    obj_opened = TRUE;

    /* Check if this object has the right message(s) to be treated as a group */
    if((H5O_msg_exists(&(grp->oloc), H5O_STAB_ID) <= 0)
            && (H5O_msg_exists(&(grp->oloc), H5O_LINFO_ID) <= 0))
        HGOTO_ERROR(H5E_SYM, H5E_CANTOPENOBJ, FAIL, "not a group")

done:
    if(ret_value < 0) {
        if(obj_opened)
            H5O_close(&(grp->oloc), NULL);
        if(grp->shared)
            grp->shared = H5FL_FREE(H5G_shared_t, grp->shared);
    } /* end if */

    FUNC_LEAVE_NOAPI(ret_value)
} /* end H5G__open_oid() */


/*-------------------------------------------------------------------------
<<<<<<< HEAD
 * Function:	H5G__close_cb
 *
 * Purpose:	Closes the specified group.
 *
 * Return:	Non-negative on success/Negative on failure
 *
 * Programmer:	Quincey Koziol
 *		Sunday, February 18, 2018
 *
 *-------------------------------------------------------------------------
 */
herr_t
H5G__close_cb(H5G_t *grp)
{
    herr_t ret_value = SUCCEED;                 /* Return value */

    FUNC_ENTER_PACKAGE

    /* Check args */
    HDassert(grp && grp->shared);
    HDassert(grp->shared->fo_count > 0);

    /* Call actual group close routine */
    if(H5G_close(grp) < 0)
        HGOTO_ERROR(H5E_FILE, H5E_CANTCLOSEOBJ, FAIL, "problem closing group")

done:
    FUNC_LEAVE_NOAPI(ret_value)
} /* end H5G__close_cb() */


/*-------------------------------------------------------------------------
=======
>>>>>>> 2f605eaa
 * Function:	H5G_close
 *
 * Purpose:	Closes the specified group.
 *
 * Return:	Non-negative on success/Negative on failure
 *
 * Programmer:	Robb Matzke
 *		Monday, January	 5, 1998
 *
 *-------------------------------------------------------------------------
 */
herr_t
H5G_close(H5G_t *grp)
{
    hbool_t	corked;			        /* Whether the group is corked or not   */
    hbool_t file_closed = TRUE;     /* H5O_close also closed the file?      */
    herr_t ret_value = SUCCEED;     /* Return value                         */

    FUNC_ENTER_NOAPI(FAIL)

    /* Check args */
    HDassert(grp && grp->shared);
    HDassert(grp->shared->fo_count > 0);

    --grp->shared->fo_count;

    if(0 == grp->shared->fo_count) {
        HDassert(grp != H5G_rootof(H5G_fileof(grp)));

        /* Uncork cache entries with object address tag */
        if(H5AC_cork(grp->oloc.file, grp->oloc.addr, H5AC__GET_CORKED, &corked) < 0)
            HGOTO_ERROR(H5E_SYM, H5E_CANTGET, FAIL, "unable to retrieve an object's cork status")
        if(corked)
            if(H5AC_cork(grp->oloc.file, grp->oloc.addr, H5AC__UNCORK, NULL) < 0)
                HGOTO_ERROR(H5E_SYM, H5E_CANTUNCORK, FAIL, "unable to uncork an object")

        /* Remove the group from the list of opened objects in the file */
        if(H5FO_top_decr(grp->oloc.file, grp->oloc.addr) < 0)
            HGOTO_ERROR(H5E_SYM, H5E_CANTRELEASE, FAIL, "can't decrement count for object")
        if(H5FO_delete(grp->oloc.file, grp->oloc.addr) < 0)
            HGOTO_ERROR(H5E_SYM, H5E_CANTRELEASE, FAIL, "can't remove group from list of open objects")
        if(H5O_close(&(grp->oloc), &file_closed) < 0)
            HGOTO_ERROR(H5E_SYM, H5E_CANTINIT, FAIL, "unable to close")

        /* Evict group metadata if evicting on close */
        if(!file_closed && H5F_SHARED(grp->oloc.file) && H5F_EVICT_ON_CLOSE(grp->oloc.file)) {
            if(H5AC_flush_tagged_metadata(grp->oloc.file, grp->oloc.addr) < 0) 
                HGOTO_ERROR(H5E_CACHE, H5E_CANTFLUSH, FAIL, "unable to flush tagged metadata")
            if(H5AC_evict_tagged_metadata(grp->oloc.file, grp->oloc.addr, FALSE) < 0) 
                HGOTO_ERROR(H5E_CACHE, H5E_CANTFLUSH, FAIL, "unable to evict tagged metadata")
        } /* end if */

        /* Free memory */
        grp->shared = H5FL_FREE(H5G_shared_t, grp->shared);
    } else {
        /* Decrement the ref. count for this object in the top file */
        if(H5FO_top_decr(grp->oloc.file, grp->oloc.addr) < 0)
            HGOTO_ERROR(H5E_SYM, H5E_CANTRELEASE, FAIL, "can't decrement count for object")

        /* Check reference count for this object in the top file */
        if(H5FO_top_count(grp->oloc.file, grp->oloc.addr) == 0) {
            if(H5O_close(&(grp->oloc), NULL) < 0)
                HGOTO_ERROR(H5E_SYM, H5E_CANTINIT, FAIL, "unable to close")
        } /* end if */
        else
            /* Free object location (i.e. "unhold" the file if appropriate) */
            if(H5O_loc_free(&(grp->oloc)) < 0)
                HGOTO_ERROR(H5E_SYM, H5E_CANTRELEASE, FAIL, "problem attempting to free location")

        /* If this group is a mount point and the mount point is the last open
         * reference to the group (i.e. fo_count == 1 now), then attempt to
         * close down the file hierarchy
         */
        if(grp->shared->mounted && grp->shared->fo_count == 1) {
            /* Attempt to close down the file hierarchy */
            if(H5F_try_close(grp->oloc.file, NULL) < 0)
                HGOTO_ERROR(H5E_FILE, H5E_CANTCLOSEFILE, FAIL, "problem attempting file close")
        } /* end if */
    } /* end else */

    if(H5G_name_free(&(grp->path)) < 0) {
        grp = H5FL_FREE(H5G_t, grp);
        HGOTO_ERROR(H5E_SYM, H5E_CANTINIT, FAIL, "can't free group entry name")
    } /* end if */

    grp = H5FL_FREE(H5G_t, grp);

done:
    FUNC_LEAVE_NOAPI(ret_value)
} /* end H5G_close() */


/*-------------------------------------------------------------------------
 * Function:	H5G_oloc
 *
 * Purpose:	Returns a pointer to the object location for a group.
 *
 * Return:	Success:	Ptr to group entry
 *		Failure:	NULL
 *
 * Programmer:	Robb Matzke
 *              Tuesday, March 24, 1998
 *
 *-------------------------------------------------------------------------
 */
H5O_loc_t *
H5G_oloc(H5G_t *grp)
{
    /* Use FUNC_ENTER_NOAPI_NOINIT_NOERR here to avoid performance issues */
    FUNC_ENTER_NOAPI_NOINIT_NOERR

    FUNC_LEAVE_NOAPI(grp ? &(grp->oloc) : NULL)
} /* end H5G_oloc() */


/*-------------------------------------------------------------------------
 * Function:	H5G_nameof
 *
 * Purpose:	Returns a pointer to the hier. name for a group.
 *
 * Return:	Success:	Ptr to hier. name
 *		Failure:	NULL
 *
 * Programmer:	Quincey Koziol
 *              Monday, September 12, 2005
 *
 *-------------------------------------------------------------------------
 */
H5G_name_t *
H5G_nameof(H5G_t *grp)
{
    /* Use FUNC_ENTER_NOAPI_NOINIT_NOERR here to avoid performance issues */
    FUNC_ENTER_NOAPI_NOINIT_NOERR

    FUNC_LEAVE_NOAPI(grp ? &(grp->path) : NULL)
} /* end H5G_nameof() */


/*-------------------------------------------------------------------------
 * Function:	H5G_fileof
 *
 * Purpose:	Returns the file to which the specified group belongs.
 *
 * Return:	Success:	File pointer.
 *
 *		Failure:	NULL
 *
 * Programmer:	Robb Matzke
 *              Tuesday, March 24, 1998
 *
 *-------------------------------------------------------------------------
 */
H5F_t *
H5G_fileof(H5G_t *grp)
{
    /* Use FUNC_ENTER_NOAPI_NOINIT_NOERR here to avoid performance issues */
    FUNC_ENTER_NOAPI_NOINIT_NOERR

    HDassert(grp);

    FUNC_LEAVE_NOAPI(grp->oloc.file)
} /* end H5G_fileof() */


/*-------------------------------------------------------------------------
 * Function:	H5G_get_shared_count
 *
 * Purpose:	Queries the group object's "shared count"
 *
 * Return:	Non-negative on success/Negative on failure
 *
 * Programmer:	Quincey Koziol
 *		Tuesday, July	 5, 2005
 *
 *-------------------------------------------------------------------------
 */
herr_t
H5G_get_shared_count(H5G_t *grp)
{
    FUNC_ENTER_NOAPI_NOINIT_NOERR

    /* Check args */
    HDassert(grp && grp->shared);

    FUNC_LEAVE_NOAPI(grp->shared->fo_count)
} /* end H5G_get_shared_count() */


/*-------------------------------------------------------------------------
 * Function:	H5G_mount
 *
 * Purpose:	Sets the 'mounted' flag for a group
 *
 * Return:	Non-negative on success/Negative on failure
 *
 * Programmer:	Quincey Koziol
 *		Tuesday, July 19, 2005
 *
 *-------------------------------------------------------------------------
 */
herr_t
H5G_mount(H5G_t *grp)
{
    FUNC_ENTER_NOAPI_NOINIT_NOERR

    /* Check args */
    HDassert(grp && grp->shared);
    HDassert(grp->shared->mounted == FALSE);

    /* Set the 'mounted' flag */
    grp->shared->mounted = TRUE;

    FUNC_LEAVE_NOAPI(SUCCEED)
} /* end H5G_mount() */


/*-------------------------------------------------------------------------
 * Function:	H5G_mounted
 *
 * Purpose:	Retrieves the 'mounted' flag for a group
 *
 * Return:	Non-negative on success/Negative on failure
 *
 * Programmer:	Quincey Koziol
 *		Tuesday, July 15, 2008
 *
 *-------------------------------------------------------------------------
 */
hbool_t
H5G_mounted(H5G_t *grp)
{
    FUNC_ENTER_NOAPI_NOINIT_NOERR

    /* Check args */
    HDassert(grp && grp->shared);

    FUNC_LEAVE_NOAPI(grp->shared->mounted)
} /* end H5G_mounted() */


/*-------------------------------------------------------------------------
 * Function:	H5G_unmount
 *
 * Purpose:	Resets the 'mounted' flag for a group
 *
 * Return:	Non-negative on success/Negative on failure
 *
 * Programmer:	Quincey Koziol
 *		Tuesday, July 19, 2005
 *
 *-------------------------------------------------------------------------
 */
herr_t
H5G_unmount(H5G_t *grp)
{
    FUNC_ENTER_NOAPI_NOINIT_NOERR

    /* Check args */
    HDassert(grp && grp->shared);
    HDassert(grp->shared->mounted == TRUE);

    /* Reset the 'mounted' flag */
    grp->shared->mounted = FALSE;

    FUNC_LEAVE_NOAPI(SUCCEED)
} /* end H5G_unmount() */


/*-------------------------------------------------------------------------
 * Function:	H5G_iterate_cb
 *
 * Purpose:     Callback function for iterating over links in a group
 *
 * Return:	Success:        Non-negative
 *		Failure:	Negative
 *
 * Programmer:	Quincey Koziol
 *	        Oct  3, 2005
 *
 *-------------------------------------------------------------------------
 */
static herr_t
H5G_iterate_cb(const H5O_link_t *lnk, void *_udata)
{
    H5G_iter_appcall_ud_t *udata = (H5G_iter_appcall_ud_t *)_udata;     /* User data for callback */
    herr_t ret_value = H5_ITER_ERROR;   /* Return value */

    FUNC_ENTER_NOAPI_NOINIT

    /* Sanity check */
    HDassert(lnk);
    HDassert(udata);

    switch(udata->lnk_op.op_type) {
#ifndef H5_NO_DEPRECATED_SYMBOLS
        case H5G_LINK_OP_OLD:
            /* Make the old-type application callback */
            ret_value = (udata->lnk_op.op_func.op_old)(udata->gid, lnk->name, udata->op_data);
            break;
#endif /* H5_NO_DEPRECATED_SYMBOLS */

        case H5G_LINK_OP_NEW:
            {
                H5L_info_t info;    /* Link info */

                /* Retrieve the info for the link */
                if(H5G_link_to_info(lnk, &info) < 0)
                    HGOTO_ERROR(H5E_SYM, H5E_CANTGET, H5_ITER_ERROR, "unable to get info for link")

                /* Make the application callback */
                ret_value = (udata->lnk_op.op_func.op_new)(udata->gid, lnk->name, &info, udata->op_data);
            }
            break;

        default:
            HDassert(0 && "Unknown link op type?!?");
    } /* end switch */

done:
    FUNC_LEAVE_NOAPI(ret_value)
} /* end H5G_iterate_cb() */


/*-------------------------------------------------------------------------
 * Function:    H5G_iterate
 *
 * Purpose:     Private function for iterating over links in a group
 *
 * Return:      SUCCEED/FAIL
 *
 * Programmer:	Quincey Koziol
 *	        Oct  3, 2005
 *
 *-------------------------------------------------------------------------
 */
herr_t
H5G_iterate(H5G_loc_t *loc, const char *group_name,
    H5_index_t idx_type, H5_iter_order_t order, hsize_t skip, hsize_t *last_lnk,
    const H5G_link_iterate_t *lnk_op, void *op_data)
{
    hid_t gid = H5I_INVALID_HID;    /* ID of group to iterate over */
    H5G_t *grp = NULL;              /* Pointer to group data structure to iterate over */
    H5G_iter_appcall_ud_t udata;    /* User data for callback */
    herr_t ret_value = FAIL;        /* Return value */

    FUNC_ENTER_NOAPI(FAIL)

    /* Sanity check */
    HDassert(loc);
    HDassert(group_name);
    HDassert(last_lnk);
    HDassert(lnk_op && lnk_op->op_func.op_new);

    /* Open the group on which to operate.  We also create a group ID which
     * we can pass to the application-defined operator.
     */
<<<<<<< HEAD
    if(H5G_loc(loc_id, &loc) < 0)
        HGOTO_ERROR(H5E_ARGS, H5E_BADTYPE, FAIL, "not a location")

    if(NULL == (grp = H5G__open_name(&loc, group_name)))
=======
    if(NULL == (grp = H5G__open_name(loc, group_name)))
>>>>>>> 2f605eaa
        HGOTO_ERROR(H5E_SYM, H5E_CANTOPENOBJ, FAIL, "unable to open group")
    if((gid = H5VL_native_register(H5I_GROUP, grp, TRUE)) < 0)
        HGOTO_ERROR(H5E_ATOM, H5E_CANTREGISTER, FAIL, "unable to register group")

    /* Set up user data for callback */
    udata.gid = gid;
    udata.lnk_op = *lnk_op;
    udata.op_data = op_data;

    /* Call the real group iteration routine */
    if((ret_value = H5G__obj_iterate(&(grp->oloc), idx_type, order, skip, last_lnk, H5G_iterate_cb, &udata)) < 0)
        HGOTO_ERROR(H5E_SYM, H5E_BADITER, FAIL, "error iterating over links")

done:
    /* Release the group opened */
    if(gid != H5I_INVALID_HID) {
        if(H5I_dec_app_ref(gid) < 0)
            HDONE_ERROR(H5E_SYM, H5E_CANTRELEASE, FAIL, "unable to close group")
    }
    else if(grp && H5G_close(grp) < 0)
        HDONE_ERROR(H5E_SYM, H5E_CLOSEERROR, FAIL, "unable to release group")

    FUNC_LEAVE_NOAPI(ret_value)
} /* end H5G_iterate() */


/*-------------------------------------------------------------------------
 * Function:    H5G_free_visit_visited
 *
 * Purpose:     Free the key for an object visited during a group traversal
 *
 * Return:      Non-negative on success, negative on failure
 *
 * Programmer:  Quincey Koziol
 *	        Nov  4, 2007
 *
 *-------------------------------------------------------------------------
 */
static herr_t
H5G_free_visit_visited(void *item, void H5_ATTR_UNUSED *key, void H5_ATTR_UNUSED *operator_data/*in,out*/)
{
    FUNC_ENTER_NOAPI_NOINIT_NOERR

    item = H5FL_FREE(H5_obj_t, item);

    FUNC_LEAVE_NOAPI(SUCCEED)
} /* end H5G_free_visit_visited() */


/*-------------------------------------------------------------------------
 * Function:	H5G_visit_cb
 *
 * Purpose:     Callback function for recursively visiting links from a group
 *
 * Return:	Success:        Non-negative
 *		Failure:	Negative
 *
 * Programmer:	Quincey Koziol
 *	        Nov  4, 2007
 *
 *-------------------------------------------------------------------------
 */
static herr_t
H5G_visit_cb(const H5O_link_t *lnk, void *_udata)
{
    H5G_iter_visit_ud_t *udata = (H5G_iter_visit_ud_t *)_udata;     /* User data for callback */
    H5L_info_t info;                    /* Link info */
    H5G_loc_t   obj_loc;                /* Location of object */
    H5G_name_t  obj_path;            	/* Object's group hier. path */
    H5O_loc_t   obj_oloc;            	/* Object's object location */
    hbool_t     obj_found = FALSE;      /* Object at 'name' found */
    size_t old_path_len = udata->curr_path_len; /* Length of path before appending this link's name */
    size_t link_name_len;               /* Length of link's name */
    size_t len_needed;                  /* Length of path string needed */
    herr_t ret_value = H5_ITER_CONT;    /* Return value */

    FUNC_ENTER_NOAPI_NOINIT

    /* Sanity check */
    HDassert(lnk);
    HDassert(udata);

    /* Check if we will need more space to store this link's relative path */
    /* ("+2" is for string terminator and possible '/' for group separator later) */
    link_name_len = HDstrlen(lnk->name);
    len_needed = udata->curr_path_len + link_name_len + 2;
    if(len_needed > udata->path_buf_size) {
        void *new_path;         /* Pointer to new path buffer */

        /* Attempt to allocate larger buffer for path */
        if(NULL == (new_path = H5MM_realloc(udata->path, len_needed)))
            HGOTO_ERROR(H5E_SYM, H5E_NOSPACE, H5_ITER_ERROR, "can't allocate path string")
        udata->path = (char *)new_path;
        udata->path_buf_size = len_needed;
    } /* end if */

    /* Build the link's relative path name */
    HDassert(udata->path[old_path_len] == '\0');
    HDstrncpy(&(udata->path[old_path_len]), lnk->name, link_name_len + 1);
    udata->curr_path_len += link_name_len;

    /* Construct the link info from the link message */
    if(H5G_link_to_info(lnk, &info) < 0)
        HGOTO_ERROR(H5E_SYM, H5E_CANTGET, H5_ITER_ERROR, "unable to get info for link")

    /* Make the application callback */
    ret_value = (udata->op)(udata->gid, udata->path, &info, udata->op_data);

    /* Check for doing more work */
    if(ret_value == H5_ITER_CONT && lnk->type == H5L_TYPE_HARD) {
        H5_obj_t obj_pos;       /* Object "position" for this object */

        /* Set up opened group location to fill in */
        obj_loc.oloc = &obj_oloc;
        obj_loc.path = &obj_path;
        H5G_loc_reset(&obj_loc);

        /* Find the object using the LAPL passed in */
        /* (Correctly handles mounted files) */
        if(H5G_loc_find(udata->curr_loc, lnk->name, &obj_loc/*out*/) < 0)
            HGOTO_ERROR(H5E_SYM, H5E_NOTFOUND, H5_ITER_ERROR, "object not found")
        obj_found = TRUE;

        /* Construct unique "position" for this object */
        H5F_GET_FILENO(obj_oloc.file, obj_pos.fileno);
        obj_pos.addr = obj_oloc.addr;

        /* Check if we've seen the object the link references before */
        if(NULL == H5SL_search(udata->visited, &obj_pos)) {
            H5O_type_t otype;       /* Basic object type (group, dataset, etc.) */
            unsigned rc;		/* Reference count of object    */

            /* Get the object's reference count and type */
            if(H5O_get_rc_and_type(&obj_oloc, &rc, &otype) < 0)
                HGOTO_ERROR(H5E_SYM, H5E_CANTGET, H5_ITER_ERROR, "unable to get object info")

            /* If its ref count is > 1, we add it to the list of visited objects */
            /* (because it could come up again during traversal) */
            if(rc > 1) {
                H5_obj_t *new_node;                  /* New object node for visited list */

                /* Allocate new object "position" node */
                if((new_node = H5FL_MALLOC(H5_obj_t)) == NULL)
                    HGOTO_ERROR(H5E_SYM, H5E_NOSPACE, H5_ITER_ERROR, "can't allocate object node")

                /* Set node information */
                *new_node = obj_pos;

                /* Add to list of visited objects */
                if(H5SL_insert(udata->visited, new_node, new_node) < 0)
                    HGOTO_ERROR(H5E_SYM, H5E_CANTINSERT, H5_ITER_ERROR, "can't insert object node into visited list")
            } /* end if */

            /* If it's a group, we recurse into it */
            if(otype == H5O_TYPE_GROUP) {
                H5G_loc_t *old_loc = udata->curr_loc;       /* Pointer to previous group location info */
                H5_index_t idx_type = udata->idx_type;      /* Type of index to use */
                H5O_linfo_t	linfo;		        /* Link info message */
                htri_t linfo_exists;                    /* Whether the link info message exists */

                /* Add the path separator to the current path */
                HDassert(udata->path[udata->curr_path_len] == '\0');
                HDstrncpy(&(udata->path[udata->curr_path_len]), "/", (size_t)2);
                udata->curr_path_len++;

                /* Attempt to get the link info for this group */
                if((linfo_exists = H5G__obj_get_linfo(&obj_oloc, &linfo)) < 0)
                    HGOTO_ERROR(H5E_SYM, H5E_CANTGET, H5_ITER_ERROR, "can't check for link info message")
                if(linfo_exists) {
                    /* Check for creation order tracking, if creation order index lookup requested */
                    if(idx_type == H5_INDEX_CRT_ORDER) {
                        /* Check if creation order is tracked */
                        if(!linfo.track_corder)
                            /* Switch to name order for this group */
                            idx_type = H5_INDEX_NAME;
                    } /* end if */
                    else
                        HDassert(idx_type == H5_INDEX_NAME);
                } /* end if */
                else {
                    /* Can only perform name lookups on groups with symbol tables */
                    if(idx_type != H5_INDEX_NAME)
                        /* Switch to name order for this group */
                        idx_type = H5_INDEX_NAME;
                } /* end if */

                /* Point to this group's location info */
                udata->curr_loc = &obj_loc;

                /* Iterate over links in group */
                ret_value = H5G__obj_iterate(&obj_oloc, idx_type, udata->order, (hsize_t)0, NULL, H5G_visit_cb, udata);

                /* Restore location */
                udata->curr_loc = old_loc;
            } /* end if */
        } /* end if */
    } /* end if */

done:
    /* Reset path back to incoming path */
    udata->path[old_path_len] = '\0';
    udata->curr_path_len = old_path_len;

    /* Release resources */
    if(obj_found && H5G_loc_free(&obj_loc) < 0)
        HDONE_ERROR(H5E_SYM, H5E_CANTRELEASE, H5_ITER_ERROR, "can't free location")

    FUNC_LEAVE_NOAPI(ret_value)
} /* end H5G_visit_cb() */


/*-------------------------------------------------------------------------
 * Function:    H5G_visit
 *
 * Purpose:     Recursively visit all the links in a group and all
 *              the groups that are linked to from that group.  Links within
 *              each group are visited according to the order within the
 *              specified index (unless the specified index does not exist for
 *              a particular group, then the "name" index is used).
 *
 *              NOTE: Each _link_ reachable from the initial group will only be
 *              visited once.  However, because an object may be reached from
 *              more than one link, the visitation may call the application's
 *              callback with more than one link that points to a particular
 *              _object_.
 *
 * Return:      Success:    The return value of the first operator that
 *                          returns non-zero, or zero if all members were
 *                          processed with no operator returning non-zero.
 *
 *              Failure:    Negative if something goes wrong within the
 *                          library, or the negative value returned by one
 *                          of the operators.
 *
 *-------------------------------------------------------------------------
 */
herr_t
H5G_visit(H5G_loc_t *loc, const char *group_name, H5_index_t idx_type,
    H5_iter_order_t order, H5L_iterate_t op, void *op_data)
{
    H5G_iter_visit_ud_t udata;      /* User data for callback */
    H5O_linfo_t	linfo;		    /* Link info message */
    htri_t linfo_exists;            /* Whether the link info message exists */
    hid_t       gid = H5I_INVALID_HID;         /* Group ID */
    H5G_t      *grp = NULL;         /* Group opened */
    H5G_loc_t	start_loc;          /* Location of starting group */
    unsigned    rc;		    /* Reference count of object    */
    herr_t ret_value = FAIL;        /* Return value */

    /* Portably clear udata struct (before FUNC_ENTER) */
    HDmemset(&udata, 0, sizeof(udata));

    FUNC_ENTER_NOAPI(FAIL)

    /* Check args */
    if(!loc)
        HGOTO_ERROR(H5E_ARGS, H5E_BADTYPE, FAIL, "loc parameter cannot be NULL")

    /* Open the group to begin visiting within */
    if(NULL == (grp = H5G__open_name(loc, group_name)))
        HGOTO_ERROR(H5E_SYM, H5E_CANTOPENOBJ, FAIL, "unable to open group")

    /* Register an ID for the starting group */
    if((gid = H5VL_native_register(H5I_GROUP, grp, TRUE)) < 0)
        HGOTO_ERROR(H5E_ATOM, H5E_CANTREGISTER, FAIL, "unable to register group")

    /* Get the location of the starting group */
    if(H5G_loc(gid, &start_loc) < 0)
        HGOTO_ERROR(H5E_ARGS, H5E_BADTYPE, FAIL, "not a location")

    /* Set up user data */
    udata.gid = gid;
    udata.curr_loc = &start_loc;
    udata.idx_type = idx_type;
    udata.order = order;
    udata.op = op;
    udata.op_data = op_data;

    /* Allocate space for the path name */
    if(NULL == (udata.path = H5MM_strdup("")))
        HGOTO_ERROR(H5E_SYM, H5E_NOSPACE, FAIL, "can't allocate path name buffer")
    udata.path_buf_size = 1;
    udata.curr_path_len = 0;

    /* Create skip list to store visited object information */
    if((udata.visited = H5SL_create(H5SL_TYPE_OBJ, NULL)) == NULL)
        HGOTO_ERROR(H5E_SYM, H5E_CANTCREATE, FAIL, "can't create skip list for visited objects")

    /* Get the group's reference count */
    if(H5O_get_rc_and_type(&grp->oloc, &rc, NULL) < 0)
        HGOTO_ERROR(H5E_SYM, H5E_CANTGET, FAIL, "unable to get object info")

    /* If its ref count is > 1, we add it to the list of visited objects */
    /* (because it could come up again during traversal) */
    if(rc > 1) {
        H5_obj_t *obj_pos;                  /* New object node for visited list */

        /* Allocate new object "position" node */
        if((obj_pos = H5FL_MALLOC(H5_obj_t)) == NULL)
            HGOTO_ERROR(H5E_SYM, H5E_NOSPACE, FAIL, "can't allocate object node")

        /* Construct unique "position" for this object */
        H5F_GET_FILENO(grp->oloc.file, obj_pos->fileno);
        obj_pos->addr = grp->oloc.addr;

        /* Add to list of visited objects */
        if(H5SL_insert(udata.visited, obj_pos, obj_pos) < 0)
            HGOTO_ERROR(H5E_SYM, H5E_CANTINSERT, FAIL, "can't insert object node into visited list")
    } /* end if */

    /* Attempt to get the link info for this group */
    if((linfo_exists = H5G__obj_get_linfo(&(grp->oloc), &linfo)) < 0)
        HGOTO_ERROR(H5E_SYM, H5E_CANTGET, FAIL, "can't check for link info message")

    if(linfo_exists) {
        /* Check for creation order tracking, if creation order index lookup requested */
        if(idx_type == H5_INDEX_CRT_ORDER) {
            /* Check if creation order is tracked */
            if(!linfo.track_corder)
                /* Switch to name order for this group */
                idx_type = H5_INDEX_NAME;
        } /* end if */
        else
            HDassert(idx_type == H5_INDEX_NAME);
    } /* end if */
    else {
        /* Can only perform name lookups on groups with symbol tables */
        if(idx_type != H5_INDEX_NAME)
            /* Switch to name order for this group */
            idx_type = H5_INDEX_NAME;
    } /* end if */

    /* Call the link iteration routine */
    if((ret_value = H5G__obj_iterate(&(grp->oloc), idx_type, order, (hsize_t)0, NULL, H5G_visit_cb, &udata)) < 0)
        HGOTO_ERROR(H5E_SYM, H5E_BADITER, FAIL, "can't visit links")

done:
    /* Release user data resources */
    H5MM_xfree(udata.path);
    if(udata.visited)
        H5SL_destroy(udata.visited, H5G_free_visit_visited, NULL);

    /* Release the group opened */
    if(gid != H5I_INVALID_HID) {
        if(H5I_dec_app_ref(gid) < 0)
            HDONE_ERROR(H5E_SYM, H5E_CANTRELEASE, FAIL, "unable to close group")
    }
    else if(grp && H5G_close(grp) < 0)
        HDONE_ERROR(H5E_SYM, H5E_CLOSEERROR, FAIL, "unable to release group")

    FUNC_LEAVE_NOAPI(ret_value)
} /* end H5G_visit() */


/*-------------------------------------------------------------------------
<<<<<<< HEAD
 * Function:    H5G__get_create_plist
 *
 * Purpose:     Internal routine to retrieve a group's creation property list.
 *
 * Note:        This routine is needed so that there's a non-API routine
 *              that can set up VOL / SWMR info (which need a DXPL).
 *
 * Return:	Success:	ID for a copy of the group creation property
 *				list.  The property list ID should be released
 *				by calling H5Pclose().
 *
 *		Failure:	H5I_INVALID_HID
 *
 * Programmer:	Quincey Koziol
 *		December 17, 2017
 *
 *-------------------------------------------------------------------------
 */
hid_t
H5G__get_create_plist(const H5G_t *grp)
{
    hid_t ret_value = H5I_INVALID_HID;  /* Return value */

    FUNC_ENTER_PACKAGE

    /* Check arguments */
    HDassert(grp);

    /* Retrieve the GCPL */
    if((ret_value = H5G_get_create_plist(grp)) < 0)
	HGOTO_ERROR(H5E_SYM, H5E_CANTGET, H5I_INVALID_HID, "can't get group's creation property list")

done:
    FUNC_LEAVE_NOAPI(ret_value)
} /* end H5G__get_create_plist() */


/*-------------------------------------------------------------------------
=======
>>>>>>> 2f605eaa
 * Function:	H5G_get_create_plist
 *
 * Purpose:	Private function for H5Gget_create_plist
 *
 * Return:	Success:	ID for a copy of the group creation
 *				property list.  The property list ID should be
 *				released by calling H5Pclose().
 *
 *		Failure:	H5I_INVALID_HID
 *
 * Programmer:	Quincey Koziol
 *		Tuesday, October 25, 2005
 *
 *-------------------------------------------------------------------------
 */
hid_t
H5G_get_create_plist(const H5G_t *grp)
{
    H5O_linfo_t         linfo;		        /* Link info message            */
    htri_t	        ginfo_exists;
    htri_t	        linfo_exists;
    htri_t              pline_exists;
    H5P_genplist_t      *gcpl_plist;
    H5P_genplist_t      *new_plist;
    hid_t		new_gcpl_id = H5I_INVALID_HID;
    hid_t		ret_value = H5I_INVALID_HID;

    FUNC_ENTER_NOAPI(H5I_INVALID_HID)

    /* Copy the default group creation property list */
    if(NULL == (gcpl_plist = (H5P_genplist_t *)H5I_object(H5P_LST_GROUP_CREATE_ID_g)))
         HGOTO_ERROR(H5E_ARGS, H5E_BADTYPE, H5I_INVALID_HID, "can't get default group creation property list")
    if((new_gcpl_id = H5P_copy_plist(gcpl_plist, TRUE)) < 0)
        HGOTO_ERROR(H5E_SYM, H5E_CANTGET, H5I_INVALID_HID, "unable to copy the creation property list")
    if(NULL == (new_plist = (H5P_genplist_t *)H5I_object(new_gcpl_id)))
        HGOTO_ERROR(H5E_ARGS, H5E_BADTYPE, H5I_INVALID_HID, "can't get property list")

    /* Retrieve any object creation properties */
    if(H5O_get_create_plist(&grp->oloc, new_plist) < 0)
        HGOTO_ERROR(H5E_SYM, H5E_CANTGET, H5I_INVALID_HID, "can't get object creation info")

    /* Check for the group having a group info message */
    if((ginfo_exists = H5O_msg_exists(&(grp->oloc), H5O_GINFO_ID)) < 0)
	HGOTO_ERROR(H5E_SYM, H5E_CANTINIT, H5I_INVALID_HID, "unable to read object header")
    if(ginfo_exists) {
        H5O_ginfo_t ginfo;		/* Group info message            */

        /* Read the group info */
        if(NULL == H5O_msg_read(&(grp->oloc), H5O_GINFO_ID, &ginfo))
            HGOTO_ERROR(H5E_SYM, H5E_BADMESG, H5I_INVALID_HID, "can't get group info")

        /* Set the group info for the property list */
        if(H5P_set(new_plist, H5G_CRT_GROUP_INFO_NAME, &ginfo) < 0)
            HGOTO_ERROR(H5E_PLIST, H5E_CANTSET, H5I_INVALID_HID, "can't set group info")
    } /* end if */

    /* Check for the group having a link info message */
    if((linfo_exists = H5G__obj_get_linfo(&(grp->oloc), &linfo)) < 0)
        HGOTO_ERROR(H5E_SYM, H5E_CANTINIT, H5I_INVALID_HID, "unable to read object header")
    if(linfo_exists) {
        /* Set the link info for the property list */
        if(H5P_set(new_plist, H5G_CRT_LINK_INFO_NAME, &linfo) < 0)
            HGOTO_ERROR(H5E_PLIST, H5E_CANTSET, H5I_INVALID_HID, "can't set link info")
    } /* end if */

    /* Check for the group having a pipeline message */
    if((pline_exists = H5O_msg_exists(&(grp->oloc), H5O_PLINE_ID)) < 0)
        HGOTO_ERROR(H5E_SYM, H5E_CANTGET, H5I_INVALID_HID, "unable to read object header")
    if(pline_exists) {
        H5O_pline_t pline;      /* Pipeline message */

        /* Read the pipeline */
        if(NULL == H5O_msg_read(&(grp->oloc), H5O_PLINE_ID, &pline))
            HGOTO_ERROR(H5E_SYM, H5E_BADMESG, H5I_INVALID_HID, "can't get link pipeline")

        /* Set the pipeline for the property list */
        if(H5P_poke(new_plist, H5O_CRT_PIPELINE_NAME, &pline) < 0)
            HGOTO_ERROR(H5E_PLIST, H5E_CANTSET, H5I_INVALID_HID, "can't set link pipeline")
    } /* end if */

    /* Set the return value */
    ret_value = new_gcpl_id;

done:
    if(ret_value < 0) {
        if(new_gcpl_id > 0)
            if(H5I_dec_app_ref(new_gcpl_id) < 0)
                HDONE_ERROR(H5E_SYM, H5E_CANTDEC, H5I_INVALID_HID, "can't free")
    } /* end if */

    FUNC_LEAVE_NOAPI(ret_value)
} /* end H5G_get_create_plist() */


/*-------------------------------------------------------------------------
<<<<<<< HEAD
 * Function:    H5G__get_info
 *
 * Purpose:     Internal routine to retrieve the info for a group.
 *
 * Note:        This routine is needed so that there's a non-API routine
 *              that can set up VOL / SWMR info (which need a DXPL).
 *
 * Return:	Success:	Non-negative
 *		Failure:	Negative
 *
 * Programmer:	Quincey Koziol
 *		December 18, 2017
 *
 *-------------------------------------------------------------------------
 */
herr_t
H5G__get_info(const H5G_loc_t *loc, H5G_info_t *grp_info)
{
    herr_t ret_value = SUCCEED;         /* Return value */

    FUNC_ENTER_PACKAGE

    /* Check arguments */
    HDassert(loc);
    HDassert(grp_info);

    /* Retrieve the group's information */
    if(H5G__obj_info(loc->oloc, grp_info) < 0)
        HGOTO_ERROR(H5E_SYM, H5E_CANTGET, FAIL, "can't retrieve group info")

done:
    FUNC_LEAVE_NOAPI(ret_value)
} /* end H5G__get_info() */


/*-------------------------------------------------------------------------
=======
>>>>>>> 2f605eaa
 * Function:    H5G__get_info_by_name
 *
 * Purpose:     Internal routine to retrieve the info for a group, by name.
 *
 * Return:      SUCCEED/FAIL
 *
 * Programmer:	Quincey Koziol
 *		December 18, 2017
 *
 *-------------------------------------------------------------------------
 */
herr_t
H5G__get_info_by_name(const H5G_loc_t *loc, const char *name, H5G_info_t *grp_info)
{
    H5G_loc_t   grp_loc;                /* Location used to open group */
    H5G_name_t  grp_path;            	/* Opened object group hier. path */
    H5O_loc_t   grp_oloc;            	/* Opened object object location */
    hbool_t     loc_found = FALSE;      /* Location at 'name' found */
    herr_t ret_value = SUCCEED;         /* Return value */

    FUNC_ENTER_PACKAGE

    /* Check arguments */
    HDassert(loc);
    HDassert(grp_info);

    /* Set up opened group location to fill in */
    grp_loc.oloc = &grp_oloc;
    grp_loc.path = &grp_path;
    H5G_loc_reset(&grp_loc);

    /* Find the group object */
    if(H5G_loc_find(loc, name, &grp_loc/*out*/) < 0)
        HGOTO_ERROR(H5E_SYM, H5E_NOTFOUND, FAIL, "group not found")
    loc_found = TRUE;

    /* Retrieve the group's information */
    if(H5G__obj_info(grp_loc.oloc, grp_info/*out*/) < 0)
        HGOTO_ERROR(H5E_SYM, H5E_CANTGET, FAIL, "can't retrieve group info")

done:
    /* Clean up */
    if(loc_found && H5G_loc_free(&grp_loc) < 0)
        HDONE_ERROR(H5E_SYM, H5E_CANTRELEASE, FAIL, "can't free location")

    FUNC_LEAVE_NOAPI(ret_value)
} /* end H5G__get_info_by_name() */


/*-------------------------------------------------------------------------
 * Function:    H5G__get_info_by_idx
 *
 * Purpose:     Internal routine to retrieve the info for a group, by index.
 *
 * Return:      SUCCEED/FAIL
 *
 * Programmer:	Quincey Koziol
 *		December 18, 2017
 *
 *-------------------------------------------------------------------------
 */
herr_t
H5G__get_info_by_idx(const H5G_loc_t *loc, const char *group_name,
    H5_index_t idx_type, H5_iter_order_t order, hsize_t n, H5G_info_t *grp_info)
{
    H5G_loc_t   grp_loc;                /* Location used to open group */
    H5G_name_t  grp_path;            	/* Opened object group hier. path */
    H5O_loc_t   grp_oloc;            	/* Opened object object location */
    hbool_t     loc_found = FALSE;      /* Location at 'name' found */
    herr_t ret_value = SUCCEED;         /* Return value */

    FUNC_ENTER_PACKAGE

    /* Check arguments */
    HDassert(loc);
    HDassert(grp_info);

    /* Set up opened group location to fill in */
    grp_loc.oloc = &grp_oloc;
    grp_loc.path = &grp_path;
    H5G_loc_reset(&grp_loc);

    /* Find the object's location, according to the order in the index */
    if(H5G_loc_find_by_idx(loc, group_name, idx_type, order, n, &grp_loc/*out*/) < 0)
        HGOTO_ERROR(H5E_SYM, H5E_NOTFOUND, FAIL, "group not found")
    loc_found = TRUE;

    /* Retrieve the group's information */
    if(H5G__obj_info(grp_loc.oloc, grp_info/*out*/) < 0)
        HGOTO_ERROR(H5E_SYM, H5E_CANTGET, FAIL, "can't retrieve group info")

done:
    /* Clean up */
    if(loc_found && H5G_loc_free(&grp_loc) < 0)
        HDONE_ERROR(H5E_SYM, H5E_CANTRELEASE, FAIL, "can't free location")

    FUNC_LEAVE_NOAPI(ret_value)
} /* end H5G__get_info_by_idx() */
<<<<<<< HEAD


/*-------------------------------------------------------------------------
 * Function:    H5G__flush
 *
 * Purpose:     Internal routine to flushes a group to disk.
 *
 * Note:        This routine is needed so that there's a non-API routine
 *              that can set up VOL / SWMR info (which need a DXPL).
 *
 * Return:      Success:    Non-negative
 *              Failure:    Negative
 *
 * Programmer:  Quincey Koziol
 *              December 18, 2017
 *
 *-------------------------------------------------------------------------
 */
herr_t
H5G__flush(H5G_t *grp, hid_t group_id)
{
    herr_t ret_value = SUCCEED;         /* Return value */

    FUNC_ENTER_PACKAGE

    /* Sanity check */
    HDassert(grp);

    /* Flush metadata to file */
    if(H5O_flush_common(&grp->oloc, group_id) < 0)
        HGOTO_ERROR(H5E_SYM, H5E_CANTFLUSH, FAIL, "unable to flush group and object flush callback")

done:
    FUNC_LEAVE_NOAPI(ret_value)
} /* H5G__flush */


/*-------------------------------------------------------------------------
 * Function:    H5G__refresh
 *
 * Purpose:     Internal routine to refresh a group.
 *
 * Note:        This routine is needed so that there's a non-API routine
 *              that can set up VOL / SWMR info (which need a DXPL).
 *
 * Return:      Success:    Non-negative
 *              Failure:    Negative
 *
 * Programmer:  Quincey Koziol
 *              December 18, 2017
 *
 *-------------------------------------------------------------------------
 */
herr_t
H5G__refresh(H5G_t *grp, hid_t group_id)
{
    herr_t ret_value = SUCCEED;         /* Return value */

    FUNC_ENTER_PACKAGE

    /* Sanity check */
    HDassert(grp);

    /* Call private function to refresh group object */
    if((H5O_refresh_metadata(group_id, grp->oloc)) < 0)
        HGOTO_ERROR(H5E_SYM, H5E_CANTLOAD, FAIL, "unable to refresh group")

done:
    FUNC_LEAVE_NOAPI(ret_value)
} /* H5G__refresh */
=======
>>>>>>> 2f605eaa
<|MERGE_RESOLUTION|>--- conflicted
+++ resolved
@@ -169,47 +169,6 @@
  
 /*-------------------------------------------------------------------------
-<<<<<<< HEAD
- * Function:    H5G__create_anon
- *
- * Purpose:     Internal routine to create a new anonymous group.
- *
- * Note:        This routine is needed so that there's a non-API routine for
- *              creating groups that can set up VOL / SWMR info
- *              (which need a DXPL).
- *
- * Return:      Success:    Non-NULL, pointer to new group object.
- *              Failure:    NULL
- *
- * Programmer:	Quincey Koziol
- *		December 17, 2017
- *
- *-------------------------------------------------------------------------
- */
-H5G_t *
-H5G__create_anon(H5F_t *file, H5G_obj_create_t *gcrt_info)
-{
-    H5G_t       *ret_value = NULL;      /* Return value */
-
-    FUNC_ENTER_PACKAGE
-
-    /* Check arguments */
-    HDassert(file);
-    HDassert(gcrt_info);
-
-    /* Create the new group & get its ID */
-    if(NULL == (ret_value = H5G__create(file, gcrt_info)))
-        HGOTO_ERROR(H5E_SYM, H5E_CANTCREATE, NULL, "unable to create group")
-
-done:
-    FUNC_LEAVE_NOAPI(ret_value)
-} /* end H5G__create_anon() */
-
--
-/*-------------------------------------------------------------------------
-=======
->>>>>>> 2f605eaa
  * Function:	H5G__create
  *
  * Purpose:	Creates a new empty group with the specified name. The name
@@ -497,42 +456,6 @@
  
 /*-------------------------------------------------------------------------
-<<<<<<< HEAD
- * Function:	H5G__close_cb
- *
- * Purpose:	Closes the specified group.
- *
- * Return:	Non-negative on success/Negative on failure
- *
- * Programmer:	Quincey Koziol
- *		Sunday, February 18, 2018
- *
- *-------------------------------------------------------------------------
- */
-herr_t
-H5G__close_cb(H5G_t *grp)
-{
-    herr_t ret_value = SUCCEED;                 /* Return value */
-
-    FUNC_ENTER_PACKAGE
-
-    /* Check args */
-    HDassert(grp && grp->shared);
-    HDassert(grp->shared->fo_count > 0);
-
-    /* Call actual group close routine */
-    if(H5G_close(grp) < 0)
-        HGOTO_ERROR(H5E_FILE, H5E_CANTCLOSEOBJ, FAIL, "problem closing group")
-
-done:
-    FUNC_LEAVE_NOAPI(ret_value)
-} /* end H5G__close_cb() */
-
--
-/*-------------------------------------------------------------------------
-=======
->>>>>>> 2f605eaa
  * Function:	H5G_close
  *
  * Purpose:	Closes the specified group.
@@ -898,14 +821,7 @@
     /* Open the group on which to operate.  We also create a group ID which
      * we can pass to the application-defined operator.
      */
-<<<<<<< HEAD
-    if(H5G_loc(loc_id, &loc) < 0)
-        HGOTO_ERROR(H5E_ARGS, H5E_BADTYPE, FAIL, "not a location")
-
-    if(NULL == (grp = H5G__open_name(&loc, group_name)))
-=======
     if(NULL == (grp = H5G__open_name(loc, group_name)))
->>>>>>> 2f605eaa
         HGOTO_ERROR(H5E_SYM, H5E_CANTOPENOBJ, FAIL, "unable to open group")
     if((gid = H5VL_native_register(H5I_GROUP, grp, TRUE)) < 0)
         HGOTO_ERROR(H5E_ATOM, H5E_CANTREGISTER, FAIL, "unable to register group")
@@ -1265,48 +1181,6 @@
  
 /*-------------------------------------------------------------------------
-<<<<<<< HEAD
- * Function:    H5G__get_create_plist
- *
- * Purpose:     Internal routine to retrieve a group's creation property list.
- *
- * Note:        This routine is needed so that there's a non-API routine
- *              that can set up VOL / SWMR info (which need a DXPL).
- *
- * Return:	Success:	ID for a copy of the group creation property
- *				list.  The property list ID should be released
- *				by calling H5Pclose().
- *
- *		Failure:	H5I_INVALID_HID
- *
- * Programmer:	Quincey Koziol
- *		December 17, 2017
- *
- *-------------------------------------------------------------------------
- */
-hid_t
-H5G__get_create_plist(const H5G_t *grp)
-{
-    hid_t ret_value = H5I_INVALID_HID;  /* Return value */
-
-    FUNC_ENTER_PACKAGE
-
-    /* Check arguments */
-    HDassert(grp);
-
-    /* Retrieve the GCPL */
-    if((ret_value = H5G_get_create_plist(grp)) < 0)
-	HGOTO_ERROR(H5E_SYM, H5E_CANTGET, H5I_INVALID_HID, "can't get group's creation property list")
-
-done:
-    FUNC_LEAVE_NOAPI(ret_value)
-} /* end H5G__get_create_plist() */
-
--
-/*-------------------------------------------------------------------------
-=======
->>>>>>> 2f605eaa
  * Function:	H5G_get_create_plist
  *
  * Purpose:	Private function for H5Gget_create_plist
@@ -1403,46 +1277,6 @@
  
 /*-------------------------------------------------------------------------
-<<<<<<< HEAD
- * Function:    H5G__get_info
- *
- * Purpose:     Internal routine to retrieve the info for a group.
- *
- * Note:        This routine is needed so that there's a non-API routine
- *              that can set up VOL / SWMR info (which need a DXPL).
- *
- * Return:	Success:	Non-negative
- *		Failure:	Negative
- *
- * Programmer:	Quincey Koziol
- *		December 18, 2017
- *
- *-------------------------------------------------------------------------
- */
-herr_t
-H5G__get_info(const H5G_loc_t *loc, H5G_info_t *grp_info)
-{
-    herr_t ret_value = SUCCEED;         /* Return value */
-
-    FUNC_ENTER_PACKAGE
-
-    /* Check arguments */
-    HDassert(loc);
-    HDassert(grp_info);
-
-    /* Retrieve the group's information */
-    if(H5G__obj_info(loc->oloc, grp_info) < 0)
-        HGOTO_ERROR(H5E_SYM, H5E_CANTGET, FAIL, "can't retrieve group info")
-
-done:
-    FUNC_LEAVE_NOAPI(ret_value)
-} /* end H5G__get_info() */
-
--
-/*-------------------------------------------------------------------------
-=======
->>>>>>> 2f605eaa
  * Function:    H5G__get_info_by_name
  *
  * Purpose:     Internal routine to retrieve the info for a group, by name.
@@ -1542,78 +1376,3 @@
 
     FUNC_LEAVE_NOAPI(ret_value)
 } /* end H5G__get_info_by_idx() */
-<<<<<<< HEAD
-
--
-/*-------------------------------------------------------------------------
- * Function:    H5G__flush
- *
- * Purpose:     Internal routine to flushes a group to disk.
- *
- * Note:        This routine is needed so that there's a non-API routine
- *              that can set up VOL / SWMR info (which need a DXPL).
- *
- * Return:      Success:    Non-negative
- *              Failure:    Negative
- *
- * Programmer:  Quincey Koziol
- *              December 18, 2017
- *
- *-------------------------------------------------------------------------
- */
-herr_t
-H5G__flush(H5G_t *grp, hid_t group_id)
-{
-    herr_t ret_value = SUCCEED;         /* Return value */
-
-    FUNC_ENTER_PACKAGE
-
-    /* Sanity check */
-    HDassert(grp);
-
-    /* Flush metadata to file */
-    if(H5O_flush_common(&grp->oloc, group_id) < 0)
-        HGOTO_ERROR(H5E_SYM, H5E_CANTFLUSH, FAIL, "unable to flush group and object flush callback")
-
-done:
-    FUNC_LEAVE_NOAPI(ret_value)
-} /* H5G__flush */
-
--
-/*-------------------------------------------------------------------------
- * Function:    H5G__refresh
- *
- * Purpose:     Internal routine to refresh a group.
- *
- * Note:        This routine is needed so that there's a non-API routine
- *              that can set up VOL / SWMR info (which need a DXPL).
- *
- * Return:      Success:    Non-negative
- *              Failure:    Negative
- *
- * Programmer:  Quincey Koziol
- *              December 18, 2017
- *
- *-------------------------------------------------------------------------
- */
-herr_t
-H5G__refresh(H5G_t *grp, hid_t group_id)
-{
-    herr_t ret_value = SUCCEED;         /* Return value */
-
-    FUNC_ENTER_PACKAGE
-
-    /* Sanity check */
-    HDassert(grp);
-
-    /* Call private function to refresh group object */
-    if((H5O_refresh_metadata(group_id, grp->oloc)) < 0)
-        HGOTO_ERROR(H5E_SYM, H5E_CANTLOAD, FAIL, "unable to refresh group")
-
-done:
-    FUNC_LEAVE_NOAPI(ret_value)
-} /* H5G__refresh */
-=======
->>>>>>> 2f605eaa
