--- conflicted
+++ resolved
@@ -153,11 +153,7 @@
     curr = H5F_sfile_head_g;
     while(curr) {
         /* Check for match */
-<<<<<<< HEAD
-        if(0==H5FD_cmp(lf, curr->shared->lf))
-=======
         if(0 == H5FD_cmp(curr->shared->lf, lf))
->>>>>>> 86c4e7ac
             HGOTO_DONE(curr->shared)
 
         /* Advance to next shared file node */
