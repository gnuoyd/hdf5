/* * * * * * * * * * * * * * * * * * * * * * * * * * * * * * * * * * * * * * *
 * Copyright by The HDF Group.                                               *
 * Copyright by the Board of Trustees of the University of Illinois.         *
 * All rights reserved.                                                      *
 *                                                                           *
 * This file is part of HDF5.  The full HDF5 copyright notice, including     *
 * terms governing use, modification, and redistribution, is contained in    *
 * the files COPYING and Copyright.html.  COPYING can be found at the root   *
 * of the source code distribution tree; Copyright.html can be found at the  *
 * root level of an installed copy of the electronic HDF5 document set and   *
 * is linked from the top-level documents page.  It can also be found at     *
 * http://hdfgroup.org/HDF5/doc/Copyright.html.  If you do not have          *
 * access to either file, you may request a copy from help@hdfgroup.org.     *
 * * * * * * * * * * * * * * * * * * * * * * * * * * * * * * * * * * * * * * */

/*
 * Programmer:  Quincey Koziol <koziol@ncsa.uiuc.ed>
 *              Thursday, July 11, 2002
 *
 * Purpose:  This is a "combination" MPI-2 and posix I/O driver.
 *              It uses MPI for coordinating the actions of several processes
 *              and posix I/O calls to do the actual I/O to the disk.
 *
 *              This driver was derived from the H5FDmpio.c driver and may
 *              share bugs/quirks/etc.
 *
 * Limitations:
 *              There is no "collective" I/O mode with this driver.
 *
 *              This will almost certainly _not_ work correctly for files
 *              accessed on distributed parallel systems with the file located
 *              on a non-parallel filesystem.
 *
 */

/* Interface initialization */
#define H5_INTERFACE_INIT_FUNC  H5FD_mpiposix_init_interface


#include "H5private.h"    /* Generic Functions      */
#include "H5ACprivate.h"  /* Metadata cache      */
#include "H5Eprivate.h"    /* Error handling        */
#include "H5Fprivate.h"    /* File access        */
#include "H5FDprivate.h"  /* File drivers        */
#include "H5FDmpi.h"            /* MPI-based file drivers    */
#include "H5Iprivate.h"    /* IDs            */
#include "H5MMprivate.h"  /* Memory management      */
#include "H5Pprivate.h"         /* Property lists                       */

/* Features:
 *   H5_HAVE_GPFS   -- issue gpfs_fcntl() calls to hopefully improve
 *                     performance when accessing files on a GPFS
 *                     file system.
 *
 *   REPORT_IO      -- if set then report all POSIX file calls to stderr.
 *
 */
/* #define REPORT_IO */

#ifdef H5_HAVE_GPFS
#   include <gpfs_fcntl.h>
#endif

#ifdef H5_HAVE_PARALLEL

/*
 * The driver identification number, initialized at runtime if H5_HAVE_PARALLEL
 * is defined. This allows applications to still have the H5FD_MPIPOSIX
 * "constants" in their source code (it also makes this file strictly ANSI
 * compliant when H5_HAVE_PARALLEL isn't defined)
 */
static hid_t H5FD_MPIPOSIX_g = 0;

/* File operations */
#define OP_UNKNOWN  0
#define OP_READ    1
#define OP_WRITE  2

/*
 * The description of a file belonging to this driver.
 * The EOF value
 * is only used just after the file is opened in order for the library to
 * determine whether the file is empty, truncated, or okay. The MPIPOSIX driver
 * doesn't bother to keep it updated since it's an expensive operation.
 */
typedef struct H5FD_mpiposix_t {
    H5FD_t  pub;    /*public stuff, must be first    */
    int    fd;    /*the unix file handle            */
    MPI_Comm  comm;    /*communicator        */
    int         mpi_rank;       /* This process's rank                  */
    int         mpi_size;       /* Total number of processes            */
    haddr_t	eof;		/*end-of-file marker			*/
    haddr_t	eoa;		/*end-of-address marker			*/
    haddr_t	last_eoa;	/* Last known end-of-address marker	*/
    haddr_t	local_eof;	/* Local end-of-file address for each process */
    haddr_t	pos;		/* Current file I/O position	        */
    int		op;		/* Last file I/O operation		*/
    hsize_t	naccess;	/* Number of (write) accesses to file   */
#ifdef H5_HAVE_GPFS
    size_t      blksize;        /* Block size of file system            */
#endif
    hbool_t     use_gpfs;       /* Use GPFS to write things             */
#ifndef H5_HAVE_WIN32_API
    /*
     * On most systems the combination of device and i-node number uniquely
     * identify a file.
     */
    dev_t  device;    /*file device number    */
    ino_t  inode;    /*file i-node number    */
#else
    /*
     * On H5_HAVE_WIN32_API the low-order word of a unique identifier associated with the
     * file and the volume serial number uniquely identify a file. This number
     * (which, both? -rpm) may change when the system is restarted or when the
     * file is opened. After a process opens a file, the identifier is
     * constant until the file is closed. An application can use this
     * identifier and the volume serial number to determine whether two
     * handles refer to the same file.
     */
    int fileindexlo;
    int fileindexhi;
#endif
} H5FD_mpiposix_t;

/*
 * This driver supports systems that have the lseek64() function by defining
 * some macros here so we don't have to have conditional compilations later
 * throughout the code.
 *
 * file_offset_t:  The datatype for file offsets, the second argument of
 *      the lseek() or lseek64() call.
 *
 * file_seek:    The function which adjusts the current file position,
 *      either lseek() or lseek64().
 */
/* adding for windows NT file system support. */

#ifdef H5_HAVE_LSEEK64
#   define file_offset_t  off64_t
#   define file_seek    lseek64
#   define file_truncate  ftruncate64
#elif defined (H5_HAVE_WIN32_API)
# /*MSVC*/
#   define file_offset_t __int64
#   define file_seek _lseeki64
#   define file_truncate  _ftruncatei64
#else
#   define file_offset_t  off_t
#   define file_seek    HDlseek
#   define file_truncate  HDftruncate
#endif

/*
 * These macros check for overflow of various quantities.  These macros
 * assume that file_offset_t is signed and haddr_t and size_t are unsigned.
 *
 * ADDR_OVERFLOW:  Checks whether a file address of type `haddr_t'
 *      is too large to be represented by the second argument
 *      of the file seek function.
 *
 * SIZE_OVERFLOW:  Checks whether a buffer size of type `hsize_t' is too
 *      large to be represented by the `size_t' type.
 *
 * REGION_OVERFLOW:  Checks whether an address and size pair describe data
 *      which can be addressed entirely by the second
 *      argument of the file seek function.
 */
#define MAXADDR (((haddr_t)1<<(8*sizeof(file_offset_t)-1))-1)
#define ADDR_OVERFLOW(A)  (HADDR_UNDEF==(A) ||            \
         ((A) & ~(haddr_t)MAXADDR))
#define SIZE_OVERFLOW(Z)  ((Z) & ~(hsize_t)MAXADDR)
#define REGION_OVERFLOW(A,Z)  (ADDR_OVERFLOW(A) || SIZE_OVERFLOW(Z) ||      \
         sizeof(file_offset_t)<sizeof(size_t) ||      \
                                 HADDR_UNDEF==(A)+(Z) ||          \
         (file_offset_t)((A)+(Z))<(file_offset_t)(A))

/* Callbacks */
static herr_t H5FD_mpiposix_term(void);
static void *H5FD_mpiposix_fapl_get(H5FD_t *_file);
static void *H5FD_mpiposix_fapl_copy(const void *_old_fa);
static herr_t H5FD_mpiposix_fapl_free(void *_fa);
static H5FD_t *H5FD_mpiposix_open(const char *name, unsigned flags, hid_t fapl_id,
            haddr_t maxaddr);
static herr_t H5FD_mpiposix_close(H5FD_t *_file);
static int H5FD_mpiposix_cmp(const H5FD_t *_f1, const H5FD_t *_f2);
static herr_t H5FD_mpiposix_query(const H5FD_t *_f1, unsigned long *flags);
static haddr_t H5FD_mpiposix_get_eoa(const H5FD_t *_file, H5FD_mem_t UNUSED type);
static herr_t H5FD_mpiposix_set_eoa(H5FD_t *_file, H5FD_mem_t type, haddr_t addr);
static haddr_t H5FD_mpiposix_get_eof(const H5FD_t *_file);
static herr_t  H5FD_mpiposix_get_handle(H5FD_t *_file, hid_t fapl, void** file_handle);
static herr_t H5FD_mpiposix_read(H5FD_t *_file, H5FD_mem_t type, hid_t fapl_id, haddr_t addr,
        size_t size, void *buf);
static herr_t H5FD_mpiposix_write(H5FD_t *_file, H5FD_mem_t type, hid_t fapl_id, haddr_t addr,
        size_t size, const void *buf);
static herr_t H5FD_mpiposix_coordinate(H5FD_t *_file, hid_t UNUSED dxpl_id, H5FD_coord_t op);
static herr_t H5FD_mpiposix_truncate(H5FD_t *_file, hid_t dxpl_id, hbool_t closing);
static int H5FD_mpiposix_mpi_rank(const H5FD_t *_file);
static int H5FD_mpiposix_mpi_size(const H5FD_t *_file);
static MPI_Comm H5FD_mpiposix_communicator(const H5FD_t *_file);

/* MPIPOSIX-specific file access properties */
typedef struct H5FD_mpiposix_fapl_t {
    hbool_t             use_gpfs;       /*use GPFS hints                */
    MPI_Comm    comm;    /*communicator      */
} H5FD_mpiposix_fapl_t;

/* The MPIPOSIX file driver information */
static const H5FD_class_mpi_t H5FD_mpiposix_g = {
    {   /* Start of superclass information */
    "mpiposix",          /*name      */
    MAXADDR,          /*maxaddr    */
    H5F_CLOSE_SEMI,        /* fc_degree    */
    H5FD_mpiposix_term,                         /*terminate             */
    NULL,          /*sb_size    */
    NULL,          /*sb_encode    */
    NULL,          /*sb_decode    */
    sizeof(H5FD_mpiposix_fapl_t),    /*fapl_size    */
    H5FD_mpiposix_fapl_get,      /*fapl_get    */
    H5FD_mpiposix_fapl_copy,      /*fapl_copy    */
    H5FD_mpiposix_fapl_free,       /*fapl_free    */
    0,            /*dxpl_size    */
    NULL,          /*dxpl_copy    */
    NULL,          /*dxpl_free    */
    H5FD_mpiposix_open,        /*open      */
    H5FD_mpiposix_close,      /*close      */
    H5FD_mpiposix_cmp,              /*cmp      */
    H5FD_mpiposix_query,            /*query      */
    NULL,          /*get_type_map    */
    NULL,          /*alloc      */
    NULL,          /*free      */
    H5FD_mpiposix_get_eoa,      /*get_eoa    */
    H5FD_mpiposix_set_eoa,       /*set_eoa    */
    H5FD_mpiposix_get_eof,      /*get_eof    */
    H5FD_mpiposix_get_handle,                   /*get_handle            */
    H5FD_mpiposix_read,				/*read			*/
    H5FD_mpiposix_write,			/*write			*/
    NULL,          /*flush      */
    H5FD_mpiposix_truncate,			/*truncate		*/
    NULL,                                       /*lock                  */
    NULL,                                       /*unlock                */
    H5FD_mpiposix_coordinate,       /* coordinate */
    H5FD_FLMAP_SINGLE 				/*fl_map		*/
    },  /* End of superclass information */
    H5FD_mpiposix_mpi_rank,                     /*get_rank              */
    H5FD_mpiposix_mpi_size,                     /*get_size              */
    H5FD_mpiposix_communicator                  /*get_comm              */
};


/*--------------------------------------------------------------------------
NAME
   H5FD_mpiposix_init_interface -- Initialize interface-specific information
USAGE
    herr_t H5FD_mpiposix_init_interface()

RETURNS
    Non-negative on success/Negative on failure
DESCRIPTION
    Initializes any interface-specific data or routines.  (Just calls
    H5FD_mpiposix_init currently).

--------------------------------------------------------------------------*/
static herr_t
H5FD_mpiposix_init_interface(void)
{
    FUNC_ENTER_NOAPI_NOINIT_NOERR

    FUNC_LEAVE_NOAPI(H5FD_mpiposix_init())
} /* H5FD_mpiposix_init_interface() */


/*-------------------------------------------------------------------------
 * Function:  H5FD_mpiposix_init
 *
 * Purpose:  Initialize this driver by registering the driver with the
 *    library.
 *
 * Return:  Success:  The driver ID for the mpiposix driver.
 *
 *    Failure:  Negative.
 *
 * Programmer:  Quincey Koziol
 *              Thursday, July 11, 2002
 *
 * Modifications:
 *
 *-------------------------------------------------------------------------
 */
hid_t
H5FD_mpiposix_init(void)
{
    hid_t ret_value=H5FD_MPIPOSIX_g;    /* Return value */

    FUNC_ENTER_NOAPI(FAIL)

    if (H5I_VFL!=H5Iget_type(H5FD_MPIPOSIX_g))
        H5FD_MPIPOSIX_g = H5FD_register((const H5FD_class_t *)&H5FD_mpiposix_g,sizeof(H5FD_class_mpi_t),FALSE);

    /* Set return value */
    ret_value=H5FD_MPIPOSIX_g;

done:
    FUNC_LEAVE_NOAPI(ret_value)
} /* end H5FD_mpiposix_init() */


/*---------------------------------------------------------------------------
 * Function:  H5FD_mpiposix_term
 *
 * Purpose:  Shut down the VFD
 *
 * Returns:     Non-negative on success or negative on failure
 *
 * Programmer:  Quincey Koziol
 *              Friday, Jan 30, 2004
 *
 *---------------------------------------------------------------------------
 */
static herr_t
H5FD_mpiposix_term(void)
{
    FUNC_ENTER_NOAPI_NOINIT_NOERR

    /* Reset VFL ID */
    H5FD_MPIPOSIX_g=0;

    FUNC_LEAVE_NOAPI(SUCCEED)
} /* end H5FD_mpiposix_term() */


/*-------------------------------------------------------------------------
 * Function:  H5Pset_fapl_mpiposix
 *
 * Purpose:  Store the user supplied MPI communicator COMM in
 *    the file access property list FAPL_ID which can then be used
 *    to create and/or open the file.  This function is available
 *    only in the parallel HDF5 library and is not collective.
 *
 *    comm is the MPI communicator to be used for file open as
 *    defined in MPI_FILE_OPEN of MPI-2. This function makes a
 *    duplicate of comm. Any modification to comm after this function
 *    call returns has no effect on the access property list.
 *
 *              If fapl_id has previously set comm value, it will be replaced
 *              and the old communicator is freed.
 *
 * Return:  Success:  Non-negative
 *     Failure:  Negative
 *
 * Programmer:  Quincey Koziol
 *    Thursday, July 11, 2002
 *
 * Modifications:
 *    Albert Cheng, 2003-04-24
 *    Modified the description of the function that it now stores
 *    a duplicate of the communicator.  Free the old duplicate if
 *    previously set.  (Work is actually done by H5P_set_driver.)
 *
 *    Bill Wendling, 2003-05-01
 *    Modified to take an extra flag indicating that we should
 *    use the GPFS hints (if available) for this file.
 *
 *-------------------------------------------------------------------------
 */
herr_t
H5Pset_fapl_mpiposix(hid_t fapl_id, MPI_Comm comm, hbool_t use_gpfs)
{
    H5FD_mpiposix_fapl_t  fa;
    H5P_genplist_t *plist;      /* Property list pointer */
    herr_t ret_value;

    FUNC_ENTER_API(FAIL)
    H5TRACE3("e", "iMcb", fapl_id, comm, use_gpfs);

    /* Check arguments */
    if(NULL == (plist = H5P_object_verify(fapl_id,H5P_FILE_ACCESS)))
        HGOTO_ERROR(H5E_PLIST, H5E_BADTYPE, FAIL, "not a file access list")
    if (MPI_COMM_NULL == comm)
  HGOTO_ERROR(H5E_PLIST, H5E_BADTYPE, FAIL, "not a valid communicator")

    /* Initialize driver specific properties */
    fa.comm = comm;
    fa.use_gpfs = use_gpfs;

    /* duplication is done during driver setting. */
    ret_value= H5P_set_driver(plist, H5FD_MPIPOSIX, &fa);

done:
    FUNC_LEAVE_API(ret_value)
} /* end H5Pset_fapl_mpiposix() */


/*-------------------------------------------------------------------------
 * Function:  H5Pget_fapl_mpiposix
 *
 * Purpose:  If the file access property list is set to the H5FD_MPIPOSIX
 *    driver then this function returns a duplicate of the MPI
 *    communicator through the comm pointer. It is the responsibility
 *    of the application to free the returned communicator.
 *
 * Return:  Success:  Non-negative with the communicator and
 *        information returned through the COMM
 *        argument if non-null.  Since it is a duplicate
 *        of the stored object, future modifications to
 *        the access property list do not affect it and
 *        it is the responsibility of the application to
 *        free it.
 *
 *     Failure:  Negative
 *
 * Programmer:  Quincey Koziol
 *    Thursday, July 11, 2002
 *
 * Modifications:
 *    Albert Cheng, 2003-04-24
 *    Return duplicate of the stored communicator.
 *
 *              Bill Wendling, 2003-05-01
 *              Return the USE_GPFS flag.
 *
 *-------------------------------------------------------------------------
 */
herr_t
H5Pget_fapl_mpiposix(hid_t fapl_id, MPI_Comm *comm/*out*/, hbool_t *use_gpfs/*out*/)
{
    H5FD_mpiposix_fapl_t  *fa;
    H5P_genplist_t *plist;      /* Property list pointer */
    int    mpi_code;    /* mpi return code */
    herr_t      ret_value=SUCCEED;      /* Return value */

    FUNC_ENTER_API(FAIL)
    H5TRACE3("e", "ixx", fapl_id, comm, use_gpfs);

    if(NULL == (plist = H5P_object_verify(fapl_id,H5P_FILE_ACCESS)))
        HGOTO_ERROR(H5E_PLIST, H5E_BADTYPE, FAIL, "not a file access list")
    if (H5FD_MPIPOSIX!=H5P_get_driver(plist))
        HGOTO_ERROR(H5E_PLIST, H5E_BADVALUE, FAIL, "incorrect VFL driver")
    if (NULL==(fa=H5P_get_driver_info(plist)))
        HGOTO_ERROR(H5E_PLIST, H5E_BADVALUE, FAIL, "bad VFL driver info")

    /* Get MPI Communicator */
    if (comm){
  if (MPI_SUCCESS != (mpi_code=MPI_Comm_dup(fa->comm, comm)))
      HMPI_GOTO_ERROR(FAIL, "MPI_Comm_dup failed", mpi_code)
    }

    if (use_gpfs)
        *use_gpfs = fa->use_gpfs;

done:
    FUNC_LEAVE_API(ret_value)
} /* end H5Pget_fapl_mpiposix() */


/*-------------------------------------------------------------------------
 * Function:  H5FD_mpiposix_fapl_get
 *
 * Purpose:  Returns a file access property list which could be used to
 *    create another file the same as this one.
 *
 * Return:  Success:  Ptr to new file access property list with all
 *        fields copied from the file pointer.
 *
 *    Failure:  NULL
 *
 * Programmer:  Quincey Koziol
 *              Thursday, July 11, 2002
 *
 * Modifications:
 *     Albert Cheng, 2003-04-24
 *     Duplicate the communicator object so that the new
 *     property list is insulated from the old one.
 *
 *-------------------------------------------------------------------------
 */
static void *
H5FD_mpiposix_fapl_get(H5FD_t *_file)
{
    H5FD_mpiposix_t  *file = (H5FD_mpiposix_t*)_file;
    H5FD_mpiposix_fapl_t *fa = NULL;
    int    mpi_code;  /* MPI return code */
    void        *ret_value;     /* Return value */

    FUNC_ENTER_NOAPI_NOINIT

    assert(file);
    assert(H5FD_MPIPOSIX==file->pub.driver_id);

    if (NULL==(fa=H5MM_calloc(sizeof(H5FD_mpiposix_fapl_t))))
        HGOTO_ERROR(H5E_RESOURCE, H5E_NOSPACE, NULL, "memory allocation failed")

    /* Duplicate the communicator. */
    if (MPI_SUCCESS != (mpi_code=MPI_Comm_dup(file->comm, &fa->comm)))
  HMPI_GOTO_ERROR(NULL, "MPI_Comm_dup failed", mpi_code)

    fa->use_gpfs = file->use_gpfs;

    /* Set return value */
    ret_value=fa;

done:
    FUNC_LEAVE_NOAPI(ret_value)
} /* end H5FD_mpiposix_fapl_get() */


/*-------------------------------------------------------------------------
 * Function:  H5FD_mpiposix_fapl_copy
 *
 * Purpose:  Copies the mpiposix-specific file access properties.
 *
 * Return:  Success:  Ptr to a new property list
 *
 *    Failure:  NULL
 *
 * Programmer:  Albert Cheng
 *              Apr 24, 2003
 *
 * Modifications:
 *
 *-------------------------------------------------------------------------
 */
static void *
H5FD_mpiposix_fapl_copy(const void *_old_fa)
{
    void    *ret_value = NULL;
    const H5FD_mpiposix_fapl_t *old_fa = (const H5FD_mpiposix_fapl_t*)_old_fa;
    H5FD_mpiposix_fapl_t  *new_fa = NULL;
    int    mpi_code;  /* MPI return code */

    FUNC_ENTER_NOAPI_NOINIT

    if (NULL==(new_fa=H5MM_malloc(sizeof(H5FD_mpiposix_fapl_t))))
        HGOTO_ERROR(H5E_RESOURCE, H5E_NOSPACE, NULL, "memory allocation failed")

    /* Copy the general information */
    HDmemcpy(new_fa, old_fa, sizeof(H5FD_mpiposix_fapl_t));

    /* Duplicate communicator. */
    if (MPI_SUCCESS != (mpi_code=MPI_Comm_dup(old_fa->comm, &new_fa->comm)))
  HMPI_GOTO_ERROR(NULL, "MPI_Comm_dup failed", mpi_code)

    new_fa->use_gpfs = old_fa->use_gpfs;
    ret_value = new_fa;

done:
    if (NULL == ret_value){
  /* cleanup */
  if (new_fa)
      H5MM_xfree(new_fa);
    }

    FUNC_LEAVE_NOAPI(ret_value)
} /* end H5FD_mpiposix_fapl_copy() */


/*-------------------------------------------------------------------------
 * Function:  H5FD_mpiposix_fapl_free
 *
 * Purpose:  Frees the mpiposix-specific file access properties.
 *
 * Return:  Success:  0
 *
 *    Failure:  -1
 *
 * Programmer:  Albert Cheng
 *              Apr 24, 2003
 *
 * Modifications:
 *
 *-------------------------------------------------------------------------
 */
static herr_t
H5FD_mpiposix_fapl_free(void *_fa)
{
    H5FD_mpiposix_fapl_t  *fa = (H5FD_mpiposix_fapl_t*)_fa;

    FUNC_ENTER_NOAPI_NOINIT_NOERR

    assert(fa);

    /* Free the internal communicator */
    assert(MPI_COMM_NULL!=fa->comm);
    MPI_Comm_free(&fa->comm);
    H5MM_xfree(fa);

    FUNC_LEAVE_NOAPI(SUCCEED)
} /* end H5FD_mpiposix_fapl_free() */


/*-------------------------------------------------------------------------
 * Function:    H5FD_mpiposix_open
 *
 * Purpose:     Opens a file with name NAME.  The FLAGS are a bit field with
 *    purpose similar to the second argument of open(2) and which
 *    are defined in H5Fpublic.h. The file access property list
 *    FAPL_ID contains the properties driver properties and MAXADDR
 *    is the largest address which this file will be expected to
 *    access.  This is collective.
 *
 * Return:      Success:        A new file pointer.
 *              Failure:        NULL
 *
 * Programmer:  Quincey Koziol
 *              Thursday, July 11, 2002
 *
 * Modifications:
 *     Albert Cheng, 2003-04-24
 *     Duplicate the communicator so that file is insulated from the
 *     old one.
 *
 *-------------------------------------------------------------------------
 */
static H5FD_t *
H5FD_mpiposix_open(const char *name, unsigned flags, hid_t fapl_id,
         haddr_t maxaddr)
{
    H5FD_mpiposix_t    *file=NULL;     /* New MPIPOSIX file struct */
    int                         o_flags;        /* Flags for file open call */
    int              fd=(-1);        /* File handle for file opened */
    int        mpi_rank;       /* MPI rank of this process */
    int        mpi_size;       /* Total number of MPI processes */
    int        mpi_code;  /* mpi return code */
    const H5FD_mpiposix_fapl_t  *fa=NULL;       /* MPIPOSIX file access property list information */
    H5FD_mpiposix_fapl_t  _fa;            /* Private copy of default file access property list information */
    H5P_genplist_t              *plist;         /* Property list pointer */
    h5_stat_t                   sb;             /* Portable 'stat' struct */
#ifdef H5_HAVE_WIN32_API
    HFILE filehandle;
    struct _BY_HANDLE_FILE_INFORMATION fileinfo;
    int results;
#endif
    H5FD_t                     *ret_value=NULL; /* Return value */
    MPI_Comm                    comm_dup=MPI_COMM_NULL;

    FUNC_ENTER_NOAPI_NOINIT

    /* Check arguments */
    if (!name || !*name)
        HGOTO_ERROR(H5E_ARGS, H5E_BADVALUE, NULL, "invalid file name")
    if (0==maxaddr || HADDR_UNDEF==maxaddr)
        HGOTO_ERROR(H5E_ARGS, H5E_BADRANGE, NULL, "bogus maxaddr")
    if (ADDR_OVERFLOW(maxaddr))
        HGOTO_ERROR(H5E_ARGS, H5E_OVERFLOW, NULL, "bogus maxaddr")

    /* Obtain a pointer to mpiposix-specific file access properties */
    if(NULL == (plist = H5P_object_verify(fapl_id,H5P_FILE_ACCESS)))
        HGOTO_ERROR(H5E_ARGS, H5E_BADTYPE, NULL, "not a file access property list")
    if (H5P_FILE_ACCESS_DEFAULT==fapl_id || H5FD_MPIPOSIX!=H5P_get_driver(plist)) {
  _fa.comm = MPI_COMM_SELF; /*default*/
        _fa.use_gpfs = FALSE;
  fa = &_fa;
    } /* end if */
    else {
  fa = H5P_get_driver_info(plist);
  assert(fa);
    } /* end else */

    /* Duplicate the communicator for use by this file. */
    if (MPI_SUCCESS != (mpi_code=MPI_Comm_dup(fa->comm, &comm_dup)))
  HMPI_GOTO_ERROR(NULL, "MPI_Comm_dup failed", mpi_code)

    /* Get the MPI rank of this process and the total number of processes */
    if (MPI_SUCCESS != (mpi_code=MPI_Comm_rank (comm_dup, &mpi_rank)))
        HMPI_GOTO_ERROR(NULL, "MPI_Comm_rank failed", mpi_code)
    if (MPI_SUCCESS != (mpi_code=MPI_Comm_size (comm_dup, &mpi_size)))
        HMPI_GOTO_ERROR(NULL, "MPI_Comm_size failed", mpi_code)

    /* Build the open flags */
    o_flags = (H5F_ACC_RDWR & flags) ? O_RDWR : O_RDONLY;

    /* Only set the creation flag(s) for process 0 */
    if(mpi_rank==0) {
        if (H5F_ACC_TRUNC & flags)
            o_flags |= O_TRUNC;
        if (H5F_ACC_CREAT & flags)
            o_flags |= O_CREAT;
        if (H5F_ACC_EXCL & flags)
            o_flags |= O_EXCL;
    } /* end if */

    /* Process 0 opens (or creates) the file while the rest of the
     * processes wait.  Then process 0 signals the other processes and they
     * open (never create) the file and all processes proceed.
     */
    /* Process 0 opens (or creates) file and broadcasts result to other processes */
    if(mpi_rank==0) {
        /* Open the file */
        fd=HDopen(name, o_flags, 0666);
    } /* end if */

    /* Broadcast the results of the open() from process 0 */
    /* This is necessary because of the "tentative open" code in H5F_open()
     * where the file is attempted to be opened with different flags from the
     * user's, in order to check for the file's existence, etc.  Here, process 0
     * gets different flags from the other processes (since it is in charge of
     * creating the file, if necessary) and can fail in situations where the
     * other process's file opens would succeed, so allow the other processes
     * to check for that situation and bail out now also. - QAK
     */
    if (MPI_SUCCESS != (mpi_code= MPI_Bcast(&fd, sizeof(int), MPI_BYTE, 0, comm_dup)))
        HMPI_GOTO_ERROR(NULL, "MPI_Bcast failed", mpi_code)

    /* If the file open on process 0 failed, bail out on all processes now */
    if(fd<0)
        HGOTO_ERROR(H5E_FILE, H5E_CANTOPENFILE, NULL, "unable to open file")

    /* Other processes (non 0) wait for broadcast result from process 0 and then open file */
    if(mpi_rank!=0) {
        /* Open the file */
        if ((fd=HDopen(name, o_flags, 0666))<0)
            HGOTO_ERROR(H5E_FILE, H5E_CANTOPENFILE, NULL, "unable to open file")
    } /* end if */

    /* Process 0 fstat()s the file and broadcasts the results to the other processes */
    if(mpi_rank==0) {
        /* Get the stat information */
        if (HDfstat(fd, &sb)<0)
            HGOTO_ERROR(H5E_FILE, H5E_BADFILE, NULL, "unable to fstat file")
    } /* end if */

    /* Broadcast the results of the fstat() from process 0 */
    if (MPI_SUCCESS != (mpi_code= MPI_Bcast(&sb, sizeof(h5_stat_t), MPI_BYTE, 0, comm_dup)))
        HMPI_GOTO_ERROR(NULL, "MPI_Bcast failed", mpi_code)

#ifdef H5_HAVE_GPFS
    if (fa->use_gpfs) {
        /*
         * Free all byte range tokens. This is a good thing to do if raw data is aligned on 256kB boundaries (a GPFS page is
         * 256kB). Care should be taken that there aren't too many sub-page writes, or the mmfsd may become overwhelmed.  This
         * should probably eventually be passed down here as a property. The gpfs_fcntl() will most likely fail if `fd' isn't
         * on a GPFS file system. */
        struct {
            gpfsFcntlHeader_t   hdr;
            gpfsFreeRange_t     fr;
        } hint;
        HDmemset(&hint, 0, sizeof hint);
        hint.hdr.totalLength = sizeof hint;
        hint.hdr.fcntlVersion = GPFS_FCNTL_CURRENT_VERSION;
        hint.fr.structLen = sizeof hint.fr;
        hint.fr.structType = GPFS_FREE_RANGE;
        hint.fr.start = 0;
        hint.fr.length = 0;

        if (gpfs_fcntl(fd, &hint)<0)
            HGOTO_ERROR(H5E_FILE, H5E_FCNTL, NULL, "failed to send hints to GPFS")
    }
#endif  /* H5_HAVE_GPFS */

    /* Build the file struct and initialize it */
    if (NULL==(file=H5MM_calloc(sizeof(H5FD_mpiposix_t))))
        HGOTO_ERROR(H5E_RESOURCE, H5E_NOSPACE, NULL, "memory allocation failed")

#ifdef REPORT_IO
    HDfprintf(stderr, "open:  rank=%d name=%s file=0x%08lx\n", mpi_rank, name, (unsigned long)file);
#endif

    /* Set the general file information */
    file->fd = fd;
    file->eof = sb.st_size;
    file->local_eof = file->eof;

    /* for H5_HAVE_WIN32_API support. H5_HAVE_WIN32_API 'stat' does not have st_blksize and st_blksize
       is only used for the H5_HAVE_GPFS case */
#ifdef H5_HAVE_GPFS
    file->blksize = sb.st_blksize;
#endif

    /* Set this field in the H5FD_mpiposix_t struct for later use */
    file->use_gpfs = fa->use_gpfs;

    /* Set the MPI information */
    file->comm = comm_dup;
    file->mpi_rank = mpi_rank;
    file->mpi_size = mpi_size;

    /* Reset the last file I/O operation */
    file->pos = HADDR_UNDEF;
    file->op = OP_UNKNOWN;

    /* Set the information for the file's device and inode */
#ifdef H5_HAVE_WIN32_API
    filehandle = _get_osfhandle(fd);
    results = GetFileInformationByHandle((HANDLE)filehandle, &fileinfo);
    file->fileindexhi = fileinfo.nFileIndexHigh;
    file->fileindexlo = fileinfo.nFileIndexLow;
#else
    file->device = sb.st_dev;
    file->inode = sb.st_ino;
#endif

    /* Indicate success */
    ret_value=(H5FD_t *)file;

done:
    /* Error cleanup */
    if(ret_value==NULL) {
        /* Close the file if it was left open */
        if(fd!=(-1))
            HDclose(fd);
  if (MPI_COMM_NULL != comm_dup)
      MPI_Comm_free(&comm_dup);
    } /* end if */

    FUNC_LEAVE_NOAPI(ret_value)
} /* end H5FD_mpiposix_open() */


/*-------------------------------------------------------------------------
 * Function:    H5FD_mpiposix_close
 *
 * Purpose:     Closes a file.
 *
 * Return:      Success:  Non-negative
 *     Failure:  Negative
 *
 * Programmer:  Quincey Koziol
 *              Thursday, July 11, 2002
 *
 * Modifications:
 *     Albert Cheng, 2003-04-24
 *    Free the communicator stored.
 *-------------------------------------------------------------------------
 */
static herr_t
H5FD_mpiposix_close(H5FD_t *_file)
{
    H5FD_mpiposix_t  *file = (H5FD_mpiposix_t*)_file;
    herr_t      ret_value=SUCCEED;       /* Return value */

    FUNC_ENTER_NOAPI_NOINIT

    assert(file);
    assert(H5FD_MPIPOSIX==file->pub.driver_id);

    /* Close the unix file */
    if (HDclose(file->fd)<0)
        HGOTO_ERROR(H5E_IO, H5E_CANTCLOSEFILE, FAIL, "unable to close file")

    /* make sure all processes have closed the file before returning. */
    MPI_Barrier(file->comm);
    /* Clean up other stuff */
    MPI_Comm_free(&file->comm);
    H5MM_xfree(file);

done:
    FUNC_LEAVE_NOAPI(ret_value)
} /* end H5FD_mpiposix_close() */


/*-------------------------------------------------------------------------
 * Function:  H5FD_mpiposix_cmp
 *
 * Purpose:  Compares two files belonging to this driver using an
 *    arbitrary (but consistent) ordering.
 *
 * Return:  Success:  A value like strcmp()
 *    Failure:  never fails (arguments were checked by the
 *        caller).
 *
 * Programmer:  Quincey Koziol
 *              Thursday, July 11, 2002
 *
 * Modifications:
 *
 *-------------------------------------------------------------------------
 */
static int
H5FD_mpiposix_cmp(const H5FD_t *_f1, const H5FD_t *_f2)
{
    const H5FD_mpiposix_t  *f1 = (const H5FD_mpiposix_t*)_f1;
    const H5FD_mpiposix_t  *f2 = (const H5FD_mpiposix_t*)_f2;
    int ret_value=0;

    FUNC_ENTER_NOAPI_NOINIT_NOERR

#ifdef H5_HAVE_WIN32_API
    if (f1->fileindexhi < f2->fileindexhi) HGOTO_DONE(-1)
    if (f1->fileindexhi > f2->fileindexhi) HGOTO_DONE(1)

    if (f1->fileindexlo < f2->fileindexlo) HGOTO_DONE(-1)
    if (f1->fileindexlo > f2->fileindexlo) HGOTO_DONE(1)

#else
#ifdef H5_DEV_T_IS_SCALAR
    if (f1->device < f2->device) HGOTO_DONE(-1)
    if (f1->device > f2->device) HGOTO_DONE(1)
#else /* H5_DEV_T_IS_SCALAR */
    /* If dev_t isn't a scalar value on this system, just use memcmp to
     * determine if the values are the same or not.  The actual return value
     * shouldn't really matter...
     */
    if(HDmemcmp(&(f1->device),&(f2->device),sizeof(dev_t))<0) HGOTO_DONE(-1)
    if(HDmemcmp(&(f1->device),&(f2->device),sizeof(dev_t))>0) HGOTO_DONE(1)
#endif /* H5_DEV_T_IS_SCALAR */

    if (f1->inode < f2->inode) HGOTO_DONE(-1)
    if (f1->inode > f2->inode) HGOTO_DONE(1)
#endif

done:
    FUNC_LEAVE_NOAPI(ret_value)
} /* end H5FD_mpiposix_cmp() */


/*-------------------------------------------------------------------------
 * Function:  H5FD_mpiposix_query
 *
 * Purpose:  Set the flags that this VFL driver is capable of supporting.
 *              (listed in H5FDpublic.h)
 *
 * Return:  Success:  non-negative
 *    Failure:  negative
 *
 * Programmer:  Quincey Koziol
 *              Thursday, July 11, 2002
 *
 * Modifications:
 *
 *              John Mainzer -- 9/21/05
 *              Modified code to turn off the
 *              H5FD_FEAT_ACCUMULATE_METADATA_WRITE flag.
 *    With the movement of all cache writes to process 0,
 *    this flag has become problematic in PHDF5.
 *
 *-------------------------------------------------------------------------
 */
static herr_t
H5FD_mpiposix_query(const H5FD_t UNUSED *_file, unsigned long *flags /* out */)
{
    FUNC_ENTER_NOAPI_NOINIT_NOERR

    /* Set the VFL feature flags that this driver supports */
    if(flags) {
        *flags=0;
        *flags|=H5FD_FEAT_AGGREGATE_METADATA;  /* OK to aggregate metadata allocations */
        *flags|=H5FD_FEAT_AGGREGATE_SMALLDATA; /* OK to aggregate "small" raw data allocations */
        *flags|=H5FD_FEAT_HAS_MPI;             /* This driver uses MPI */
        *flags|=H5FD_FEAT_ALLOCATE_EARLY;      /* Allocate space early instead of late */
    } /* end if */

    FUNC_LEAVE_NOAPI(SUCCEED)
} /* end H5FD_mpiposix_query() */


/*-------------------------------------------------------------------------
 * Function:  H5FD_mpiposix_get_eoa
 *
 * Purpose:  Gets the end-of-address marker for the file. The EOA marker
 *    is the first address past the last byte allocated in the
 *    format address space.
 *
 * Return:  Success:  The end-of-address marker.
 *    Failure:  HADDR_UNDEF
 *
 * Programmer:  Quincey Koziol
 *              Thursday, July 11, 2002
 *
 * Modifications:
 *              Raymond Lu
 *              21 Dec. 2006
 *              Added the parameter TYPE.  It's only used for MULTI driver.
 *
 *-------------------------------------------------------------------------
 */
static haddr_t
H5FD_mpiposix_get_eoa(const H5FD_t *_file, H5FD_mem_t UNUSED type)
{
    const H5FD_mpiposix_t *file = (const H5FD_mpiposix_t*)_file;

    FUNC_ENTER_NOAPI_NOINIT_NOERR

    assert(file);
    assert(H5FD_MPIPOSIX==file->pub.driver_id);

    FUNC_LEAVE_NOAPI(file->eoa)
} /* end H5FD_mpiposix_get_eoa() */


/*-------------------------------------------------------------------------
 * Function:  H5FD_mpiposix_set_eoa
 *
 * Purpose:  Set the end-of-address marker for the file. This function is
 *    called shortly after an existing HDF5 file is opened in order
 *    to tell the driver where the end of the HDF5 data is located.
 *
 * Return:  Success:  non-negative
 *    Failure:  negative
 *
 * Programmer:  Quincey Koziol
 *              Thursday, July 11, 2002
 *
 * Modifications:
 *              Raymond Lu
 *              21 Dec. 2006
 *              Added the parameter TYPE.  It's only used for MULTI driver.
 *
 *-------------------------------------------------------------------------
 */
static herr_t
H5FD_mpiposix_set_eoa(H5FD_t *_file, H5FD_mem_t UNUSED type, haddr_t addr)
{
    H5FD_mpiposix_t  *file = (H5FD_mpiposix_t*)_file;

    FUNC_ENTER_NOAPI_NOINIT_NOERR

    assert(file);
    assert(H5FD_MPIPOSIX==file->pub.driver_id);

    file->eoa = addr;

    FUNC_LEAVE_NOAPI(SUCCEED)
} /* end H5FD_mpi_posix_set_eoa() */


/*-------------------------------------------------------------------------
 * Function:  H5FD_mpiposix_get_eof
 *
 * Purpose:  Gets the end-of-file marker for the file. The EOF marker
 *    is the real size of the file.
 *
 *    The MPIPOSIX driver doesn't bother keeping this field updated
 *    since that's a relatively expensive operation. Fortunately
 *    the library only needs the EOF just after the file is opened
 *    in order to determine whether the file is empty, truncated,
 *    or okay.
 *
 * Return:  Success:  The end-of-address marker.
 *    Failure:  HADDR_UNDEF
 *
 * Programmer:  Quincey Koziol
 *              Thursday, July 11, 2002
 *
 * Modifications:
 *
 *-------------------------------------------------------------------------
 */
static haddr_t
H5FD_mpiposix_get_eof(const H5FD_t *_file)
{
    const H5FD_mpiposix_t  *file = (const H5FD_mpiposix_t*)_file;

    FUNC_ENTER_NOAPI_NOINIT_NOERR

    assert(file);
    assert(H5FD_MPIPOSIX==file->pub.driver_id);

<<<<<<< HEAD
    /* Set return value */
    ret_value=file->eof;

done:
    FUNC_LEAVE_NOAPI(ret_value)
=======
    FUNC_LEAVE_NOAPI(MAX(file->eof,file->eoa))
>>>>>>> b994a101
} /* end H5FD_mpiposix_get_eof() */


/*-------------------------------------------------------------------------
 * Function:       H5FD_mpiposix_get_handle
 *
 * Purpose:        Returns the file handle of MPI-POSIX file driver.
 *
 * Returns:        Non-negative if succeed or negative if fails.
 *
 * Programmer:     Raymond Lu
 *                 Sept. 16, 2002
 *
 * Modifications:
 *
 *-------------------------------------------------------------------------
 */
static herr_t
H5FD_mpiposix_get_handle(H5FD_t *_file, hid_t UNUSED fapl, void** file_handle)
{
    H5FD_mpiposix_t       *file = (H5FD_mpiposix_t *)_file;
    herr_t                ret_value = SUCCEED;

    FUNC_ENTER_NOAPI_NOINIT

    if(!file_handle)
        HGOTO_ERROR(H5E_ARGS, H5E_BADVALUE, FAIL, "file handle not valid")

    *file_handle = &(file->fd);

done:
    FUNC_LEAVE_NOAPI(ret_value)
}


/*-------------------------------------------------------------------------
 * Function:  H5FD_mpiposix_read
 *
 * Purpose:  Reads SIZE bytes of data from FILE beginning at address ADDR
 *    into buffer BUF according to data transfer properties in
 *    DXPL_ID using potentially complex file and buffer types to
 *    effect the transfer.
 *
 *    Reading past the end of the file returns zeros instead of
 *    failing.
 *
 * Return:  Success:  Non-negative. Result is stored in caller-supplied
 *        buffer BUF.
 *    Failure:  Negative, Contents of buffer BUF are undefined.
 *
 * Programmer:  Quincey Koziol
 *              Thursday, July 11, 2002
 *
 * Modifications:
 *
 *-------------------------------------------------------------------------
 */
static herr_t
H5FD_mpiposix_read(H5FD_t *_file, H5FD_mem_t UNUSED type, hid_t UNUSED dxpl_id, haddr_t addr, size_t size,
         void *buf/*out*/)
{
    H5FD_mpiposix_t  *file = (H5FD_mpiposix_t*)_file;
    ssize_t          nbytes;         /* Number of bytes read each I/O call */
    herr_t               ret_value=SUCCEED;

    FUNC_ENTER_NOAPI_NOINIT

    assert(file);
    assert(H5FD_MPIPOSIX==file->pub.driver_id);
    assert(buf);

    /* Check for overflow conditions */
    if (HADDR_UNDEF==addr)
        HGOTO_ERROR(H5E_ARGS, H5E_BADVALUE, FAIL, "addr undefined")
    if (REGION_OVERFLOW(addr, size))
        HGOTO_ERROR(H5E_ARGS, H5E_OVERFLOW, FAIL, "addr overflow")
    if((addr + size) > file->eoa)
        HGOTO_ERROR(H5E_ARGS, H5E_OVERFLOW, FAIL, "addr overflow")

#ifdef REPORT_IO
    {
        int commrank;
        MPI_Comm_rank(MPI_COMM_WORLD, &commrank);
        HDfprintf(stderr, "read:  rank=%d file=0x%08lx type=%d, addr=%a size=%Zu\n",
                commrank, (unsigned long)file, (int)type, addr, size);
    }
#endif

    /* Seek to the correct location */
    if ((addr!=file->pos || OP_READ!=file->op) &&
            file_seek(file->fd, (file_offset_t)addr, SEEK_SET)<0)
        HGOTO_ERROR(H5E_IO, H5E_SEEKERROR, FAIL, "unable to seek to proper position")

    /*
     * Read data, being careful of interrupted system calls, partial results,
     * and the end of the file.
     */
    while (size>0) {
        do {
            nbytes = HDread(file->fd, buf, size);
        } while (-1==nbytes && EINTR==errno);
        if (-1==nbytes)
            HGOTO_ERROR(H5E_IO, H5E_READERROR, FAIL, "file read failed")
        if (0==nbytes) {
            /* end of file but not end of format address space */
            HDmemset(buf, 0, size);
            break;
        } /* end if */
        assert(nbytes>=0);
        assert((size_t)nbytes<=size);
        size -= nbytes;
        addr += (haddr_t)nbytes;
        buf = (char*)buf + nbytes;
    }

    /* Update current position */
    file->pos = addr;
    file->op = OP_READ;

done:
    /* Check for error */
    if(ret_value<0) {
        /* Reset last file I/O information */
        file->pos = HADDR_UNDEF;
        file->op = OP_UNKNOWN;
    } /* end if */

    FUNC_LEAVE_NOAPI(ret_value)
} /* end H5FD_mpiposix_read() */


/*-------------------------------------------------------------------------
 * Function:  H5FD_mpiposix_write
 *
 * Purpose:  Writes SIZE bytes of data to FILE beginning at address ADDR
 *    from buffer BUF according to data transfer properties in
 *    DXPL_ID using potentially complex file and buffer types to
 *    effect the transfer.
 *
 * Return:  Success:  non-negative
 *    Failure:  negative
 *
 * Programmer:  Quincey Koziol
 *              Thursday, July 11, 2002
 *
 * Modifications:
 *
 *              Quincey Koziol - 2002/07/18
 *              Added "block_before_meta_write" dataset transfer flag, which
 *              is set during writes from a metadata cache flush and indicates
 *              that all the processes must sync up before (one of them)
 *              writing metadata.
 *
 *-------------------------------------------------------------------------
 */
static herr_t
H5FD_mpiposix_write(H5FD_t *_file, H5FD_mem_t type, hid_t dxpl_id, haddr_t addr,
    size_t size, const void *buf)
{
    H5FD_mpiposix_t  *file = (H5FD_mpiposix_t*)_file;
#if 0 /* JRM */
    int      mpi_code;  /* MPI return code */
#endif /* JRM */
    ssize_t          nbytes;         /* Number of bytes written each I/O call */
    H5P_genplist_t      *plist;         /* Property list pointer */
    herr_t               ret_value=SUCCEED;      /* Return value */

    FUNC_ENTER_NOAPI_NOINIT

    assert(file);
    assert(H5FD_MPIPOSIX==file->pub.driver_id);
    assert(H5I_GENPROP_LST==H5I_get_type(dxpl_id));
    assert(TRUE==H5P_isa_class(dxpl_id,H5P_DATASET_XFER));
    assert(buf);

    /* Check for overflow conditions */
    if (HADDR_UNDEF==addr)
        HGOTO_ERROR(H5E_ARGS, H5E_BADVALUE, FAIL, "addr undefined")
    if (REGION_OVERFLOW(addr, size))
        HGOTO_ERROR(H5E_ARGS, H5E_OVERFLOW, FAIL, "addr overflow")
    if (addr+size>file->eoa)
        HGOTO_ERROR(H5E_ARGS, H5E_OVERFLOW, FAIL, "addr overflow")

    /* Obtain the data transfer properties */
    if(NULL == (plist = H5I_object(dxpl_id)))
        HGOTO_ERROR(H5E_ARGS, H5E_BADTYPE, FAIL, "not a file access property list")

    /* Metadata specific actions */
    /* All metadata is now written from process 0 -- thus this function
     * needs to be re-written to reflect this.  For now I have simply
     * commented out the code that attempts to synchronize metadata
     * writes between processes, but we should really just flag an error
     * whenever any process other than process 0 attempts to write
     * metadata.
     *             -- JRM 9/1/05
     */
    if(type!=H5FD_MEM_DRAW) {
        unsigned    block_before_meta_write=0;      /* Whether to block before a metadata write */

        /* Check if we need to syncronize all processes before attempting metadata write
         * (Prevents race condition where the process writing the metadata goes ahead
         * and writes the metadata to the file before all the processes have
         * read the data, "transmitting" data from the "future" to the reading
         * process. -QAK )
         *
         * The only time we don't want to block before a metadata write is when
         * we are flushing out a bunch of metadata.  Then, we block before the
         * first write and don't block for further writes in the sequence.
         */
        if(H5P_exist_plist(plist,H5AC_BLOCK_BEFORE_META_WRITE_NAME)>0)
            if(H5P_get(plist,H5AC_BLOCK_BEFORE_META_WRITE_NAME,&block_before_meta_write)<0)
                HGOTO_ERROR(H5E_PLIST, H5E_CANTGET, FAIL, "can't get H5AC property")

#if 0 /* JRM */
        if(block_before_meta_write)
            if (MPI_SUCCESS!= (mpi_code=MPI_Barrier(file->comm)))
                HMPI_GOTO_ERROR(FAIL, "MPI_Barrier failed", mpi_code)
#endif /* JRM */

#if 0 /* JRM -- 3/23/10 */ /* this is no longer always the case */
        /* Only one process will do the actual write if all procs in comm write same metadata */
        if (file->mpi_rank != H5_PAR_META_WRITE)
            HGOTO_DONE(SUCCEED) /* skip the actual write */
#endif /* JRM */
    } /* end if */

#ifdef REPORT_IO
    {
        int commrank;
        MPI_Comm_rank(MPI_COMM_WORLD, &commrank);
        HDfprintf(stderr, "write: rank=%d file=0x%08lx type=%d, addr=%a size=%Zu %s\n",
                commrank, (unsigned long)file, (int)type, addr, size,
                0==file->naccess?"(FIRST ACCESS)":"");
    }
#endif

    if (0==file->naccess++) {
        /* First write access to this file */
#ifdef H5_HAVE_GPFS
        if (file->use_gpfs) {
            struct {
                gpfsFcntlHeader_t           hdr;
                gpfsMultipleAccessRange_t   mar;
            } hint;
            HDmemset(&hint, 0, sizeof hint);
            hint.hdr.totalLength = sizeof hint;
            hint.hdr.fcntlVersion = GPFS_FCNTL_CURRENT_VERSION;
            hint.mar.structLen = sizeof hint.mar;
            hint.mar.structType = GPFS_MULTIPLE_ACCESS_RANGE;
            hint.mar.accRangeCnt = 1;
            hint.mar.accRangeArray[0].blockNumber = addr / file->blksize;
            hint.mar.accRangeArray[0].start = addr % file->blksize;
            hint.mar.accRangeArray[0].length = MIN(file->blksize-hint.mar.accRangeArray[0].start, size);
            hint.mar.accRangeArray[0].isWrite = 1;
            if (gpfs_fcntl(file->fd, &hint)<0)
                HGOTO_ERROR(H5E_FILE, H5E_FCNTL, NULL, "failed to send hints to GPFS")
        }
#endif  /* H5_HAVE_GPFS */
    }

    /* Seek to the correct location */
    if ((addr!=file->pos || OP_WRITE!=file->op) &&
            file_seek(file->fd, (file_offset_t)addr, SEEK_SET)<0)
        HGOTO_ERROR(H5E_IO, H5E_SEEKERROR, FAIL, "unable to seek to proper position")

    /*
     * Write the data, being careful of interrupted system calls and partial
     * results
     */
    while (size>0) {
        do {
            nbytes = HDwrite(file->fd, buf, size);
        } while (-1==nbytes && EINTR==errno);
        if (-1==nbytes)
            HGOTO_ERROR(H5E_IO, H5E_WRITEERROR, FAIL, "file write failed")
        assert(nbytes>0);
        assert((size_t)nbytes<=size);
        size -= nbytes;
        addr += (haddr_t)nbytes;
        buf = (const char*)buf + nbytes;
    } /* end while */

    /* Update current last file I/O information */
    file->pos = addr;
    file->op = OP_WRITE;
 
    /* Each process will keep track of its perceived EOF value locally, and
     * ultimately we will reduce this value to the maximum amongst all
     * processes, but until then keep the actual eof at HADDR_UNDEF just in
     * case something bad happens before that point. (rather have a value
     * we know is wrong sitting around rather than one that could only
     * potentially be wrong.) */
    file->eof = HADDR_UNDEF;
    if (file->pos > file->local_eof)
        file->local_eof = file->pos;

done:
    /* Check for error */
    if(ret_value<0) {
        /* Reset last file I/O information */
        file->pos = HADDR_UNDEF;
        file->op = OP_UNKNOWN;
    } /* end if */
#if 0 /* JRM */
        /* Since metadata writes are now done by process 0 only, this broadcast
   * is no longer needed.  I leave it in and commented out to remind us
   * that we need to re-work this function to reflect this reallity.
   *
   *                                          -- JRM 9/1/05
   */

    /* Guard against getting into metadata broadcast in failure cases */
    else {
        /* when only one process writes, need to broadcast the ret_value to other processes */
        if (type!=H5FD_MEM_DRAW) {
            if (MPI_SUCCESS != (mpi_code= MPI_Bcast(&ret_value, sizeof(ret_value), MPI_BYTE, H5_PAR_META_WRITE, file->comm)))
                HMPI_GOTO_ERROR(FAIL, "MPI_Bcast failed", mpi_code)
        } /* end if */
    } /* end else */
#endif /* JRM */

    FUNC_LEAVE_NOAPI(ret_value)
} /* end H5FD_mpiposix_write() */


/*-------------------------------------------------------------------------
 * Function:    H5FD_mpiposix_coordinate
 *
 * Purpose:     Coordinates values between processes in parallel based on 
 *              'op' parameter specified. This function is collective.
 *
 * Return:      Success: Non-negative
 *              Failure: Negative
 *
 * Programmer:  Mike McGreevy
 *              April 4, 2011
 *
 *-------------------------------------------------------------------------
 */
static herr_t
H5FD_mpiposix_coordinate(H5FD_t *_file, hid_t UNUSED dxpl_id, H5FD_coord_t op)
{
    H5FD_mpiposix_t *file = (H5FD_mpiposix_t*)_file;
    int mpi_code; /* mpi return code */
    herr_t              ret_value = SUCCEED;
    haddr_t max_eof;    /* End-of-file value */

    FUNC_ENTER_NOAPI(H5FD_mpiposix_coordinate, FAIL)

    HDassert(file);
    HDassert(H5FD_MPIPOSIX == file->pub.driver_id);

    /* Switch on coordinate operation type */
    switch (op) {

        case H5FD_COORD_EOF:

            /* Find maximum 'EOF' among all processes' locally tracked copies */
            if(MPI_SUCCESS != (mpi_code = MPI_Allreduce(&(file->local_eof),
                                                        &max_eof, 1,
                                                        HADDR_AS_MPI_TYPE,
                                                        MPI_MAX, file->comm)))
                HMPI_GOTO_ERROR(FAIL, "MPI_Allreduce failed", mpi_code)

            /* Synchronize eof amongst all processes with max value reported */
            file->eof = max_eof;
            break;

        case H5FD_COORD_NONE:
        default:
            /* For now, don't do anything if invalid case is provided.
             * Depending on how this function evolves, we may opt to 
             * make this fail if no operation is provided. */
            break;

    } /* end switch */

done:

    FUNC_LEAVE_NOAPI(ret_value)
} /* end H5FD_mpiposix_coordinate() */


/*-------------------------------------------------------------------------
 * Function:    H5FD_mpiposix_truncate
 *
 * Purpose:  Makes sure that the true file size is the same (or larger)
 *    than the end-of-address.
 *
 * Return:      Success:  Non-negative
 *     Failure:  Negative
 *
 * Programmer:  Quincey Koziol
 *              Thursday, July 11, 2002
 *
 *-------------------------------------------------------------------------
 */
static herr_t
H5FD_mpiposix_truncate(H5FD_t *_file, hid_t UNUSED dxpl_id, hbool_t UNUSED closing)
{
    H5FD_mpiposix_t  *file = (H5FD_mpiposix_t*)_file;
#ifdef H5_HAVE_WIN32_API
    HFILE filehandle;   /* Windows file handle */
    LARGE_INTEGER li;   /* 64-bit integer for SetFilePointer() call */
#endif /* H5_HAVE_WIN32_API */
    int      mpi_code;  /* MPI return code */
    herr_t              ret_value = SUCCEED;

    FUNC_ENTER_NOAPI_NOINIT

    HDassert(file);
    HDassert(H5FD_MPIPOSIX == file->pub.driver_id);

    /* Extend the file to make sure it's large enough */
    if(file->eoa > file->last_eoa) {
        /* Use the round-robin process to truncate (extend) the file */
        if(file->mpi_rank == H5_PAR_META_WRITE) {
#ifdef H5_HAVE_WIN32_API
            /* Map the posix file handle to a Windows file handle */
            filehandle = _get_osfhandle(file->fd);

            /* Translate 64-bit integers into form Windows wants */
            /* [This algorithm is from the Windows documentation for SetFilePointer()] */
            li.QuadPart = file->eoa;
            SetFilePointer((HANDLE)filehandle, li.LowPart, &li.HighPart, FILE_BEGIN);
            if(SetEndOfFile((HANDLE)filehandle) == 0)
                HGOTO_ERROR(H5E_IO, H5E_SEEKERROR, FAIL, "unable to extend file properly")
#else /* H5_HAVE_WIN32_API */
            if(-1==file_truncate(file->fd, (file_offset_t)file->eoa))
                HGOTO_ERROR(H5E_IO, H5E_SEEKERROR, FAIL, "unable to extend file properly")
#endif /* H5_HAVE_WIN32_API */
        } /* end if */

        /* Don't let any proc return until all have extended the file.
         * (Prevents race condition where some processes go ahead and write
         * more data to the file before all the processes have finished making
         * it the shorter length, potentially truncating the file and dropping
         * the new data written)
         */
        if(MPI_SUCCESS != (mpi_code = MPI_Barrier(file->comm)))
            HMPI_GOTO_ERROR(FAIL, "MPI_Barrier failed", mpi_code)

        /* Update the 'last' eoa and eof values */
        file->last_eoa = file->eoa;
        file->eof = file->eoa;
        file->local_eof = file->eof;

        /* Reset last file I/O information */
        file->pos = HADDR_UNDEF;
        file->op = OP_UNKNOWN;
    } /* end if */

done:
    FUNC_LEAVE_NOAPI(ret_value)
} /* end H5FD_mpiposix_truncate() */


/*-------------------------------------------------------------------------
 * Function:  H5FD_mpiposix_mpi_rank
 *
 * Purpose:  Returns the MPI rank for a process
 *
 * Return:  Success: non-negative
 *    Failure: negative
 *
 * Programmer:  Quincey Koziol
 *              Thursday, July 11, 2002
 *
 * Modifications:
 *
 *-------------------------------------------------------------------------
 */
static int
H5FD_mpiposix_mpi_rank(const H5FD_t *_file)
{
    const H5FD_mpiposix_t *file = (const H5FD_mpiposix_t*)_file;

    FUNC_ENTER_NOAPI_NOINIT_NOERR

    assert(file);
    assert(H5FD_MPIPOSIX==file->pub.driver_id);

    FUNC_LEAVE_NOAPI(file->mpi_rank)
} /* end H5FD_mpiposix_mpi_rank() */


/*-------------------------------------------------------------------------
 * Function:  H5FD_mpiposix_mpi_size
 *
 * Purpose:  Returns the number of MPI processes
 *
 * Return:  Success: non-negative
 *    Failure: negative
 *
 * Programmer:  Quincey Koziol
 *              Thursday, July 11, 2002
 *
 * Modifications:
 *
 *-------------------------------------------------------------------------
 */
static int
H5FD_mpiposix_mpi_size(const H5FD_t *_file)
{
    const H5FD_mpiposix_t *file = (const H5FD_mpiposix_t*)_file;

    FUNC_ENTER_NOAPI_NOINIT_NOERR

    assert(file);
    assert(H5FD_MPIPOSIX==file->pub.driver_id);

    FUNC_LEAVE_NOAPI(file->mpi_size)
} /* end H5FD_mpiposix_mpi_size() */


/*-------------------------------------------------------------------------
 * Function:  H5FD_mpiposix_communicator
 *
 * Purpose:  Returns the MPI communicator for the file.
 *
 * Return:  Success:  The communicator
 *
 *    Failure:  NULL
 *
 * Programmer:  Quincey Koziol
 *              Thursday, July 11, 2002
 *
 * Modifications:
 *
 *-------------------------------------------------------------------------
 */
static MPI_Comm
H5FD_mpiposix_communicator(const H5FD_t *_file)
{
    const H5FD_mpiposix_t *file = (const H5FD_mpiposix_t*)_file;

    FUNC_ENTER_NOAPI_NOINIT_NOERR

    assert(file);
    assert(H5FD_MPIPOSIX==file->pub.driver_id);

    FUNC_LEAVE_NOAPI(file->comm)
} /* end H5FD_mpi_posix_communicator() */

#endif /*H5_HAVE_PARALLEL*/
<|MERGE_RESOLUTION|>--- conflicted
+++ resolved
@@ -1059,15 +1059,7 @@
     assert(file);
     assert(H5FD_MPIPOSIX==file->pub.driver_id);
 
-<<<<<<< HEAD
-    /* Set return value */
-    ret_value=file->eof;
-
-done:
-    FUNC_LEAVE_NOAPI(ret_value)
-=======
-    FUNC_LEAVE_NOAPI(MAX(file->eof,file->eoa))
->>>>>>> b994a101
+    FUNC_LEAVE_NOAPI(file->eof)
 } /* end H5FD_mpiposix_get_eof() */
 
 @@ -1419,7 +1411,7 @@
     herr_t              ret_value = SUCCEED;
     haddr_t max_eof;    /* End-of-file value */
 
-    FUNC_ENTER_NOAPI(H5FD_mpiposix_coordinate, FAIL)
+    FUNC_ENTER_NOAPI(FAIL)
 
     HDassert(file);
     HDassert(H5FD_MPIPOSIX == file->pub.driver_id);
