/* * * * * * * * * * * * * * * * * * * * * * * * * * * * * * * * * * * * * * *
 * Copyright by The HDF Group.                                               *
 * Copyright by the Board of Trustees of the University of Illinois.         *
 * All rights reserved.                                                      *
 *                                                                           *
 * This file is part of HDF5.  The full HDF5 copyright notice, including     *
 * terms governing use, modification, and redistribution, is contained in    *
 * the COPYING file, which can be found at the root of the source code       *
 * distribution tree, or in https://support.hdfgroup.org/ftp/HDF5/releases.  *
 * If you do not have access to either file, you may request a copy from     *
 * help@hdfgroup.org.                                                        *
 * * * * * * * * * * * * * * * * * * * * * * * * * * * * * * * * * * * * * * */

/*
 * This file contains public declarations for the H5D module.
 */
#ifndef _H5Dpublic_H
#define _H5Dpublic_H

/* System headers needed by this file */

/* Public headers needed by this file */
#include "H5public.h"
#include "H5Ipublic.h"

/*****************/
/* Public Macros */
/*****************/

/* Macros used to "unset" chunk cache configuration parameters */
#define H5D_CHUNK_CACHE_NSLOTS_DEFAULT      ((size_t) -1)
#define H5D_CHUNK_CACHE_NBYTES_DEFAULT      ((size_t) -1)
#define H5D_CHUNK_CACHE_W0_DEFAULT          (-1.0f)

/* Bit flags for the H5Pset_chunk_opts() and H5Pget_chunk_opts() */
#define H5D_CHUNK_DONT_FILTER_PARTIAL_CHUNKS      (0x0002u)

/*******************/
/* Public Typedefs */
/*******************/

/* Values for the H5D_LAYOUT property */
typedef enum H5D_layout_t {
    H5D_LAYOUT_ERROR	= -1,

    H5D_COMPACT		= 0,	/*raw data is very small		     */
    H5D_CONTIGUOUS	= 1,	/*the default				     */
    H5D_CHUNKED		= 2,	/*slow and fancy			     */
    H5D_VIRTUAL         = 3,    /*actual data is stored in other datasets     */
    H5D_NLAYOUTS	= 4	/*this one must be last!		     */
} H5D_layout_t;

/* Types of chunk index data structures */
typedef enum H5D_chunk_index_t {
    H5D_CHUNK_IDX_BTREE	= 0,    /* v1 B-tree index (default)                */
    H5D_CHUNK_IDX_SINGLE = 1,   /* Single Chunk index (cur dims[]=max dims[]=chunk dims[]; filtered & non-filtered) */
    H5D_CHUNK_IDX_NONE = 2,     /* Implicit: No Index (H5D_ALLOC_TIME_EARLY, non-filtered, fixed dims) */
    H5D_CHUNK_IDX_FARRAY = 3,   /* Fixed array (for 0 unlimited dims)       */
    H5D_CHUNK_IDX_EARRAY = 4,   /* Extensible array (for 1 unlimited dim)   */
    H5D_CHUNK_IDX_BT2 = 5,      /* v2 B-tree index (for >1 unlimited dims)  */
    H5D_CHUNK_IDX_NTYPES        /* This one must be last!                   */
} H5D_chunk_index_t;

/* Values for the space allocation time property */
typedef enum H5D_alloc_time_t {
    H5D_ALLOC_TIME_ERROR	= -1,
    H5D_ALLOC_TIME_DEFAULT  	= 0,
    H5D_ALLOC_TIME_EARLY	= 1,
    H5D_ALLOC_TIME_LATE		= 2,
    H5D_ALLOC_TIME_INCR		= 3
} H5D_alloc_time_t;

/* Values for the status of space allocation */
typedef enum H5D_space_status_t {
    H5D_SPACE_STATUS_ERROR		= -1,
    H5D_SPACE_STATUS_NOT_ALLOCATED	= 0,
    H5D_SPACE_STATUS_PART_ALLOCATED	= 1,
    H5D_SPACE_STATUS_ALLOCATED		= 2
} H5D_space_status_t;

/* Values for time of writing fill value property */
typedef enum H5D_fill_time_t {
    H5D_FILL_TIME_ERROR	= -1,
    H5D_FILL_TIME_ALLOC = 0,
    H5D_FILL_TIME_NEVER	= 1,
    H5D_FILL_TIME_IFSET	= 2
} H5D_fill_time_t;

/* Values for fill value status */
typedef enum H5D_fill_value_t {
    H5D_FILL_VALUE_ERROR        =-1,
    H5D_FILL_VALUE_UNDEFINED    =0,
    H5D_FILL_VALUE_DEFAULT      =1,
    H5D_FILL_VALUE_USER_DEFINED =2
} H5D_fill_value_t;

/* Values for VDS bounds option */
typedef enum H5D_vds_view_t {
    H5D_VDS_ERROR               = -1,
    H5D_VDS_FIRST_MISSING       = 0,
    H5D_VDS_LAST_AVAILABLE      = 1
} H5D_vds_view_t;

/* Callback for H5Pset_append_flush() in a dataset access property list */
typedef herr_t (*H5D_append_cb_t)(hid_t dataset_id, hsize_t *cur_dims, void *op_data);

/* Define the operator function pointer for H5Diterate() */
typedef herr_t (*H5D_operator_t)(void *elem, hid_t type_id, unsigned ndim,
				 const hsize_t *point, void *operator_data);

/* Define the operator function pointer for H5Dscatter() */
typedef herr_t (*H5D_scatter_func_t)(const void **src_buf/*out*/,
                                     size_t *src_buf_bytes_used/*out*/,
                                     void *op_data);

/* Define the operator function pointer for H5Dgather() */
typedef herr_t (*H5D_gather_func_t)(const void *dst_buf,
                                    size_t dst_buf_bytes_used, void *op_data);


/********************/
/* Public Variables */
/********************/

/*********************/
/* Public Prototypes */
/*********************/
#ifdef __cplusplus
extern "C" {
#endif

H5_DLL hid_t H5Dcreate2(hid_t loc_id, const char *name, hid_t type_id,
    hid_t space_id, hid_t lcpl_id, hid_t dcpl_id, hid_t dapl_id);
H5_DLL hid_t H5Dcreate_anon(hid_t file_id, hid_t type_id, hid_t space_id,
    hid_t plist_id, hid_t dapl_id);
H5_DLL hid_t H5Dopen2(hid_t file_id, const char *name, hid_t dapl_id);
H5_DLL herr_t H5Dclose(hid_t dset_id);
H5_DLL hid_t H5Dget_space(hid_t dset_id);
H5_DLL herr_t H5Dget_space_status(hid_t dset_id, H5D_space_status_t *allocation);
H5_DLL hid_t H5Dget_type(hid_t dset_id);
H5_DLL hid_t H5Dget_create_plist(hid_t dset_id);
H5_DLL hid_t H5Dget_access_plist(hid_t dset_id);
H5_DLL hsize_t H5Dget_storage_size(hid_t dset_id);
H5_DLL herr_t H5Dget_chunk_storage_size(hid_t dset_id, const hsize_t *offset, hsize_t *chunk_bytes);
H5_DLL herr_t H5Dget_num_chunks(hid_t dset_id, hid_t fspace_id, hsize_t *nchunks);
H5_DLL herr_t H5Dget_chunk_info_by_coord(hid_t dset_id, const hsize_t *coord, unsigned *filter_mask, haddr_t *addr, hsize_t *size);
H5_DLL herr_t H5Dget_chunk_info(hid_t dset_id, hid_t fspace_id, hsize_t chk_idx, hsize_t *coord, unsigned *filter_mask, haddr_t *addr, hsize_t *size);
H5_DLL haddr_t H5Dget_offset(hid_t dset_id);
H5_DLL herr_t H5Dread(hid_t dset_id, hid_t mem_type_id, hid_t mem_space_id,
			hid_t file_space_id, hid_t plist_id, void *buf/*out*/);
H5_DLL herr_t H5Dread_async(hid_t dset_id, hid_t mem_type_id, hid_t mem_space_id,
			hid_t file_space_id, hid_t plist_id, void *buf/*out*/, hid_t es_id);
H5_DLL herr_t H5Dwrite(hid_t dset_id, hid_t mem_type_id, hid_t mem_space_id,
			 hid_t file_space_id, hid_t plist_id, const void *buf);
<<<<<<< HEAD
H5_DLL herr_t H5Dwrite_async(hid_t dset_id, hid_t mem_type_id, hid_t mem_space_id,
			 hid_t file_space_id, hid_t plist_id, const void *buf, hid_t es_id);
=======
>>>>>>> 729ad25b
H5_DLL herr_t H5Dwrite_chunk(hid_t dset_id, hid_t dxpl_id, uint32_t filters,
            const hsize_t *offset, size_t data_size, const void *buf);
H5_DLL herr_t H5Dread_chunk(hid_t dset_id, hid_t dxpl_id,
            const hsize_t *offset, uint32_t *filters, void *buf);
H5_DLL herr_t H5Diterate(void *buf, hid_t type_id, hid_t space_id,
            H5D_operator_t op, void *operator_data);
H5_DLL herr_t H5Dvlen_get_buf_size(hid_t dataset_id, hid_t type_id, hid_t space_id, hsize_t *size);
H5_DLL herr_t H5Dfill(const void *fill, hid_t fill_type, void *buf,
        hid_t buf_type, hid_t space);
H5_DLL herr_t H5Dset_extent(hid_t dset_id, const hsize_t size[]);
H5_DLL herr_t H5Dflush(hid_t dset_id);
H5_DLL herr_t H5Dwait(hid_t dset_id);
H5_DLL herr_t H5Drefresh(hid_t dset_id);
H5_DLL herr_t H5Dscatter(H5D_scatter_func_t op, void *op_data, hid_t type_id,
    hid_t dst_space_id, void *dst_buf);
H5_DLL herr_t H5Dgather(hid_t src_space_id, const void *src_buf, hid_t type_id,
    size_t dst_buf_size, void *dst_buf, H5D_gather_func_t op, void *op_data);
H5_DLL herr_t H5Ddebug(hid_t dset_id);

/* Internal API routines */
H5_DLL herr_t H5Dformat_convert(hid_t dset_id);
H5_DLL herr_t H5Dget_chunk_index_type(hid_t did, H5D_chunk_index_t *idx_type);

/* Symbols defined for compatibility with previous versions of the HDF5 API.
 *
 * Use of these symbols is deprecated.
 */
#ifndef H5_NO_DEPRECATED_SYMBOLS

/* Macros */
#define H5D_CHUNK_BTREE H5D_CHUNK_IDX_BTREE

/* Formerly used to support the H5DOread/write_chunk() API calls.
 * These symbols are no longer used in the library.
 */
/* Property names for H5DOwrite_chunk */
#define H5D_XFER_DIRECT_CHUNK_WRITE_FLAG_NAME       "direct_chunk_flag"
#define H5D_XFER_DIRECT_CHUNK_WRITE_FILTERS_NAME    "direct_chunk_filters"
#define H5D_XFER_DIRECT_CHUNK_WRITE_OFFSET_NAME     "direct_chunk_offset"
#define H5D_XFER_DIRECT_CHUNK_WRITE_DATASIZE_NAME   "direct_chunk_datasize"
/* Property names for H5DOread_chunk */
#define H5D_XFER_DIRECT_CHUNK_READ_FLAG_NAME        "direct_chunk_read_flag"
#define H5D_XFER_DIRECT_CHUNK_READ_OFFSET_NAME      "direct_chunk_read_offset"
#define H5D_XFER_DIRECT_CHUNK_READ_FILTERS_NAME     "direct_chunk_read_filters"

/* Typedefs */


/* Function prototypes */
H5_DLL hid_t H5Dcreate1(hid_t file_id, const char *name, hid_t type_id,
    hid_t space_id, hid_t dcpl_id);
H5_DLL hid_t H5Dopen1(hid_t file_id, const char *name);
H5_DLL herr_t H5Dextend(hid_t dset_id, const hsize_t size[]);
H5_DLL herr_t H5Dvlen_reclaim(hid_t type_id, hid_t space_id, hid_t plist_id, void *buf);

#endif /* H5_NO_DEPRECATED_SYMBOLS */

#ifdef __cplusplus
}
#endif
#endif /* _H5Dpublic_H */
<|MERGE_RESOLUTION|>--- conflicted
+++ resolved
@@ -152,11 +152,8 @@
 			hid_t file_space_id, hid_t plist_id, void *buf/*out*/, hid_t es_id);
 H5_DLL herr_t H5Dwrite(hid_t dset_id, hid_t mem_type_id, hid_t mem_space_id,
 			 hid_t file_space_id, hid_t plist_id, const void *buf);
-<<<<<<< HEAD
 H5_DLL herr_t H5Dwrite_async(hid_t dset_id, hid_t mem_type_id, hid_t mem_space_id,
 			 hid_t file_space_id, hid_t plist_id, const void *buf, hid_t es_id);
-=======
->>>>>>> 729ad25b
 H5_DLL herr_t H5Dwrite_chunk(hid_t dset_id, hid_t dxpl_id, uint32_t filters,
             const hsize_t *offset, size_t data_size, const void *buf);
 H5_DLL herr_t H5Dread_chunk(hid_t dset_id, hid_t dxpl_id,
