--- conflicted
+++ resolved
@@ -32,11 +32,7 @@
  */
 #define MESG(mesg)                                                     \
     if (VERBOSE_MED && *mesg != '\0')                                  \
-<<<<<<< HEAD
         HDprintf("%s\n", mesg)
-=======
-	HDprintf("%s\n", mesg)
->>>>>>> 506a5069
 
 /* 
  * VRFY: Verify if the condition val is true.
@@ -50,29 +46,17 @@
  */
 #define VRFY(val, mesg) do {                                            \
     if (val) {                                                          \
-<<<<<<< HEAD
         MESG(mesg);                                                     \
     }                                                                   \
     else {                                                              \
         HDprintf("Proc %d: ", mpi_rank);                                \
         HDprintf("*** Parallel ERROR ***\n");                           \
         HDprintf("    VRFY (%s) failed at line %4d in %s\n",            \
-=======
-	MESG(mesg);                                                     \
-    } else {                                                            \
-        HDprintf("Proc %d: ", mpi_rank);                                  \
-        HDprintf("*** Parallel ERROR ***\n");                             \
-        HDprintf("    VRFY (%s) failed at line %4d in %s\n",              \
->>>>>>> 506a5069
                mesg, (int)__LINE__, __FILE__);                          \
         ++nerrors;                                                      \
         fflush(stdout);                                                 \
         if (!VERBOSE_MED) {                                             \
-<<<<<<< HEAD
             HDprintf("aborting MPI processes\n");                       \
-=======
-            HDprintf("aborting MPI processes\n");                         \
->>>>>>> 506a5069
             MPI_Abort(MPI_COMM_WORLD, 1);                               \
         }                                                               \
     }                                                                   \
